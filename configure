--- conflicted
+++ resolved
@@ -2284,10 +2284,6 @@
 
 # build settings
 SHFLAGS='-shared -Wl,-soname,$$(@F)'
-<<<<<<< HEAD
-FFSERVERLDFLAGS=-Wl,-E
-=======
->>>>>>> d010e95f
 LIBPREF="lib"
 LIBSUF=".a"
 FULLNAME='$(NAME)$(BUILDSUF)'
@@ -3415,10 +3411,6 @@
         host_libs=
         ;;
     sunos)
-<<<<<<< HEAD
-        FFSERVERLDFLAGS=""
-=======
->>>>>>> d010e95f
         SHFLAGS='-shared -Wl,-h,$$(@F)'
         enabled x86 && SHFLAGS="-mimpure-text $SHFLAGS"
         network_extralibs="-lsocket -lnsl"
@@ -3466,10 +3458,6 @@
         SLIBSUF=".dylib"
         SLIBNAME_WITH_VERSION='$(SLIBPREF)$(FULLNAME).$(LIBVERSION)$(SLIBSUF)'
         SLIBNAME_WITH_MAJOR='$(SLIBPREF)$(FULLNAME).$(LIBMAJOR)$(SLIBSUF)'
-<<<<<<< HEAD
-        FFSERVERLDFLAGS=-Wl,-bind_at_load
-=======
->>>>>>> d010e95f
         objformat="macho"
         enabled x86_64 && objformat="macho64"
         enabled_any pic shared ||
@@ -3569,10 +3557,6 @@
         add_cppflags -D_GNU_SOURCE
         add_ldflags -Zomf -Zbin-files -Zargs-wild -Zmap
         SHFLAGS='$(SUBDIR)$(NAME).def -Zdll -Zomf'
-<<<<<<< HEAD
-        FFSERVERLDFLAGS=""
-=======
->>>>>>> d010e95f
         LIBSUF="_s.a"
         SLIBPREF=""
         SLIBSUF=".dll"
@@ -3613,10 +3597,6 @@
         ;;
     osf1)
         add_cppflags -D_OSF_SOURCE -D_POSIX_PII -D_REENTRANT
-<<<<<<< HEAD
-        FFSERVERLDFLAGS=
-=======
->>>>>>> d010e95f
         ;;
     minix)
         ;;
@@ -4694,10 +4674,6 @@
 LD_PATH=$LD_PATH
 DLLTOOL=$dlltool
 LDFLAGS=$LDFLAGS
-<<<<<<< HEAD
-LDFLAGS-ffserver=$FFSERVERLDFLAGS
-=======
->>>>>>> d010e95f
 SHFLAGS=$(echo $($ldflags_filter $SHFLAGS))
 YASMFLAGS=$YASMFLAGS
 BUILDSUF=$build_suffix

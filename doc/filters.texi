@chapter Filtering Introduction
@c man begin FILTERING INTRODUCTION

Filtering in FFmpeg is enabled through the libavfilter library.

In libavfilter, it is possible for filters to have multiple inputs and
multiple outputs.
To illustrate the sorts of things that are possible, we can
use a complex filtergraph. For example, the following one:

@example
input --> split ---------------------> overlay --> output
            |                             ^
            |                             |
            +-----> crop --> vflip -------+
@end example

splits the stream in two streams, sends one stream through the crop filter
and the vflip filter before merging it back with the other stream by
overlaying it on top. You can use the following command to achieve this:

@example
ffmpeg -i input -vf "[in] split [T1], [T2] overlay=0:H/2 [out]; [T1] crop=iw:ih/2:0:ih/2, vflip [T2]" output
@end example

The result will be that in output the top half of the video is mirrored
onto the bottom half.

Filters are loaded using the @var{-vf} or @var{-af} option passed to
@command{ffmpeg} or to @command{ffplay}. Filters in the same linear
chain are separated by commas. In our example, @var{split,
overlay} are in one linear chain, and @var{crop, vflip} are in
another. The points where the linear chains join are labeled by names
enclosed in square brackets. In our example, that is @var{[T1]} and
@var{[T2]}. The special labels @var{[in]} and @var{[out]} are the points
where video is input and output.

Some filters take in input a list of parameters: they are specified
after the filter name and an equal sign, and are separated from each other
by a colon.

There exist so-called @var{source filters} that do not have an
audio/video input, and @var{sink filters} that will not have audio/video
output.

@c man end FILTERING INTRODUCTION

@chapter graph2dot
@c man begin GRAPH2DOT

The @file{graph2dot} program included in the FFmpeg @file{tools}
directory can be used to parse a filtergraph description and issue a
corresponding textual representation in the dot language.

Invoke the command:
@example
graph2dot -h
@end example

to see how to use @file{graph2dot}.

You can then pass the dot description to the @file{dot} program (from
the graphviz suite of programs) and obtain a graphical representation
of the filtergraph.

For example the sequence of commands:
@example
echo @var{GRAPH_DESCRIPTION} | \
tools/graph2dot -o graph.tmp && \
dot -Tpng graph.tmp -o graph.png && \
display graph.png
@end example

can be used to create and display an image representing the graph
described by the @var{GRAPH_DESCRIPTION} string. Note that this string must be
a complete self-contained graph, with its inputs and outputs explicitly defined.
For example if your command line is of the form:
@example
ffmpeg -i infile -vf scale=640:360 outfile
@end example
your @var{GRAPH_DESCRIPTION} string will need to be of the form:
@example
nullsrc,scale=640:360,nullsink
@end example
you may also need to set the @var{nullsrc} parameters and add a @var{format}
filter in order to simulate a specific input file.

@c man end GRAPH2DOT

@chapter Filtergraph description
@c man begin FILTERGRAPH DESCRIPTION

A filtergraph is a directed graph of connected filters. It can contain
cycles, and there can be multiple links between a pair of
filters. Each link has one input pad on one side connecting it to one
filter from which it takes its input, and one output pad on the other
side connecting it to the one filter accepting its output.

Each filter in a filtergraph is an instance of a filter class
registered in the application, which defines the features and the
number of input and output pads of the filter.

A filter with no input pads is called a "source", a filter with no
output pads is called a "sink".

@anchor{Filtergraph syntax}
@section Filtergraph syntax

A filtergraph can be represented using a textual representation, which is
recognized by the @option{-filter}/@option{-vf} and @option{-filter_complex}
options in @command{ffmpeg} and @option{-vf} in @command{ffplay}, and by the
@code{avfilter_graph_parse()}/@code{avfilter_graph_parse2()} function defined in
@file{libavfilter/avfiltergraph.h}.

A filterchain consists of a sequence of connected filters, each one
connected to the previous one in the sequence. A filterchain is
represented by a list of ","-separated filter descriptions.

A filtergraph consists of a sequence of filterchains. A sequence of
filterchains is represented by a list of ";"-separated filterchain
descriptions.

A filter is represented by a string of the form:
[@var{in_link_1}]...[@var{in_link_N}]@var{filter_name}=@var{arguments}[@var{out_link_1}]...[@var{out_link_M}]

@var{filter_name} is the name of the filter class of which the
described filter is an instance of, and has to be the name of one of
the filter classes registered in the program.
The name of the filter class is optionally followed by a string
"=@var{arguments}".

@var{arguments} is a string which contains the parameters used to
initialize the filter instance. It may have one of the two allowed forms:
@itemize

@item
A ':'-separated list of @var{key=value} pairs.

@item
A ':'-separated list of @var{value}. In this case, the keys are assumed to be
the option names in the order they are declared. E.g. the @code{fade} filter
declares three options in this order -- @option{type}, @option{start_frame} and
@option{nb_frames}. Then the parameter list @var{in:0:30} means that the value
@var{in} is assigned to the option @option{type}, @var{0} to
@option{start_frame} and @var{30} to @option{nb_frames}.

@end itemize

If the option value itself is a list of items (e.g. the @code{format} filter
takes a list of pixel formats), the items in the list are usually separated by
'|'.

The list of arguments can be quoted using the character "'" as initial
and ending mark, and the character '\' for escaping the characters
within the quoted text; otherwise the argument string is considered
terminated when the next special character (belonging to the set
"[]=;,") is encountered.

The name and arguments of the filter are optionally preceded and
followed by a list of link labels.
A link label allows to name a link and associate it to a filter output
or input pad. The preceding labels @var{in_link_1}
... @var{in_link_N}, are associated to the filter input pads,
the following labels @var{out_link_1} ... @var{out_link_M}, are
associated to the output pads.

When two link labels with the same name are found in the
filtergraph, a link between the corresponding input and output pad is
created.

If an output pad is not labelled, it is linked by default to the first
unlabelled input pad of the next filter in the filterchain.
For example in the filterchain:
@example
nullsrc, split[L1], [L2]overlay, nullsink
@end example
the split filter instance has two output pads, and the overlay filter
instance two input pads. The first output pad of split is labelled
"L1", the first input pad of overlay is labelled "L2", and the second
output pad of split is linked to the second input pad of overlay,
which are both unlabelled.

In a complete filterchain all the unlabelled filter input and output
pads must be connected. A filtergraph is considered valid if all the
filter input and output pads of all the filterchains are connected.

Libavfilter will automatically insert scale filters where format
conversion is required. It is possible to specify swscale flags
for those automatically inserted scalers by prepending
@code{sws_flags=@var{flags};}
to the filtergraph description.

Follows a BNF description for the filtergraph syntax:
@example
@var{NAME}             ::= sequence of alphanumeric characters and '_'
@var{LINKLABEL}        ::= "[" @var{NAME} "]"
@var{LINKLABELS}       ::= @var{LINKLABEL} [@var{LINKLABELS}]
@var{FILTER_ARGUMENTS} ::= sequence of chars (eventually quoted)
@var{FILTER}           ::= [@var{LINKLABELS}] @var{NAME} ["=" @var{FILTER_ARGUMENTS}] [@var{LINKLABELS}]
@var{FILTERCHAIN}      ::= @var{FILTER} [,@var{FILTERCHAIN}]
@var{FILTERGRAPH}      ::= [sws_flags=@var{flags};] @var{FILTERCHAIN} [;@var{FILTERGRAPH}]
@end example

@section Notes on filtergraph escaping

Some filter arguments require the use of special characters, typically
@code{:} to separate key=value pairs in a named options list. In this
case the user should perform a first level escaping when specifying
the filter arguments. For example, consider the following literal
string to be embedded in the @ref{drawtext} filter arguments:
@example
this is a 'string': may contain one, or more, special characters
@end example

Since @code{:} is special for the filter arguments syntax, it needs to
be escaped, so you get:
@example
text=this is a \'string\'\: may contain one, or more, special characters
@end example

A second level of escaping is required when embedding the filter
arguments in a filtergraph description, in order to escape all the
filtergraph special characters. Thus the example above becomes:
@example
drawtext=text=this is a \\\'string\\\'\\: may contain one\, or more\, special characters
@end example

Finally an additional level of escaping may be needed when writing the
filtergraph description in a shell command, which depends on the
escaping rules of the adopted shell. For example, assuming that
@code{\} is special and needs to be escaped with another @code{\}, the
previous string will finally result in:
@example
-vf "drawtext=text=this is a \\\\\\'string\\\\\\'\\\\: may contain one\\, or more\\, special characters"
@end example

Sometimes, it might be more convenient to employ quoting in place of
escaping. For example the string:
@example
Caesar: tu quoque, Brute, fili mi
@end example

Can be quoted in the filter arguments as:
@example
text='Caesar: tu quoque, Brute, fili mi'
@end example

And finally inserted in a filtergraph like:
@example
drawtext=text=\'Caesar: tu quoque\, Brute\, fili mi\'
@end example

See the ``Quoting and escaping'' section in the ffmpeg-utils manual
for more information about the escaping and quoting rules adopted by
FFmpeg.

@c man end FILTERGRAPH DESCRIPTION

@chapter Audio Filters
@c man begin AUDIO FILTERS

When you configure your FFmpeg build, you can disable any of the
existing filters using @code{--disable-filters}.
The configure output will show the audio filters included in your
build.

Below is a description of the currently available audio filters.

@section aconvert

Convert the input audio format to the specified formats.

The filter accepts a string of the form:
"@var{sample_format}:@var{channel_layout}".

@var{sample_format} specifies the sample format, and can be a string or the
corresponding numeric value defined in @file{libavutil/samplefmt.h}. Use 'p'
suffix for a planar sample format.

@var{channel_layout} specifies the channel layout, and can be a string
or the corresponding number value defined in @file{libavutil/channel_layout.h}.

The special parameter "auto", signifies that the filter will
automatically select the output format depending on the output filter.

@subsection Examples

@itemize
@item
Convert input to float, planar, stereo:
@example
aconvert=fltp:stereo
@end example

@item
Convert input to unsigned 8-bit, automatically select out channel layout:
@example
aconvert=u8:auto
@end example
@end itemize

@section allpass

Apply a two-pole all-pass filter with central frequency (in Hz)
@var{frequency}, and filter-width @var{width}.
An all-pass filter changes the audio's frequency to phase relationship
without changing its frequency to amplitude relationship.

The filter accepts parameters as a list of @var{key}=@var{value}
pairs, separated by ":".

A description of the accepted parameters follows.

@table @option
@item frequency, f
Set frequency in Hz.

@item width_type
Set method to specify band-width of filter.
@table @option
@item h
Hz
@item q
Q-Factor
@item o
octave
@item s
slope
@end table

@item width, w
Specify the band-width of a filter in width_type units.
@end table

@section highpass

Apply a high-pass filter with 3dB point frequency.
The filter can be either single-pole, or double-pole (the default).
The filter roll off at 6dB per pole per octave (20dB per pole per decade).

The filter accepts parameters as a list of @var{key}=@var{value}
pairs, separated by ":".

A description of the accepted parameters follows.

@table @option
@item frequency, f
Set frequency in Hz. Default is 3000.

@item poles, p
Set number of poles. Default is 2.

@item width_type
Set method to specify band-width of filter.
@table @option
@item h
Hz
@item q
Q-Factor
@item o
octave
@item s
slope
@end table

@item width, w
Specify the band-width of a filter in width_type units.
Applies only to double-pole filter.
The default is 0.707q and gives a Butterworth response.
@end table

@section lowpass

Apply a low-pass filter with 3dB point frequency.
The filter can be either single-pole or double-pole (the default).
The filter roll off at 6dB per pole per octave (20dB per pole per decade).

The filter accepts parameters as a list of @var{key}=@var{value}
pairs, separated by ":".

A description of the accepted parameters follows.

@table @option
@item frequency, f
Set frequency in Hz. Default is 500.

@item poles, p
Set number of poles. Default is 2.

@item width_type
Set method to specify band-width of filter.
@table @option
@item h
Hz
@item q
Q-Factor
@item o
octave
@item s
slope
@end table

@item width, w
Specify the band-width of a filter in width_type units.
Applies only to double-pole filter.
The default is 0.707q and gives a Butterworth response.
@end table

@section bass

Boost or cut the bass (lower) frequencies of the audio using a two-pole
shelving filter with a response similar to that of a standard
hi-fi's tone-controls. This is also known as shelving equalisation (EQ).

The filter accepts parameters as a list of @var{key}=@var{value}
pairs, separated by ":".

A description of the accepted parameters follows.

@table @option
@item gain, g
Give the gain at 0 Hz. Its useful range is about -20
(for a large cut) to +20 (for a large boost).
Beware of clipping when using a positive gain.

@item frequency, f
Set the filter's central frequency and so can be used
to extend or reduce the frequency range to be boosted or cut.
The default value is @code{100} Hz.

@item width_type
Set method to specify band-width of filter.
@table @option
@item h
Hz
@item q
Q-Factor
@item o
octave
@item s
slope
@end table

@item width, w
Determine how steep is the filter's shelf transition.
@end table

@section treble

Boost or cut treble (upper) frequencies of the audio using a two-pole
shelving filter with a response similar to that of a standard
hi-fi's tone-controls. This is also known as shelving equalisation (EQ).

The filter accepts parameters as a list of @var{key}=@var{value}
pairs, separated by ":".

A description of the accepted parameters follows.

@table @option
@item gain, g
Give the gain at whichever is the lower of ~22 kHz and the
Nyquist frequency. Its useful range is about -20 (for a large cut)
to +20 (for a large boost). Beware of clipping when using a positive gain.

@item frequency, f
Set the filter's central frequency and so can be used
to extend or reduce the frequency range to be boosted or cut.
The default value is @code{3000} Hz.

@item width_type
Set method to specify band-width of filter.
@table @option
@item h
Hz
@item q
Q-Factor
@item o
octave
@item s
slope
@end table

@item width, w
Determine how steep is the filter's shelf transition.
@end table

@section bandpass

Apply a two-pole Butterworth band-pass filter with central
frequency @var{frequency}, and (3dB-point) band-width width.
The @var{csg} option selects a constant skirt gain (peak gain = Q)
instead of the default: constant 0dB peak gain.
The filter roll off at 6dB per octave (20dB per decade).

The filter accepts parameters as a list of @var{key}=@var{value}
pairs, separated by ":".

A description of the accepted parameters follows.

@table @option
@item frequency, f
Set the filter's central frequency. Default is @code{3000}.

@item csg
Constant skirt gain if set to 1. Defaults to 0.

@item width_type
Set method to specify band-width of filter.
@table @option
@item h
Hz
@item q
Q-Factor
@item o
octave
@item s
slope
@end table

@item width, w
Specify the band-width of a filter in width_type units.
@end table

@section bandreject

Apply a two-pole Butterworth band-reject filter with central
frequency @var{frequency}, and (3dB-point) band-width @var{width}.
The filter roll off at 6dB per octave (20dB per decade).

The filter accepts parameters as a list of @var{key}=@var{value}
pairs, separated by ":".

A description of the accepted parameters follows.

@table @option
@item frequency, f
Set the filter's central frequency. Default is @code{3000}.

@item width_type
Set method to specify band-width of filter.
@table @option
@item h
Hz
@item q
Q-Factor
@item o
octave
@item s
slope
@end table

@item width, w
Specify the band-width of a filter in width_type units.
@end table

@section biquad

Apply a biquad IIR filter with the given coefficients.
Where @var{b0}, @var{b1}, @var{b2} and @var{a0}, @var{a1}, @var{a2}
are the numerator and denominator coefficients respectively.

@section equalizer

Apply a two-pole peaking equalisation (EQ) filter. With this
filter, the signal-level at and around a selected frequency can
be increased or decreased, whilst (unlike bandpass and bandreject
filters) that at all other frequencies is unchanged.

In order to produce complex equalisation curves, this filter can
be given several times, each with a different central frequency.

The filter accepts parameters as a list of @var{key}=@var{value}
pairs, separated by ":".

A description of the accepted parameters follows.

@table @option
@item frequency, f
Set the filter's central frequency in Hz.

@item width_type
Set method to specify band-width of filter.
@table @option
@item h
Hz
@item q
Q-Factor
@item o
octave
@item s
slope
@end table

@item width, w
Specify the band-width of a filter in width_type units.

@item gain, g
Set the required gain or attenuation in dB.
Beware of clipping when using a positive gain.
@end table

@section afade

Apply fade-in/out effect to input audio.

The filter accepts parameters as a list of @var{key}=@var{value}
pairs, separated by ":".

A description of the accepted parameters follows.

@table @option
@item type, t
Specify the effect type, can be either @code{in} for fade-in, or
@code{out} for a fade-out effect. Default is @code{in}.

@item start_sample, ss
Specify the number of the start sample for starting to apply the fade
effect. Default is 0.

@item nb_samples, ns
Specify the number of samples for which the fade effect has to last. At
the end of the fade-in effect the output audio will have the same
volume as the input audio, at the end of the fade-out transition
the output audio will be silence. Default is 44100.

@item start_time, st
Specify time in seconds for starting to apply the fade
effect. Default is 0.
If set this option is used instead of @var{start_sample} one.

@item duration, d
Specify the number of seconds for which the fade effect has to last. At
the end of the fade-in effect the output audio will have the same
volume as the input audio, at the end of the fade-out transition
the output audio will be silence. Default is 0.
If set this option is used instead of @var{nb_samples} one.

@item curve
Set curve for fade transition.

It accepts the following values:
@table @option
@item tri
select triangular, linear slope (default)
@item qsin
select quarter of sine wave
@item hsin
select half of sine wave
@item esin
select exponential sine wave
@item log
select logarithmic
@item par
select inverted parabola
@item qua
select quadratic
@item cub
select cubic
@item squ
select square root
@item cbr
select cubic root
@end table
@end table

@subsection Examples

@itemize
@item
Fade in first 15 seconds of audio:
@example
afade=t=in:ss=0:d=15
@end example

@item
Fade out last 25 seconds of a 900 seconds audio:
@example
afade=t=out:ss=875:d=25
@end example
@end itemize

@anchor{aformat}
@section aformat

Set output format constraints for the input audio. The framework will
negotiate the most appropriate format to minimize conversions.

The filter accepts the following named parameters:
@table @option

@item sample_fmts
A '|'-separated list of requested sample formats.

@item sample_rates
A '|'-separated list of requested sample rates.

@item channel_layouts
A '|'-separated list of requested channel layouts.

@end table

If a parameter is omitted, all values are allowed.

For example to force the output to either unsigned 8-bit or signed 16-bit stereo:
@example
aformat=sample_fmts=u8|s16:channel_layouts=stereo
@end example

@section amerge

Merge two or more audio streams into a single multi-channel stream.

The filter accepts the following named options:

@table @option

@item inputs
Set the number of inputs. Default is 2.

@end table

If the channel layouts of the inputs are disjoint, and therefore compatible,
the channel layout of the output will be set accordingly and the channels
will be reordered as necessary. If the channel layouts of the inputs are not
disjoint, the output will have all the channels of the first input then all
the channels of the second input, in that order, and the channel layout of
the output will be the default value corresponding to the total number of
channels.

For example, if the first input is in 2.1 (FL+FR+LF) and the second input
is FC+BL+BR, then the output will be in 5.1, with the channels in the
following order: a1, a2, b1, a3, b2, b3 (a1 is the first channel of the
first input, b1 is the first channel of the second input).

On the other hand, if both input are in stereo, the output channels will be
in the default order: a1, a2, b1, b2, and the channel layout will be
arbitrarily set to 4.0, which may or may not be the expected value.

All inputs must have the same sample rate, and format.

If inputs do not have the same duration, the output will stop with the
shortest.

@subsection Examples

@itemize
@item
Merge two mono files into a stereo stream:
@example
amovie=left.wav [l] ; amovie=right.mp3 [r] ; [l] [r] amerge
@end example

@item
Multiple merges:
@example
ffmpeg -f lavfi -i "
amovie=input.mkv:si=0 [a0];
amovie=input.mkv:si=1 [a1];
amovie=input.mkv:si=2 [a2];
amovie=input.mkv:si=3 [a3];
amovie=input.mkv:si=4 [a4];
amovie=input.mkv:si=5 [a5];
[a0][a1][a2][a3][a4][a5] amerge=inputs=6" -c:a pcm_s16le output.mkv
@end example
@end itemize

@section amix

Mixes multiple audio inputs into a single output.

For example
@example
ffmpeg -i INPUT1 -i INPUT2 -i INPUT3 -filter_complex amix=inputs=3:duration=first:dropout_transition=3 OUTPUT
@end example
will mix 3 input audio streams to a single output with the same duration as the
first input and a dropout transition time of 3 seconds.

The filter accepts the following named parameters:
@table @option

@item inputs
Number of inputs. If unspecified, it defaults to 2.

@item duration
How to determine the end-of-stream.
@table @option

@item longest
Duration of longest input. (default)

@item shortest
Duration of shortest input.

@item first
Duration of first input.

@end table

@item dropout_transition
Transition time, in seconds, for volume renormalization when an input
stream ends. The default value is 2 seconds.

@end table

@section anull

Pass the audio source unchanged to the output.

@section apad

Pad the end of a audio stream with silence, this can be used together with
-shortest to extend audio streams to the same length as the video stream.

@anchor{aresample}
@section aresample

Resample the input audio to the specified parameters, using the
libswresample library. If none are specified then the filter will
automatically convert between its input and output.

This filter is also able to stretch/squeeze the audio data to make it match
the timestamps or to inject silence / cut out audio to make it match the
timestamps, do a combination of both or do neither.

The filter accepts the syntax
[@var{sample_rate}:]@var{resampler_options}, where @var{sample_rate}
expresses a sample rate and @var{resampler_options} is a list of
@var{key}=@var{value} pairs, separated by ":". See the
ffmpeg-resampler manual for the complete list of supported options.

@subsection Examples

@itemize
@item
Resample the input audio to 44100Hz:
@example
aresample=44100
@end example

@item
Stretch/squeeze samples to the given timestamps, with a maximum of 1000
samples per second compensation:
@example
aresample=async=1000
@end example
@end itemize

@section asetnsamples

Set the number of samples per each output audio frame.

The last output packet may contain a different number of samples, as
the filter will flush all the remaining samples when the input audio
signal its end.

The filter accepts parameters as a list of @var{key}=@var{value} pairs,
separated by ":".

@table @option

@item nb_out_samples, n
Set the number of frames per each output audio frame. The number is
intended as the number of samples @emph{per each channel}.
Default value is 1024.

@item pad, p
If set to 1, the filter will pad the last audio frame with zeroes, so
that the last frame will contain the same number of samples as the
previous ones. Default value is 1.
@end table

For example, to set the number of per-frame samples to 1234 and
disable padding for the last frame, use:
@example
asetnsamples=n=1234:p=0
@end example

@section ashowinfo

Show a line containing various information for each input audio frame.
The input audio is not modified.

The shown line contains a sequence of key/value pairs of the form
@var{key}:@var{value}.

A description of each shown parameter follows:

@table @option
@item n
sequential number of the input frame, starting from 0

@item pts
Presentation timestamp of the input frame, in time base units; the time base
depends on the filter input pad, and is usually 1/@var{sample_rate}.

@item pts_time
presentation timestamp of the input frame in seconds

@item pos
position of the frame in the input stream, -1 if this information in
unavailable and/or meaningless (for example in case of synthetic audio)

@item fmt
sample format

@item chlayout
channel layout

@item rate
sample rate for the audio frame

@item nb_samples
number of samples (per channel) in the frame

@item checksum
Adler-32 checksum (printed in hexadecimal) of the audio data. For planar audio
the data is treated as if all the planes were concatenated.

@item plane_checksums
A list of Adler-32 checksums for each data plane.
@end table

@section asplit

Split input audio into several identical outputs.

The filter accepts a single parameter which specifies the number of outputs. If
unspecified, it defaults to 2.

For example:
@example
[in] asplit [out0][out1]
@end example

will create two separate outputs from the same input.

To create 3 or more outputs, you need to specify the number of
outputs, like in:
@example
[in] asplit=3 [out0][out1][out2]
@end example

@example
ffmpeg -i INPUT -filter_complex asplit=5 OUTPUT
@end example
will create 5 copies of the input audio.


@section astreamsync

Forward two audio streams and control the order the buffers are forwarded.

The argument to the filter is an expression deciding which stream should be
forwarded next: if the result is negative, the first stream is forwarded; if
the result is positive or zero, the second stream is forwarded. It can use
the following variables:

@table @var
@item b1 b2
number of buffers forwarded so far on each stream
@item s1 s2
number of samples forwarded so far on each stream
@item t1 t2
current timestamp of each stream
@end table

The default value is @code{t1-t2}, which means to always forward the stream
that has a smaller timestamp.

Example: stress-test @code{amerge} by randomly sending buffers on the wrong
input, while avoiding too much of a desynchronization:
@example
amovie=file.ogg [a] ; amovie=file.mp3 [b] ;
[a] [b] astreamsync=(2*random(1))-1+tanh(5*(t1-t2)) [a2] [b2] ;
[a2] [b2] amerge
@end example

@section atempo

Adjust audio tempo.

The filter accepts exactly one parameter, the audio tempo. If not
specified then the filter will assume nominal 1.0 tempo. Tempo must
be in the [0.5, 2.0] range.

@subsection Examples

@itemize
@item
Slow down audio to 80% tempo:
@example
atempo=0.8
@end example

@item
To speed up audio to 125% tempo:
@example
atempo=1.25
@end example
@end itemize

@section earwax

Make audio easier to listen to on headphones.

This filter adds `cues' to 44.1kHz stereo (i.e. audio CD format) audio
so that when listened to on headphones the stereo image is moved from
inside your head (standard for headphones) to outside and in front of
the listener (standard for speakers).

Ported from SoX.

@section pan

Mix channels with specific gain levels. The filter accepts the output
channel layout followed by a set of channels definitions.

This filter is also designed to remap efficiently the channels of an audio
stream.

The filter accepts parameters of the form:
"@var{l}:@var{outdef}:@var{outdef}:..."

@table @option
@item l
output channel layout or number of channels

@item outdef
output channel specification, of the form:
"@var{out_name}=[@var{gain}*]@var{in_name}[+[@var{gain}*]@var{in_name}...]"

@item out_name
output channel to define, either a channel name (FL, FR, etc.) or a channel
number (c0, c1, etc.)

@item gain
multiplicative coefficient for the channel, 1 leaving the volume unchanged

@item in_name
input channel to use, see out_name for details; it is not possible to mix
named and numbered input channels
@end table

If the `=' in a channel specification is replaced by `<', then the gains for
that specification will be renormalized so that the total is 1, thus
avoiding clipping noise.

@subsection Mixing examples

For example, if you want to down-mix from stereo to mono, but with a bigger
factor for the left channel:
@example
pan=1:c0=0.9*c0+0.1*c1
@end example

A customized down-mix to stereo that works automatically for 3-, 4-, 5- and
7-channels surround:
@example
pan=stereo: FL < FL + 0.5*FC + 0.6*BL + 0.6*SL : FR < FR + 0.5*FC + 0.6*BR + 0.6*SR
@end example

Note that @command{ffmpeg} integrates a default down-mix (and up-mix) system
that should be preferred (see "-ac" option) unless you have very specific
needs.

@subsection Remapping examples

The channel remapping will be effective if, and only if:

@itemize
@item gain coefficients are zeroes or ones,
@item only one input per channel output,
@end itemize

If all these conditions are satisfied, the filter will notify the user ("Pure
channel mapping detected"), and use an optimized and lossless method to do the
remapping.

For example, if you have a 5.1 source and want a stereo audio stream by
dropping the extra channels:
@example
pan="stereo: c0=FL : c1=FR"
@end example

Given the same source, you can also switch front left and front right channels
and keep the input channel layout:
@example
pan="5.1: c0=c1 : c1=c0 : c2=c2 : c3=c3 : c4=c4 : c5=c5"
@end example

If the input is a stereo audio stream, you can mute the front left channel (and
still keep the stereo channel layout) with:
@example
pan="stereo:c1=c1"
@end example

Still with a stereo audio stream input, you can copy the right channel in both
front left and right:
@example
pan="stereo: c0=FR : c1=FR"
@end example

@section silencedetect

Detect silence in an audio stream.

This filter logs a message when it detects that the input audio volume is less
or equal to a noise tolerance value for a duration greater or equal to the
minimum detected noise duration.

The printed times and duration are expressed in seconds.

@table @option
@item duration, d
Set silence duration until notification (default is 2 seconds).

@item noise, n
Set noise tolerance. Can be specified in dB (in case "dB" is appended to the
specified value) or amplitude ratio. Default is -60dB, or 0.001.
@end table

@subsection Examples

@itemize
@item
Detect 5 seconds of silence with -50dB noise tolerance:
@example
silencedetect=n=-50dB:d=5
@end example

@item
Complete example with @command{ffmpeg} to detect silence with 0.0001 noise
tolerance in @file{silence.mp3}:
@example
ffmpeg -f lavfi -i amovie=silence.mp3,silencedetect=noise=0.0001 -f null -
@end example
@end itemize

@section asyncts
Synchronize audio data with timestamps by squeezing/stretching it and/or
dropping samples/adding silence when needed.

This filter is not built by default, please use @ref{aresample} to do squeezing/stretching.

The filter accepts the following named parameters:
@table @option

@item compensate
Enable stretching/squeezing the data to make it match the timestamps. Disabled
by default. When disabled, time gaps are covered with silence.

@item min_delta
Minimum difference between timestamps and audio data (in seconds) to trigger
adding/dropping samples. Default value is 0.1. If you get non-perfect sync with
this filter, try setting this parameter to 0.

@item max_comp
Maximum compensation in samples per second. Relevant only with compensate=1.
Default value 500.

@item first_pts
Assume the first pts should be this value. The time base is 1 / sample rate.
This allows for padding/trimming at the start of stream. By default, no
assumption is made about the first frame's expected pts, so no padding or
trimming is done. For example, this could be set to 0 to pad the beginning with
silence if an audio stream starts after the video stream or to trim any samples
with a negative pts due to encoder delay.

@end table

@section channelsplit
Split each channel in input audio stream into a separate output stream.

This filter accepts the following named parameters:
@table @option
@item channel_layout
Channel layout of the input stream. Default is "stereo".
@end table

For example, assuming a stereo input MP3 file
@example
ffmpeg -i in.mp3 -filter_complex channelsplit out.mkv
@end example
will create an output Matroska file with two audio streams, one containing only
the left channel and the other the right channel.

To split a 5.1 WAV file into per-channel files
@example
ffmpeg -i in.wav -filter_complex
'channelsplit=channel_layout=5.1[FL][FR][FC][LFE][SL][SR]'
-map '[FL]' front_left.wav -map '[FR]' front_right.wav -map '[FC]'
front_center.wav -map '[LFE]' lfe.wav -map '[SL]' side_left.wav -map '[SR]'
side_right.wav
@end example

@section channelmap
Remap input channels to new locations.

This filter accepts the following named parameters:
@table @option
@item channel_layout
Channel layout of the output stream.

@item map
Map channels from input to output. The argument is a comma-separated list of
mappings, each in the @code{@var{in_channel}-@var{out_channel}} or
@var{in_channel} form. @var{in_channel} can be either the name of the input
channel (e.g. FL for front left) or its index in the input channel layout.
@var{out_channel} is the name of the output channel or its index in the output
channel layout. If @var{out_channel} is not given then it is implicitly an
index, starting with zero and increasing by one for each mapping.
@end table

If no mapping is present, the filter will implicitly map input channels to
output channels preserving index.

For example, assuming a 5.1+downmix input MOV file
@example
ffmpeg -i in.mov -filter 'channelmap=map=DL-FL\,DR-FR' out.wav
@end example
will create an output WAV file tagged as stereo from the downmix channels of
the input.

To fix a 5.1 WAV improperly encoded in AAC's native channel order
@example
ffmpeg -i in.wav -filter 'channelmap=1\,2\,0\,5\,3\,4:channel_layout=5.1' out.wav
@end example

@section join
Join multiple input streams into one multi-channel stream.

The filter accepts the following named parameters:
@table @option

@item inputs
Number of input streams. Defaults to 2.

@item channel_layout
Desired output channel layout. Defaults to stereo.

@item map
Map channels from inputs to output. The argument is a comma-separated list of
mappings, each in the @code{@var{input_idx}.@var{in_channel}-@var{out_channel}}
form. @var{input_idx} is the 0-based index of the input stream. @var{in_channel}
can be either the name of the input channel (e.g. FL for front left) or its
index in the specified input stream. @var{out_channel} is the name of the output
channel.
@end table

The filter will attempt to guess the mappings when those are not specified
explicitly. It does so by first trying to find an unused matching input channel
and if that fails it picks the first unused input channel.

E.g. to join 3 inputs (with properly set channel layouts)
@example
ffmpeg -i INPUT1 -i INPUT2 -i INPUT3 -filter_complex join=inputs=3 OUTPUT
@end example

To build a 5.1 output from 6 single-channel streams:
@example
ffmpeg -i fl -i fr -i fc -i sl -i sr -i lfe -filter_complex
'join=inputs=6:channel_layout=5.1:map=0.0-FL\,1.0-FR\,2.0-FC\,3.0-SL\,4.0-SR\,5.0-LFE'
out
@end example

@section resample
Convert the audio sample format, sample rate and channel layout. This filter is
not meant to be used directly.

@section volume

Adjust the input audio volume.

The filter accepts the following named parameters. If the key of the
first options is omitted, the arguments are interpreted according to
the following syntax:
@example
volume=@var{volume}:@var{precision}
@end example

@table @option

@item volume
Expresses how the audio volume will be increased or decreased.

Output values are clipped to the maximum value.

The output audio volume is given by the relation:
@example
@var{output_volume} = @var{volume} * @var{input_volume}
@end example

Default value for @var{volume} is 1.0.

@item precision
Set the mathematical precision.

This determines which input sample formats will be allowed, which affects the
precision of the volume scaling.

@table @option
@item fixed
8-bit fixed-point; limits input sample format to U8, S16, and S32.
@item float
32-bit floating-point; limits input sample format to FLT. (default)
@item double
64-bit floating-point; limits input sample format to DBL.
@end table
@end table

@subsection Examples

@itemize
@item
Halve the input audio volume:
@example
volume=volume=0.5
volume=volume=1/2
volume=volume=-6.0206dB
@end example

In all the above example the named key for @option{volume} can be
omitted, for example like in:
@example
volume=0.5
@end example

@item
Increase input audio power by 6 decibels using fixed-point precision:
@example
volume=volume=6dB:precision=fixed
@end example
@end itemize

@section volumedetect

Detect the volume of the input video.

The filter has no parameters. The input is not modified. Statistics about
the volume will be printed in the log when the input stream end is reached.

In particular it will show the mean volume (root mean square), maximum
volume (on a per-sample basis), and the beginning of an histogram of the
registered volume values (from the maximum value to a cumulated 1/1000 of
the samples).

All volumes are in decibels relative to the maximum PCM value.

@subsection Examples

Here is an excerpt of the output:
@example
[Parsed_volumedetect_0 @ 0xa23120] mean_volume: -27 dB
[Parsed_volumedetect_0 @ 0xa23120] max_volume: -4 dB
[Parsed_volumedetect_0 @ 0xa23120] histogram_4db: 6
[Parsed_volumedetect_0 @ 0xa23120] histogram_5db: 62
[Parsed_volumedetect_0 @ 0xa23120] histogram_6db: 286
[Parsed_volumedetect_0 @ 0xa23120] histogram_7db: 1042
[Parsed_volumedetect_0 @ 0xa23120] histogram_8db: 2551
[Parsed_volumedetect_0 @ 0xa23120] histogram_9db: 4609
[Parsed_volumedetect_0 @ 0xa23120] histogram_10db: 8409
@end example

It means that:
@itemize
@item
The mean square energy is approximately -27 dB, or 10^-2.7.
@item
The largest sample is at -4 dB, or more precisely between -4 dB and -5 dB.
@item
There are 6 samples at -4 dB, 62 at -5 dB, 286 at -6 dB, etc.
@end itemize

In other words, raising the volume by +4 dB does not cause any clipping,
raising it by +5 dB causes clipping for 6 samples, etc.

@c man end AUDIO FILTERS

@chapter Audio Sources
@c man begin AUDIO SOURCES

Below is a description of the currently available audio sources.

@section abuffer

Buffer audio frames, and make them available to the filter chain.

This source is mainly intended for a programmatic use, in particular
through the interface defined in @file{libavfilter/asrc_abuffer.h}.

It accepts the following mandatory parameters:
@var{sample_rate}:@var{sample_fmt}:@var{channel_layout}

@table @option

@item sample_rate
The sample rate of the incoming audio buffers.

@item sample_fmt
The sample format of the incoming audio buffers.
Either a sample format name or its corresponging integer representation from
the enum AVSampleFormat in @file{libavutil/samplefmt.h}

@item channel_layout
The channel layout of the incoming audio buffers.
Either a channel layout name from channel_layout_map in
@file{libavutil/channel_layout.c} or its corresponding integer representation
from the AV_CH_LAYOUT_* macros in @file{libavutil/channel_layout.h}

@item channels
The number of channels of the incoming audio buffers.
If both @var{channels} and @var{channel_layout} are specified, then they
must be consistent.

@end table

@subsection Examples

@example
abuffer=44100:s16p:stereo
@end example

will instruct the source to accept planar 16bit signed stereo at 44100Hz.
Since the sample format with name "s16p" corresponds to the number
6 and the "stereo" channel layout corresponds to the value 0x3, this is
equivalent to:
@example
abuffer=44100:6:0x3
@end example

@section aevalsrc

Generate an audio signal specified by an expression.

This source accepts in input one or more expressions (one for each
channel), which are evaluated and used to generate a corresponding
audio signal.

It accepts the syntax: @var{exprs}[::@var{options}].
@var{exprs} is a list of expressions separated by ":", one for each
separate channel. In case the @var{channel_layout} is not
specified, the selected channel layout depends on the number of
provided expressions.

@var{options} is an optional sequence of @var{key}=@var{value} pairs,
separated by ":".

The description of the accepted options follows.

@table @option

@item channel_layout, c
Set the channel layout. The number of channels in the specified layout
must be equal to the number of specified expressions.

@item duration, d
Set the minimum duration of the sourced audio. See the function
@code{av_parse_time()} for the accepted format.
Note that the resulting duration may be greater than the specified
duration, as the generated audio is always cut at the end of a
complete frame.

If not specified, or the expressed duration is negative, the audio is
supposed to be generated forever.

@item nb_samples, n
Set the number of samples per channel per each output frame,
default to 1024.

@item sample_rate, s
Specify the sample rate, default to 44100.
@end table

Each expression in @var{exprs} can contain the following constants:

@table @option
@item n
number of the evaluated sample, starting from 0

@item t
time of the evaluated sample expressed in seconds, starting from 0

@item s
sample rate

@end table

@subsection Examples

@itemize
@item
Generate silence:
@example
aevalsrc=0
@end example

<<<<<<< HEAD
@item
Generate a sin signal with frequency of 440 Hz, set sample rate to
8000 Hz:
@example
aevalsrc="sin(440*2*PI*t)::s=8000"
@end example
=======
This filter accepts the following options:

@table @option

@item luma_radius
@item luma_power
@item chroma_radius
@item chroma_power
@item alpha_radius
@item alpha_power

@end table
>>>>>>> 51def31d

@item
Generate a two channels signal, specify the channel layout (Front
Center + Back Center) explicitly:
@example
aevalsrc="sin(420*2*PI*t):cos(430*2*PI*t)::c=FC|BC"
@end example

<<<<<<< HEAD
@item
Generate white noise:
@example
aevalsrc="-2+random(0)"
=======
@var{luma_radius}, @var{chroma_radius}, and @var{alpha_radius} represent
the radius in pixels of the box used for blurring the corresponding
input plane. They are expressions, and can contain the following
constants:
@table @option
@item w, h
the input width and height in pixels

@item cw, ch
the input chroma image width and height in pixels

@item hsub, vsub
horizontal and vertical chroma subsample values. For example for the
pixel format "yuv422p" @var{hsub} is 2 and @var{vsub} is 1.
@end table

The radius must be a non-negative number, and must not be greater than
the value of the expression @code{min(w,h)/2} for the luma and alpha planes,
and of @code{min(cw,ch)/2} for the chroma planes.

@var{luma_power}, @var{chroma_power}, and @var{alpha_power} represent
how many times the boxblur filter is applied to the corresponding
plane.

Some examples follow:

@itemize

@item
Apply a boxblur filter with luma, chroma, and alpha radius
set to 2:
@example
boxblur=luma_radius=2:luma_power=1
>>>>>>> 51def31d
@end example

@item
Generate an amplitude modulated signal:
@example
aevalsrc="sin(10*2*PI*t)*sin(880*2*PI*t)"
@end example

@item
Generate 2.5 Hz binaural beats on a 360 Hz carrier:
@example
<<<<<<< HEAD
aevalsrc="0.1*sin(2*PI*(360-2.5/2)*t) : 0.1*sin(2*PI*(360+2.5/2)*t)"
=======
boxblur=luma_radius=min(h\,w)/10:luma_power=1:chroma_radius=min(cw\,ch)/10:chroma_power=1
>>>>>>> 51def31d
@end example

@end itemize

@section anullsrc

Null audio source, return unprocessed audio frames. It is mainly useful
as a template and to be employed in analysis / debugging tools, or as
the source for filters which ignore the input data (for example the sox
synth filter).

It accepts an optional sequence of @var{key}=@var{value} pairs,
separated by ":".

The description of the accepted options follows.

@table @option

@item sample_rate, s
Specify the sample rate, and defaults to 44100.

@item channel_layout, cl

Specify the channel layout, and can be either an integer or a string
representing a channel layout. The default value of @var{channel_layout}
is "stereo".

Check the channel_layout_map definition in
@file{libavutil/channel_layout.c} for the mapping between strings and
channel layout values.

@item nb_samples, n
Set the number of samples per requested frames.

@end table

@subsection Examples

@itemize
@item
Set the sample rate to 48000 Hz and the channel layout to AV_CH_LAYOUT_MONO.
@example
anullsrc=r=48000:cl=4
@end example

@item
Do the same operation with a more obvious syntax:
@example
anullsrc=r=48000:cl=mono
@end example
@end itemize

@section abuffer
Buffer audio frames, and make them available to the filter chain.

This source is not intended to be part of user-supplied graph descriptions but
for insertion by calling programs through the interface defined in
@file{libavfilter/buffersrc.h}.

It accepts the following named parameters:
@table @option

@item time_base
Timebase which will be used for timestamps of submitted frames. It must be
either a floating-point number or in @var{numerator}/@var{denominator} form.

@item sample_rate
Audio sample rate.

@item sample_fmt
Name of the sample format, as returned by @code{av_get_sample_fmt_name()}.

@item channel_layout
Channel layout of the audio data, in the form that can be accepted by
@code{av_get_channel_layout()}.
@end table

All the parameters need to be explicitly defined.

@section flite

Synthesize a voice utterance using the libflite library.

To enable compilation of this filter you need to configure FFmpeg with
@code{--enable-libflite}.

Note that the flite library is not thread-safe.

The source accepts parameters as a list of @var{key}=@var{value} pairs,
separated by ":".

The description of the accepted parameters follows.

@table @option

@item list_voices
If set to 1, list the names of the available voices and exit
immediately. Default value is 0.

@item nb_samples, n
Set the maximum number of samples per frame. Default value is 512.

@item textfile
Set the filename containing the text to speak.

@item text
Set the text to speak.

@item voice, v
Set the voice to use for the speech synthesis. Default value is
@code{kal}. See also the @var{list_voices} option.
@end table

@subsection Examples

@itemize
@item
Read from file @file{speech.txt}, and synthetize the text using the
standard flite voice:
@example
flite=textfile=speech.txt
@end example

@item
Read the specified text selecting the @code{slt} voice:
@example
flite=text='So fare thee well, poor devil of a Sub-Sub, whose commentator I am':voice=slt
@end example

@item
Input text to ffmpeg:
@example
ffmpeg -f lavfi -i flite=text='So fare thee well, poor devil of a Sub-Sub, whose commentator I am':voice=slt
@end example

@item
Make @file{ffplay} speak the specified text, using @code{flite} and
the @code{lavfi} device:
@example
ffplay -f lavfi flite=text='No more be grieved for which that thou hast done.'
@end example
@end itemize

For more information about libflite, check:
@url{http://www.speech.cs.cmu.edu/flite/}

@section sine

Generate an audio signal made of a sine wave with amplitude 1/8.

The audio signal is bit-exact.

It accepts a list of options in the form of @var{key}=@var{value} pairs
separated by ":". If the option name is omitted, the first option is the
frequency and the second option is the beep factor.

The supported options are:

@table @option

@item frequency, f
Set the carrier frequency. Default is 440 Hz.

@item beep_factor, b
Enable a periodic beep every second with frequency @var{beep_factor} times
the carrier frequency. Default is 0, meaning the beep is disabled.

@item sample_rate, s
Specify the sample rate, default is 44100.

@item duration, d
Specify the duration of the generated audio stream.

@item samples_per_frame
Set the number of samples per output frame, default is 1024.
@end table

@subsection Examples

@itemize

@item
Generate a simple 440 Hz sine wave:
@example
sine
@end example

@item
Generate a 220 Hz sine wave with a 880 Hz beep each second, for 5 seconds:
@example
sine=220:4:d=5
sine=f=220:b=4:d=5
sine=frequency=220:beep_factor=4:duration=5
@end example

@end itemize

@c man end AUDIO SOURCES

@chapter Audio Sinks
@c man begin AUDIO SINKS

Below is a description of the currently available audio sinks.

@section abuffersink

Buffer audio frames, and make them available to the end of filter chain.

This sink is mainly intended for programmatic use, in particular
through the interface defined in @file{libavfilter/buffersink.h}.

It requires a pointer to an AVABufferSinkContext structure, which
defines the incoming buffers' formats, to be passed as the opaque
parameter to @code{avfilter_init_filter} for initialization.

@section anullsink

Null audio sink, do absolutely nothing with the input audio. It is
mainly useful as a template and to be employed in analysis / debugging
tools.

@section abuffersink
This sink is intended for programmatic use. Frames that arrive on this sink can
be retrieved by the calling program using the interface defined in
@file{libavfilter/buffersink.h}.

This filter accepts no parameters.

@c man end AUDIO SINKS

@chapter Video Filters
@c man begin VIDEO FILTERS

When you configure your FFmpeg build, you can disable any of the
existing filters using @code{--disable-filters}.
The configure output will show the video filters included in your
build.

Below is a description of the currently available video filters.

@section alphaextract

Extract the alpha component from the input as a grayscale video. This
is especially useful with the @var{alphamerge} filter.

@section alphamerge

Add or replace the alpha component of the primary input with the
grayscale value of a second input. This is intended for use with
@var{alphaextract} to allow the transmission or storage of frame
sequences that have alpha in a format that doesn't support an alpha
channel.

For example, to reconstruct full frames from a normal YUV-encoded video
and a separate video created with @var{alphaextract}, you might use:
@example
movie=in_alpha.mkv [alpha]; [in][alpha] alphamerge [out]
@end example

Since this filter is designed for reconstruction, it operates on frame
sequences without considering timestamps, and terminates when either
input reaches end of stream. This will cause problems if your encoding
pipeline drops frames. If you're trying to apply an image as an
overlay to a video stream, consider the @var{overlay} filter instead.

@section ass

Same as the @ref{subtitles} filter, except that it doesn't require libavcodec
and libavformat to work. On the other hand, it is limited to ASS (Advanced
Substation Alpha) subtitles files.

@section bbox

Compute the bounding box for the non-black pixels in the input frame
luminance plane.

This filter computes the bounding box containing all the pixels with a
luminance value greater than the minimum allowed value.
The parameters describing the bounding box are printed on the filter
log.

@section blackdetect

Detect video intervals that are (almost) completely black. Can be
useful to detect chapter transitions, commercials, or invalid
recordings. Output lines contains the time for the start, end and
duration of the detected black interval expressed in seconds.

In order to display the output lines, you need to set the loglevel at
least to the AV_LOG_INFO value.

This filter accepts a list of options in the form of
@var{key}=@var{value} pairs separated by ":". A description of the
accepted options follows.

@table @option
@item black_min_duration, d
Set the minimum detected black duration expressed in seconds. It must
be a non-negative floating point number.

Default value is 2.0.

@item picture_black_ratio_th, pic_th
Set the threshold for considering a picture "black".
Express the minimum value for the ratio:
@example
@var{nb_black_pixels} / @var{nb_pixels}
@end example

for which a picture is considered black.
Default value is 0.98.

@item pixel_black_th, pix_th
Set the threshold for considering a pixel "black".

The threshold expresses the maximum pixel luminance value for which a
pixel is considered "black". The provided value is scaled according to
the following equation:
@example
@var{absolute_threshold} = @var{luminance_minimum_value} + @var{pixel_black_th} * @var{luminance_range_size}
@end example

@var{luminance_range_size} and @var{luminance_minimum_value} depend on
the input video format, the range is [0-255] for YUV full-range
formats and [16-235] for YUV non full-range formats.

Default value is 0.10.
@end table

The following example sets the maximum pixel threshold to the minimum
value, and detects only black intervals of 2 or more seconds:
@example
blackdetect=d=2:pix_th=0.00
@end example

@section blackframe

Detect frames that are (almost) completely black. Can be useful to
detect chapter transitions or commercials. Output lines consist of
the frame number of the detected frame, the percentage of blackness,
the position in the file if known or -1 and the timestamp in seconds.

In order to display the output lines, you need to set the loglevel at
least to the AV_LOG_INFO value.

The filter accepts parameters as a list of @var{key}=@var{value}
pairs, separated by ":". If the key of the first options is omitted,
the arguments are interpreted according to the syntax
blackframe[=@var{amount}[:@var{threshold}]].

The filter accepts the following options:

@table @option

@item amount
The percentage of the pixels that have to be below the threshold, defaults to
98.

@item threshold
Threshold below which a pixel value is considered black, defaults to 32.

@end table

@section blend

Blend two video frames into each other.

It takes two input streams and outputs one stream, the first input is the
"top" layer and second input is "bottom" layer.
Output terminates when shortest input terminates.

This filter accepts a list of options in the form of @var{key}=@var{value}
pairs separated by ":". A description of the accepted options follows.

@table @option
@item c0_mode
@item c1_mode
@item c2_mode
@item c3_mode
@item all_mode
Set blend mode for specific pixel component or all pixel components in case
of @var{all_mode}. Default value is @code{normal}.

Available values for component modes are:
@table @samp
@item addition
@item and
@item average
@item burn
@item darken
@item difference
@item divide
@item dodge
@item exclusion
@item hardlight
@item lighten
@item multiply
@item negation
@item normal
@item or
@item overlay
@item phoenix
@item pinlight
@item reflect
@item screen
@item softlight
@item subtract
@item vividlight
@item xor
@end table

@item c0_opacity
@item c1_opacity
@item c2_opacity
@item c3_opacity
@item all_opacity
Set blend opacity for specific pixel component or all pixel components in case
of @var{all_opacity}. Only used in combination with pixel component blend modes.

@item c0_expr
@item c1_expr
@item c2_expr
@item c3_expr
@item all_expr
Set blend expression for specific pixel component or all pixel components in case
of @var{all_expr}. Note that related mode options will be ignored if those are set.

The expressions can use the following variables:

@table @option
@item N
The sequential number of the filtered frame, starting from @code{0}.

@item X
@item Y
the coordinates of the current sample

@item W
@item H
the width and height of currently filtered plane

@item SW
@item SH
Width and height scale depending on the currently filtered plane. It is the
ratio between the corresponding luma plane number of pixels and the current
plane ones. E.g. for YUV4:2:0 the values are @code{1,1} for the luma plane, and
@code{0.5,0.5} for chroma planes.

@item T
Time of the current frame, expressed in seconds.

@item TOP, A
Value of pixel component at current location for first video frame (top layer).

@item BOTTOM, B
Value of pixel component at current location for second video frame (bottom layer).
@end table
@end table

@subsection Examples

@itemize
@item
Apply transition from bottom layer to top layer in first 10 seconds:
@example
blend=all_expr='A*(if(gte(T,10),1,T/10))+B*(1-(if(gte(T,10),1,T/10)))'
@end example

@item
Apply 1x1 checkerboard effect:
@example
blend=all_expr='if(eq(mod(X,2),mod(Y,2)),A,B)'
@end example
@end itemize

@section boxblur

Apply boxblur algorithm to the input video.

The filter accepts parameters as a list of @var{key}=@var{value}
pairs, separated by ":". If the key of the first options is omitted,
the arguments are interpreted according to the syntax
@option{luma_radius}:@option{luma_power}:@option{chroma_radius}:@option{chroma_power}:@option{alpha_radius}:@option{alpha_power}.

A description of the accepted options follows.

@table @option
@item luma_radius, lr
@item chroma_radius, cr
@item alpha_radius, ar
Set an expression for the box radius in pixels used for blurring the
corresponding input plane.

The radius value must be a non-negative number, and must not be
greater than the value of the expression @code{min(w,h)/2} for the
luma and alpha planes, and of @code{min(cw,ch)/2} for the chroma
planes.

Default value for @option{luma_radius} is "2". If not specified,
@option{chroma_radius} and @option{alpha_radius} default to the
corresponding value set for @option{luma_radius}.

The expressions can contain the following constants:
@table @option
@item w, h
the input width and height in pixels

@item cw, ch
the input chroma image width and height in pixels

@item hsub, vsub
horizontal and vertical chroma subsample values. For example for the
pixel format "yuv422p" @var{hsub} is 2 and @var{vsub} is 1.
@end table

@item luma_power, lp
@item chroma_power, cp
@item alpha_power, ap
Specify how many times the boxblur filter is applied to the
corresponding plane.

Default value for @option{luma_power} is 2. If not specified,
@option{chroma_power} and @option{alpha_power} default to the
corresponding value set for @option{luma_power}.

A value of 0 will disable the effect.
@end table

@subsection Examples

@itemize
@item
Apply a boxblur filter with luma, chroma, and alpha radius
set to 2:
@example
boxblur=2:1
@end example

@item
Set luma radius to 2, alpha and chroma radius to 0:
@example
boxblur=2:1:cr=0:ar=0
@end example

@item
Set luma and chroma radius to a fraction of the video dimension:
@example
boxblur=min(h\,w)/10:1:min(cw\,ch)/10:1
@end example
@end itemize

@section colormatrix

Convert color matrix.

The filter accepts parameters as a list of @var{key}=@var{value}
pairs, separated by ":". If the key of the first options is omitted,
the arguments are interpreted according to the syntax
@var{src}:@var{dst}.

A description of the accepted options follows:
@table @option
@item src
@item dst
Specify the source and destination color matrix. Both values must be
specified.

The accepted values are:
@table @samp
@item bt709
BT.709

@item bt601
BT.601

@item smpte240m
SMPTE-240M

@item fcc
FCC
@end table
@end table

For example to convert from BT.601 to SMPTE-240M, use the command:
@example
colormatrix=bt601:smpte240m
@end example

@section copy

Copy the input source unchanged to the output. Mainly useful for
testing purposes.

@section crop

Crop the input video.

This filter accepts a list of @var{key}=@var{value} pairs as argument,
separated by ':'. If the key of the first options is omitted, the
arguments are interpreted according to the syntax
@var{out_w}:@var{out_h}:@var{x}:@var{y}:@var{keep_aspect}.

A description of the accepted options follows:
@table @option
@item w, out_w
Set the crop area width. It defaults to @code{iw}.
This expression is evaluated only once during the filter
configuration.

@item h, out_h
Set the crop area height. It defaults to @code{ih}.
This expression is evaluated only once during the filter
configuration.

@item x
Set the expression for the x top-left coordinate of the cropped area.
It defaults to @code{(in_w-out_w)/2}.
This expression is evaluated per-frame.

@item y
Set the expression for the y top-left coordinate of the cropped area.
It defaults to @code{(in_h-out_h)/2}.
This expression is evaluated per-frame.

@item keep_aspect
If set to 1 will force the output display aspect ratio
to be the same of the input, by changing the output sample aspect
ratio. It defaults to 0.
@end table

The @var{out_w}, @var{out_h}, @var{x}, @var{y} parameters are
expressions containing the following constants:

@table @option
@item x, y
the computed values for @var{x} and @var{y}. They are evaluated for
each new frame.

@item in_w, in_h
the input width and height

@item iw, ih
same as @var{in_w} and @var{in_h}

@item out_w, out_h
the output (cropped) width and height

@item ow, oh
same as @var{out_w} and @var{out_h}

@item a
same as @var{iw} / @var{ih}

@item sar
input sample aspect ratio

@item dar
input display aspect ratio, it is the same as (@var{iw} / @var{ih}) * @var{sar}

@item hsub, vsub
horizontal and vertical chroma subsample values. For example for the
pixel format "yuv422p" @var{hsub} is 2 and @var{vsub} is 1.

@item n
the number of input frame, starting from 0

@item t
timestamp expressed in seconds, NAN if the input timestamp is unknown

@end table

The expression for @var{out_w} may depend on the value of @var{out_h},
and the expression for @var{out_h} may depend on @var{out_w}, but they
cannot depend on @var{x} and @var{y}, as @var{x} and @var{y} are
evaluated after @var{out_w} and @var{out_h}.

The @var{x} and @var{y} parameters specify the expressions for the
position of the top-left corner of the output (non-cropped) area. They
are evaluated for each frame. If the evaluated value is not valid, it
is approximated to the nearest valid value.

The expression for @var{x} may depend on @var{y}, and the expression
for @var{y} may depend on @var{x}.

@subsection Examples

@itemize
@item
Crop area with size 100x100 at position (12,34).
@example
crop=100:100:12:34
@end example

Using named options, the example above becomes:
@example
crop=w=100:h=100:x=12:y=34
@end example

@item
Crop the central input area with size 100x100:
@example
crop=100:100
@end example

@item
Crop the central input area with size 2/3 of the input video:
@example
crop=2/3*in_w:2/3*in_h
@end example

@item
Crop the input video central square:
@example
crop=in_h
@end example

@item
Delimit the rectangle with the top-left corner placed at position
100:100 and the right-bottom corner corresponding to the right-bottom
corner of the input image:
@example
crop=in_w-100:in_h-100:100:100
@end example

@item
Crop 10 pixels from the left and right borders, and 20 pixels from
the top and bottom borders
@example
crop=in_w-2*10:in_h-2*20
@end example

@item
Keep only the bottom right quarter of the input image:
@example
crop=in_w/2:in_h/2:in_w/2:in_h/2
@end example

@item
Crop height for getting Greek harmony:
@example
crop=in_w:1/PHI*in_w
@end example

@item
Appply trembling effect:
@example
crop=in_w/2:in_h/2:(in_w-out_w)/2+((in_w-out_w)/2)*sin(n/10):(in_h-out_h)/2 +((in_h-out_h)/2)*sin(n/7)
@end example

@item
Apply erratic camera effect depending on timestamp:
@example
crop=in_w/2:in_h/2:(in_w-out_w)/2+((in_w-out_w)/2)*sin(t*10):(in_h-out_h)/2 +((in_h-out_h)/2)*sin(t*13)"
@end example

@item
Set x depending on the value of y:
@example
crop=in_w/2:in_h/2:y:10+10*sin(n/10)
@end example
@end itemize

@section cropdetect

Auto-detect crop size.

Calculate necessary cropping parameters and prints the recommended
parameters through the logging system. The detected dimensions
correspond to the non-black area of the input video.

The filter accepts parameters as a list of @var{key}=@var{value}
pairs, separated by ":". If the key of the first options is omitted,
the arguments are interpreted according to the syntax
[@option{limit}[:@option{round}[:@option{reset}]]].

A description of the accepted options follows.

@table @option

@item limit
Set higher black value threshold, which can be optionally specified
from nothing (0) to everything (255). An intensity value greater
to the set value is considered non-black. Default value is 24.

@item round
Set the value for which the width/height should be divisible by. The
offset is automatically adjusted to center the video. Use 2 to get
only even dimensions (needed for 4:2:2 video). 16 is best when
encoding to most video codecs. Default value is 16.

@item reset
Set the counter that determines after how many frames cropdetect will
reset the previously detected largest video area and start over to
detect the current optimal crop area. Default value is 0.

This can be useful when channel logos distort the video area. 0
indicates never reset and return the largest area encountered during
playback.
@end table

@section curves

Apply color adjustments using curves.

This filter is similar to the Adobe Photoshop and GIMP curves tools. Each
component (red, green and blue) has its values defined by @var{N} key points
tied from each other using a smooth curve. The x-axis represents the pixel
values from the input frame, and the y-axis the new pixel values to be set for
the output frame.

By default, a component curve is defined by the two points @var{(0;0)} and
@var{(1;1)}. This creates a straight line where each original pixel value is
"adjusted" to its own value, which means no change to the image.

The filter allows you to redefine these two points and add some more. A new
curve (using a natural cubic spline interpolation) will be define to pass
smoothly through all these new coordinates. The new defined points needs to be
strictly increasing over the x-axis, and their @var{x} and @var{y} values must
be in the @var{[0;1]} interval.  If the computed curves happened to go outside
the vector spaces, the values will be clipped accordingly.

If there is no key point defined in @code{x=0}, the filter will automatically
insert a @var{(0;0)} point. In the same way, if there is no key point defined
in @code{x=1}, the filter will automatically insert a @var{(1;1)} point.

The filter accepts parameters as a list of @var{key}=@var{value}
pairs, separated by ":". If the key of the first options is omitted,
the arguments are interpreted according to the syntax
curves[=@var{preset}].

A description of the accepted parameters follows.

@table @option
@item red, r
Set the key points for the red component.
@item green, g
Set the key points for the green component.
@item blue, b
Set the key points for the blue component.
@item preset
Select one of the available color presets. This option can not be used in
addition to the @option{r}, @option{g}, @option{b} parameters.
Available presets are:
@table @samp
@item color_negative
@item cross_process
@item darker
@item increase_contrast
@item lighter
@item linear_contrast
@item medium_contrast
@item negative
@item strong_contrast
@item vintage
@end table
Default is unset.
@end table

To avoid some filtergraph syntax conflicts, each key points list need to be
defined using the following syntax: @code{x0/y0 x1/y1 x2/y2 ...}.

@subsection Examples

@itemize
@item
Increase slightly the middle level of blue:
@example
curves=blue='0.5/0.58'
@end example

@item
Vintage effect:
@example
curves=r='0/0.11 .42/.51 1/0.95':g='0.50/0.48':b='0/0.22 .49/.44 1/0.8'
@end example
Here we obtain the following coordinates for each components:
@table @var
@item red
@code{(0;0.11) (0.42;0.51) (1;0.95)}
@item green
@code{(0;0) (0.50;0.48) (1;1)}
@item blue
@code{(0;0.22) (0.49;0.44) (1;0.80)}
@end table

@item
The previous example can also be achieved with the associated built-in preset:
@example
curves=preset=vintage
@end example

@item
Or simply:
@example
curves=vintage
@end example
@end itemize

@section decimate

Drop frames that do not differ greatly from the previous frame in
order to reduce frame rate.

The main use of this filter is for very-low-bitrate encoding
(e.g. streaming over dialup modem), but it could in theory be used for
fixing movies that were inverse-telecined incorrectly.

The filter accepts parameters as a list of @var{key}=@var{value}
pairs, separated by ":". If the key of the first options is omitted,
the arguments are interpreted according to the syntax:
@option{max}:@option{hi}:@option{lo}:@option{frac}.

A description of the accepted options follows.

@table @option
@item max
Set the maximum number of consecutive frames which can be dropped (if
positive), or the minimum interval between dropped frames (if
negative). If the value is 0, the frame is dropped unregarding the
number of previous sequentially dropped frames.

Default value is 0.

@item hi
@item lo
@item frac
Set the dropping threshold values.

Values for @option{hi} and @option{lo} are for 8x8 pixel blocks and
represent actual pixel value differences, so a threshold of 64
corresponds to 1 unit of difference for each pixel, or the same spread
out differently over the block.

A frame is a candidate for dropping if no 8x8 blocks differ by more
than a threshold of @option{hi}, and if no more than @option{frac} blocks (1
meaning the whole image) differ by more than a threshold of @option{lo}.

Default value for @option{hi} is 64*12, default value for @option{lo} is
64*5, and default value for @option{frac} is 0.33.
@end table

@section delogo

Suppress a TV station logo by a simple interpolation of the surrounding
pixels. Just set a rectangle covering the logo and watch it disappear
(and sometimes something even uglier appear - your mileage may vary).

The filter accepts parameters as a string of the form
"@var{x}:@var{y}:@var{w}:@var{h}:@var{band}", or as a list of
@var{key}=@var{value} pairs, separated by ":".

The description of the accepted parameters follows.

@table @option

@item x, y
Specify the top left corner coordinates of the logo. They must be
specified.

@item w, h
Specify the width and height of the logo to clear. They must be
specified.

@item band, t
Specify the thickness of the fuzzy edge of the rectangle (added to
@var{w} and @var{h}). The default value is 4.

@item show
When set to 1, a green rectangle is drawn on the screen to simplify
finding the right @var{x}, @var{y}, @var{w}, @var{h} parameters, and
@var{band} is set to 4. The default value is 0.

@end table

@subsection Examples

@itemize
@item
Set a rectangle covering the area with top left corner coordinates 0,0
and size 100x77, setting a band of size 10:
@example
delogo=0:0:100:77:10
@end example

@item
As the previous example, but use named options:
@example
delogo=x=0:y=0:w=100:h=77:band=10
@end example

@end itemize

@section deshake

Attempt to fix small changes in horizontal and/or vertical shift. This
filter helps remove camera shake from hand-holding a camera, bumping a
tripod, moving on a vehicle, etc.

The filter accepts parameters as a list of @var{key}=@var{value}
pairs, separated by ":". If the key of the first options is omitted,
the arguments are interpreted according to the syntax
@var{x}:@var{y}:@var{w}:@var{h}:@var{rx}:@var{ry}:@var{edge}:@var{blocksize}:@var{contrast}:@var{search}:@var{filename}:@var{opencl}.

A description of the accepted parameters follows.

@table @option

@item x, y, w, h
Specify a rectangular area where to limit the search for motion
vectors.
If desired the search for motion vectors can be limited to a
rectangular area of the frame defined by its top left corner, width
and height. These parameters have the same meaning as the drawbox
filter which can be used to visualise the position of the bounding
box.

This is useful when simultaneous movement of subjects within the frame
might be confused for camera motion by the motion vector search.

If any or all of @var{x}, @var{y}, @var{w} and @var{h} are set to -1
then the full frame is used. This allows later options to be set
without specifying the bounding box for the motion vector search.

Default - search the whole frame.

@item rx, ry
Specify the maximum extent of movement in x and y directions in the
range 0-64 pixels. Default 16.

@item edge
Specify how to generate pixels to fill blanks at the edge of the
frame. Available values are:
@table @samp
@item blank, 0
Fill zeroes at blank locations
@item original, 1
Original image at blank locations
@item clamp, 2
Extruded edge value at blank locations
@item mirror, 3
Mirrored edge at blank locations
@end table
Default value is @samp{mirror}.

@item blocksize
Specify the blocksize to use for motion search. Range 4-128 pixels,
default 8.

@item contrast
Specify the contrast threshold for blocks. Only blocks with more than
the specified contrast (difference between darkest and lightest
pixels) will be considered. Range 1-255, default 125.

@item search
Specify the search strategy. Available values are:
@table @samp
@item exhaustive, 0
Set exhaustive search
@item less, 1
Set less exhaustive search.
@end table
Default value is @samp{exhaustive}.

@item filename
If set then a detailed log of the motion search is written to the
specified file.

@item opencl
If set to 1, specify using OpenCL capabilities, only available if
FFmpeg was configured with @code{--enable-opencl}. Default value is 0.

@end table

@section drawbox

Draw a colored box on the input image.

The filter accepts parameters as a list of @var{key}=@var{value}
pairs, separated by ":". If the key of the first options is omitted,
the arguments are interpreted according to the syntax
@option{x}:@option{y}:@option{width}:@option{height}:@option{color}:@option{thickness}.

A description of the accepted options follows.

@table @option
@item x, y
Specify the top left corner coordinates of the box. Default to 0.

@item width, w
@item height, h
Specify the width and height of the box, if 0 they are interpreted as
the input width and height. Default to 0.

@item color, c
Specify the color of the box to write, it can be the name of a color
(case insensitive match) or a 0xRRGGBB[AA] sequence. If the special
value @code{invert} is used, the box edge color is the same as the
video with inverted luma.

@item thickness, t
Set the thickness of the box edge. Default value is @code{4}.
@end table

@subsection Examples

@itemize
@item
Draw a black box around the edge of the input image:
@example
drawbox
@end example

@item
Draw a box with color red and an opacity of 50%:
@example
drawbox=10:20:200:60:red@@0.5
@end example

The previous example can be specified as:
@example
drawbox=x=10:y=20:w=200:h=60:color=red@@0.5
@end example

@item
Fill the box with pink color:
@example
drawbox=x=10:y=10:w=100:h=100:color=pink@@0.5:t=max
@end example
@end itemize

@anchor{drawtext}
@section drawtext

Draw text string or text from specified file on top of video using the
libfreetype library.

To enable compilation of this filter you need to configure FFmpeg with
@code{--enable-libfreetype}.

@subsection Syntax

The filter accepts parameters as a list of @var{key}=@var{value} pairs,
separated by ":".

The description of the accepted parameters follows.

@table @option

@item box
Used to draw a box around text using background color.
Value should be either 1 (enable) or 0 (disable).
The default value of @var{box} is 0.

@item boxcolor
The color to be used for drawing box around text.
Either a string (e.g. "yellow") or in 0xRRGGBB[AA] format
(e.g. "0xff00ff"), possibly followed by an alpha specifier.
The default value of @var{boxcolor} is "white".

@item draw
Set an expression which specifies if the text should be drawn. If the
expression evaluates to 0, the text is not drawn. This is useful for
specifying that the text should be drawn only when specific conditions
are met.

Default value is "1".

See below for the list of accepted constants and functions.

@item expansion
Select how the @var{text} is expanded. Can be either @code{none},
@code{strftime} (deprecated) or
@code{normal} (default). See the @ref{drawtext_expansion, Text expansion} section
below for details.

@item fix_bounds
If true, check and fix text coords to avoid clipping.

@item fontcolor
The color to be used for drawing fonts.
Either a string (e.g. "red") or in 0xRRGGBB[AA] format
(e.g. "0xff000033"), possibly followed by an alpha specifier.
The default value of @var{fontcolor} is "black".

@item fontfile
The font file to be used for drawing text. Path must be included.
This parameter is mandatory.

@item fontsize
The font size to be used for drawing text.
The default value of @var{fontsize} is 16.

@item ft_load_flags
Flags to be used for loading the fonts.

The flags map the corresponding flags supported by libfreetype, and are
a combination of the following values:
@table @var
@item default
@item no_scale
@item no_hinting
@item render
@item no_bitmap
@item vertical_layout
@item force_autohint
@item crop_bitmap
@item pedantic
@item ignore_global_advance_width
@item no_recurse
@item ignore_transform
@item monochrome
@item linear_design
@item no_autohint
@item end table
@end table

Default value is "render".

For more information consult the documentation for the FT_LOAD_*
libfreetype flags.

@item shadowcolor
The color to be used for drawing a shadow behind the drawn text.  It
can be a color name (e.g. "yellow") or a string in the 0xRRGGBB[AA]
form (e.g. "0xff00ff"), possibly followed by an alpha specifier.
The default value of @var{shadowcolor} is "black".

@item shadowx, shadowy
The x and y offsets for the text shadow position with respect to the
position of the text. They can be either positive or negative
values. Default value for both is "0".

@item tabsize
The size in number of spaces to use for rendering the tab.
Default value is 4.

@item timecode
Set the initial timecode representation in "hh:mm:ss[:;.]ff"
format. It can be used with or without text parameter. @var{timecode_rate}
option must be specified.

@item timecode_rate, rate, r
Set the timecode frame rate (timecode only).

@item text
The text string to be drawn. The text must be a sequence of UTF-8
encoded characters.
This parameter is mandatory if no file is specified with the parameter
@var{textfile}.

@item textfile
A text file containing text to be drawn. The text must be a sequence
of UTF-8 encoded characters.

This parameter is mandatory if no text string is specified with the
parameter @var{text}.

If both @var{text} and @var{textfile} are specified, an error is thrown.

@item reload
If set to 1, the @var{textfile} will be reloaded before each frame.
Be sure to update it atomically, or it may be read partially, or even fail.

@item x, y
The expressions which specify the offsets where text will be drawn
within the video frame. They are relative to the top/left border of the
output image.

The default value of @var{x} and @var{y} is "0".

See below for the list of accepted constants and functions.
@end table

The parameters for @var{x} and @var{y} are expressions containing the
following constants and functions:

@table @option
@item dar
input display aspect ratio, it is the same as (@var{w} / @var{h}) * @var{sar}

@item hsub, vsub
horizontal and vertical chroma subsample values. For example for the
pixel format "yuv422p" @var{hsub} is 2 and @var{vsub} is 1.

@item line_h, lh
the height of each text line

@item main_h, h, H
the input height

@item main_w, w, W
the input width

@item max_glyph_a, ascent
the maximum distance from the baseline to the highest/upper grid
coordinate used to place a glyph outline point, for all the rendered
glyphs.
It is a positive value, due to the grid's orientation with the Y axis
upwards.

@item max_glyph_d, descent
the maximum distance from the baseline to the lowest grid coordinate
used to place a glyph outline point, for all the rendered glyphs.
This is a negative value, due to the grid's orientation, with the Y axis
upwards.

@item max_glyph_h
maximum glyph height, that is the maximum height for all the glyphs
contained in the rendered text, it is equivalent to @var{ascent} -
@var{descent}.

@item max_glyph_w
maximum glyph width, that is the maximum width for all the glyphs
contained in the rendered text

@item n
the number of input frame, starting from 0

@item rand(min, max)
return a random number included between @var{min} and @var{max}

@item sar
input sample aspect ratio

@item t
timestamp expressed in seconds, NAN if the input timestamp is unknown

@item text_h, th
the height of the rendered text

@item text_w, tw
the width of the rendered text

@item x, y
the x and y offset coordinates where the text is drawn.

These parameters allow the @var{x} and @var{y} expressions to refer
each other, so you can for example specify @code{y=x/dar}.
@end table

If libavfilter was built with @code{--enable-fontconfig}, then
@option{fontfile} can be a fontconfig pattern or omitted.

@anchor{drawtext_expansion}
@subsection Text expansion

If @option{expansion} is set to @code{strftime},
the filter recognizes strftime() sequences in the provided text and
expands them accordingly. Check the documentation of strftime(). This
feature is deprecated.

If @option{expansion} is set to @code{none}, the text is printed verbatim.

If @option{expansion} is set to @code{normal} (which is the default),
the following expansion mechanism is used.

The backslash character '\', followed by any character, always expands to
the second character.

Sequence of the form @code{%@{...@}} are expanded. The text between the
braces is a function name, possibly followed by arguments separated by ':'.
If the arguments contain special characters or delimiters (':' or '@}'),
they should be escaped.

Note that they probably must also be escaped as the value for the
@option{text} option in the filter argument string and as the filter
argument in the filtergraph description, and possibly also for the shell,
that makes up to four levels of escaping; using a text file avoids these
problems.

The following functions are available:

@table @command

@item expr, e
The expression evaluation result.

It must take one argument specifying the expression to be evaluated,
which accepts the same constants and functions as the @var{x} and
@var{y} values. Note that not all constants should be used, for
example the text size is not known when evaluating the expression, so
the constants @var{text_w} and @var{text_h} will have an undefined
value.

@item gmtime
The time at which the filter is running, expressed in UTC.
It can accept an argument: a strftime() format string.

@item localtime
The time at which the filter is running, expressed in the local time zone.
It can accept an argument: a strftime() format string.

@item n, frame_num
The frame number, starting from 0.

@item pts
The timestamp of the current frame, in seconds, with microsecond accuracy.

@end table

@subsection Examples

@itemize
@item
Draw "Test Text" with font FreeSerif, using the default values for the
optional parameters.

@example
drawtext="fontfile=/usr/share/fonts/truetype/freefont/FreeSerif.ttf: text='Test Text'"
@end example

@item
Draw 'Test Text' with font FreeSerif of size 24 at position x=100
and y=50 (counting from the top-left corner of the screen), text is
yellow with a red box around it. Both the text and the box have an
opacity of 20%.

@example
drawtext="fontfile=/usr/share/fonts/truetype/freefont/FreeSerif.ttf: text='Test Text':\
          x=100: y=50: fontsize=24: fontcolor=yellow@@0.2: box=1: boxcolor=red@@0.2"
@end example

Note that the double quotes are not necessary if spaces are not used
within the parameter list.

@item
Show the text at the center of the video frame:
@example
drawtext="fontsize=30:fontfile=FreeSerif.ttf:text='hello world':x=(w-text_w)/2:y=(h-text_h-line_h)/2"
@end example

@item
Show a text line sliding from right to left in the last row of the video
frame. The file @file{LONG_LINE} is assumed to contain a single line
with no newlines.
@example
drawtext="fontsize=15:fontfile=FreeSerif.ttf:text=LONG_LINE:y=h-line_h:x=-50*t"
@end example

@item
Show the content of file @file{CREDITS} off the bottom of the frame and scroll up.
@example
drawtext="fontsize=20:fontfile=FreeSerif.ttf:textfile=CREDITS:y=h-20*t"
@end example

@item
Draw a single green letter "g", at the center of the input video.
The glyph baseline is placed at half screen height.
@example
drawtext="fontsize=60:fontfile=FreeSerif.ttf:fontcolor=green:text=g:x=(w-max_glyph_w)/2:y=h/2-ascent"
@end example

@item
Show text for 1 second every 3 seconds:
@example
drawtext="fontfile=FreeSerif.ttf:fontcolor=white:x=100:y=x/dar:draw=lt(mod(t\,3)\,1):text='blink'"
@end example

@item
Use fontconfig to set the font. Note that the colons need to be escaped.
@example
drawtext='fontfile=Linux Libertine O-40\:style=Semibold:text=FFmpeg'
@end example

@item
Print the date of a real-time encoding (see strftime(3)):
@example
drawtext='fontfile=FreeSans.ttf:text=%@{localtime:%a %b %d %Y@}'
@end example

@end itemize

For more information about libfreetype, check:
@url{http://www.freetype.org/}.

For more information about fontconfig, check:
@url{http://freedesktop.org/software/fontconfig/fontconfig-user.html}.

@section edgedetect

Detect and draw edges. The filter uses the Canny Edge Detection algorithm.

This filter accepts the following optional named parameters:

@table @option
@item low, high
Set low and high threshold values used by the Canny thresholding
algorithm.

The high threshold selects the "strong" edge pixels, which are then
connected through 8-connectivity with the "weak" edge pixels selected
by the low threshold.

@var{low} and @var{high} threshold values must be choosen in the range
[0,1], and @var{low} should be lesser or equal to @var{high}.

Default value for @var{low} is @code{20/255}, and default value for @var{high}
is @code{50/255}.
@end table

Example:
@example
edgedetect=low=0.1:high=0.4
@end example

@section fade

Apply fade-in/out effect to input video.

The filter accepts parameters as a list of @var{key}=@var{value}
pairs, separated by ":". If the key of the first options is omitted,
the arguments are interpreted according to the syntax
@var{type}:@var{start_frame}:@var{nb_frames}.

A description of the accepted parameters follows.

@table @option
@item type, t
Specify if the effect type, can be either @code{in} for fade-in, or
@code{out} for a fade-out effect. Default is @code{in}.

@item start_frame, s
Specify the number of the start frame for starting to apply the fade
effect. Default is 0.

@item nb_frames, n
Specify the number of frames for which the fade effect has to last. At
the end of the fade-in effect the output video will have the same
intensity as the input video, at the end of the fade-out transition
the output video will be completely black. Default is 25.

@item alpha
If set to 1, fade only alpha channel, if one exists on the input.
Default value is 0.
@end table

@subsection Examples

@itemize
@item
Fade in first 30 frames of video:
@example
fade=in:0:30
@end example

The command above is equivalent to:
@example
fade=t=in:s=0:n=30
@end example

@item
Fade out last 45 frames of a 200-frame video:
@example
fade=out:155:45
@end example

@item
Fade in first 25 frames and fade out last 25 frames of a 1000-frame video:
@example
fade=in:0:25, fade=out:975:25
@end example

@item
Make first 5 frames black, then fade in from frame 5-24:
@example
fade=in:5:20
@end example

@item
Fade in alpha over first 25 frames of video:
@example
fade=in:0:25:alpha=1
@end example
@end itemize

@section field

Extract a single field from an interlaced image using stride
arithmetic to avoid wasting CPU time. The output frames are marked as
non-interlaced.

This filter accepts the following named options:
@table @option
@item type
Specify whether to extract the top (if the value is @code{0} or
@code{top}) or the bottom field (if the value is @code{1} or
@code{bottom}).
@end table

If the option key is not specified, the first value sets the @var{type}
option. For example:
@example
field=bottom
@end example

is equivalent to:
@example
field=type=bottom
@end example

@section fieldorder

Transform the field order of the input video.

This filter accepts the named option @option{order} which
specifies the required field order that the input interlaced video
will be transformed to. The option name can be omitted.

The option @option{order} can assume one of the following values:
@table @samp
@item bff
output bottom field first
@item tff
output top field first
@end table

Default value is @samp{tff}.

Transformation is achieved by shifting the picture content up or down
by one line, and filling the remaining line with appropriate picture content.
This method is consistent with most broadcast field order converters.

If the input video is not flagged as being interlaced, or it is already
flagged as being of the required output field order then this filter does
not alter the incoming video.

This filter is very useful when converting to or from PAL DV material,
which is bottom field first.

For example:
@example
ffmpeg -i in.vob -vf "fieldorder=bff" out.dv
@end example

@section fifo

Buffer input images and send them when they are requested.

This filter is mainly useful when auto-inserted by the libavfilter
framework.

The filter does not take parameters.

@anchor{format}
@section format

Convert the input video to one of the specified pixel formats.
Libavfilter will try to pick one that is supported for the input to
the next filter.

This filter accepts the following parameters:
@table @option

@item pix_fmts
A '|'-separated list of pixel format names, for example
"pix_fmts=yuv420p|monow|rgb24".

@end table

@subsection Examples

@itemize
@item
Convert the input video to the format @var{yuv420p}
@example
format=pix_fmts=yuv420p
@end example

Convert the input video to any of the formats in the list
@example
format=pix_fmts=yuv420p|yuv444p|yuv410p
@end example
@end itemize

@section fps

Convert the video to specified constant frame rate by duplicating or dropping
frames as necessary.

This filter accepts the following named parameters:
@table @option

@item fps
Desired output frame rate. The default is @code{25}.

@item round
Rounding method.

Possible values are:
@table @option
@item zero
zero round towards 0
@item inf
round away from 0
@item down
round towards -infinity
@item up
round towards +infinity
@item near
round to nearest
@end table
The default is @code{near}.

@end table

Alternatively, the options can be specified as a flat string:
@var{fps}[:@var{round}].

See also the @ref{setpts} filter.

@section framestep

Select one frame every N.

This filter accepts in input a string representing a positive
integer. Default argument is @code{1}.

@anchor{frei0r}
@section frei0r

Apply a frei0r effect to the input video.

To enable compilation of this filter you need to install the frei0r
header and configure FFmpeg with @code{--enable-frei0r}.

The filter supports the syntax:
@example
@var{filter_name}[@{:|=@}@var{param1}:@var{param2}:...:@var{paramN}]
@end example

@var{filter_name} is the name of the frei0r effect to load. If the
environment variable @env{FREI0R_PATH} is defined, the frei0r effect
is searched in each one of the directories specified by the colon (or
semicolon on Windows platforms) separated list in @env{FREIOR_PATH},
otherwise in the standard frei0r paths, which are in this order:
@file{HOME/.frei0r-1/lib/}, @file{/usr/local/lib/frei0r-1/},
@file{/usr/lib/frei0r-1/}.

@var{param1}, @var{param2}, ... , @var{paramN} specify the parameters
for the frei0r effect.

A frei0r effect parameter can be a boolean (whose values are specified
with "y" and "n"), a double, a color (specified by the syntax
@var{R}/@var{G}/@var{B}, @var{R}, @var{G}, and @var{B} being float
numbers from 0.0 to 1.0) or by an @code{av_parse_color()} color
description), a position (specified by the syntax @var{X}/@var{Y},
@var{X} and @var{Y} being float numbers) and a string.

The number and kind of parameters depend on the loaded effect. If an
effect parameter is not specified the default value is set.

@subsection Examples

@itemize
@item
Apply the distort0r effect, set the first two double parameters:
@example
frei0r=distort0r:0.5:0.01
@end example

@item
Apply the colordistance effect, take a color as first parameter:
@example
frei0r=colordistance:0.2/0.3/0.4
frei0r=colordistance:violet
frei0r=colordistance:0x112233
@end example

@item
Apply the perspective effect, specify the top left and top right image
positions:
@example
frei0r=perspective:0.2/0.2:0.8/0.2
@end example
@end itemize

For more information see:
@url{http://frei0r.dyne.org}

@section geq

The filter takes one, two, three or four equations as parameter, separated by ':'.
The first equation is mandatory and applies to the luma plane. The two
following are respectively for chroma blue and chroma red planes.

The filter syntax allows named parameters:

@table @option
@item lum_expr
the luminance expression
@item cb_expr
the chrominance blue expression
@item cr_expr
the chrominance red expression
@item alpha_expr
the alpha expression
@end table

If one of the chrominance expression is not defined, it falls back on the other
one. If no alpha expression is specified it will evaluate to opaque value.
If none of chrominance expressions are
specified, they will evaluate the luminance expression.

The expressions can use the following variables and functions:

@table @option
@item N
The sequential number of the filtered frame, starting from @code{0}.

@item X
@item Y
The coordinates of the current sample.

@item W
@item H
The width and height of the image.

@item SW
@item SH
Width and height scale depending on the currently filtered plane. It is the
ratio between the corresponding luma plane number of pixels and the current
plane ones. E.g. for YUV4:2:0 the values are @code{1,1} for the luma plane, and
@code{0.5,0.5} for chroma planes.

@item T
Time of the current frame, expressed in seconds.

@item p(x, y)
Return the value of the pixel at location (@var{x},@var{y}) of the current
plane.

@item lum(x, y)
Return the value of the pixel at location (@var{x},@var{y}) of the luminance
plane.

@item cb(x, y)
Return the value of the pixel at location (@var{x},@var{y}) of the
blue-difference chroma plane. Returns 0 if there is no such plane.

@item cr(x, y)
Return the value of the pixel at location (@var{x},@var{y}) of the
red-difference chroma plane. Returns 0 if there is no such plane.

@item alpha(x, y)
Return the value of the pixel at location (@var{x},@var{y}) of the alpha
plane. Returns 0 if there is no such plane.
@end table

For functions, if @var{x} and @var{y} are outside the area, the value will be
automatically clipped to the closer edge.

@subsection Examples

@itemize
@item
Flip the image horizontally:
@example
geq=p(W-X\,Y)
@end example

@item
Generate a bidimensional sine wave, with angle @code{PI/3} and a
wavelength of 100 pixels:
@example
geq=128 + 100*sin(2*(PI/100)*(cos(PI/3)*(X-50*T) + sin(PI/3)*Y)):128:128
@end example

@item
Generate a fancy enigmatic moving light:
@example
nullsrc=s=256x256,geq=random(1)/hypot(X-cos(N*0.07)*W/2-W/2\,Y-sin(N*0.09)*H/2-H/2)^2*1000000*sin(N*0.02):128:128
@end example
@end itemize

@section gradfun

Fix the banding artifacts that are sometimes introduced into nearly flat
regions by truncation to 8bit color depth.
Interpolate the gradients that should go where the bands are, and
dither them.

This filter is designed for playback only.  Do not use it prior to
lossy compression, because compression tends to lose the dither and
bring back the bands.

The filter accepts a list of options in the form of @var{key}=@var{value} pairs
separated by ":". A description of the accepted options follows.

@table @option

@item strength
The maximum amount by which the filter will change
any one pixel. Also the threshold for detecting nearly flat
regions. Acceptable values range from @code{0.51} to @code{64}, default value
is @code{1.2}.

@item radius
The neighborhood to fit the gradient to. A larger
radius makes for smoother gradients, but also prevents the filter from
modifying the pixels near detailed regions. Acceptable values are
@code{8-32}, default value is @code{16}.

@end table

Alternatively, the options can be specified as a flat string:
@var{strength}[:@var{radius}]

@subsection Examples

@itemize
@item
Apply the filter with a @code{3.5} strength and radius of @code{8}:
@example
gradfun=3.5:8
@end example

@item
Specify radius, omitting the strength (which will fall-back to the default
value):
@example
gradfun=radius=8
@end example

@end itemize

@section hflip

Flip the input video horizontally.

For example to horizontally flip the input video with @command{ffmpeg}:
@example
ffmpeg -i in.avi -vf "hflip" out.avi
@end example

@section histeq
This filter applies a global color histogram equalization on a
per-frame basis.

It can be used to correct video that has a compressed range of pixel
intensities.  The filter redistributes the pixel intensities to
equalize their distribution across the intensity range. It may be
viewed as an "automatically adjusting contrast filter". This filter is
useful only for correcting degraded or poorly captured source
video.

The filter accepts parameters as a list of @var{key}=@var{value}
pairs, separated by ":". If the key of the first options is omitted,
the arguments are interpreted according to syntax
@var{strength}:@var{intensity}:@var{antibanding}.

This filter accepts the following named options:

@table @option
@item strength
Determine the amount of equalization to be applied.  As the strength
is reduced, the distribution of pixel intensities more-and-more
approaches that of the input frame. The value must be a float number
in the range [0,1] and defaults to 0.200.

@item intensity
Set the maximum intensity that can generated and scale the output
values appropriately.  The strength should be set as desired and then
the intensity can be limited if needed to avoid washing-out. The value
must be a float number in the range [0,1] and defaults to 0.210.

@item antibanding
Set the antibanding level. If enabled the filter will randomly vary
the luminance of output pixels by a small amount to avoid banding of
the histogram. Possible values are @code{none}, @code{weak} or
@code{strong}. It defaults to @code{none}.
@end table

@section histogram

Compute and draw a color distribution histogram for the input video.

The computed histogram is a representation of distribution of color components
in an image.

The filter accepts the following named parameters:

@table @option
@item mode
Set histogram mode.

It accepts the following values:
@table @samp
@item levels
standard histogram that display color components distribution in an image.
Displays color graph for each color component. Shows distribution
of the Y, U, V, A or G, B, R components, depending on input format,
in current frame. Bellow each graph is color component scale meter.

@item color
chroma values in vectorscope, if brighter more such chroma values are
distributed in an image.
Displays chroma values (U/V color placement) in two dimensional graph
(which is called a vectorscope). It can be used to read of the hue and
saturation of the current frame. At a same time it is a histogram.
The whiter a pixel in the vectorscope, the more pixels of the input frame
correspond to that pixel (that is the more pixels have this chroma value).
The V component is displayed on the horizontal (X) axis, with the leftmost
side being V = 0 and the rightmost side being V = 255.
The U component is displayed on the vertical (Y) axis, with the top
representing U = 0 and the bottom representing U = 255.

The position of a white pixel in the graph corresponds to the chroma value
of a pixel of the input clip. So the graph can be used to read of the
hue (color flavor) and the saturation (the dominance of the hue in the color).
As the hue of a color changes, it moves around the square. At the center of
the square, the saturation is zero, which means that the corresponding pixel
has no color. If you increase the amount of a specific color, while leaving
the other colors unchanged, the saturation increases, and you move towards
the edge of the square.

@item color2
chroma values in vectorscope, similar as @code{color} but actual chroma values
are displayed.

@item waveform
per row/column color component graph. In row mode graph in the left side represents
color component value 0 and right side represents value = 255. In column mode top
side represents color component value = 0 and bottom side represents value = 255.
@end table
Default value is @code{levels}.

@item level_height
Set height of level in @code{levels}. Default value is @code{200}.
Allowed range is [50, 2048].

@item scale_height
Set height of color scale in @code{levels}. Default value is @code{12}.
Allowed range is [0, 40].

@item step
Set step for @code{waveform} mode. Smaller values are useful to find out how much
of same luminance values across input rows/columns are distributed.
Default value is @code{10}. Allowed range is [1, 255].

@item waveform_mode
Set mode for @code{waveform}. Can be either @code{row}, or @code{column}.
Default is @code{row}.

@item display_mode
Set display mode for @code{waveform} and @code{levels}.
It accepts the following values:
@table @samp
@item parade
Display separate graph for the color components side by side in
@code{row} waveform mode or one below other in @code{column} waveform mode
for @code{waveform} histogram mode. For @code{levels} histogram mode
per color component graphs are placed one bellow other.

This display mode in @code{waveform} histogram mode makes it easy to spot
color casts in the highlights and shadows of an image, by comparing the
contours of the top and the bottom of each waveform.
Since whites, grays, and blacks are characterized by
exactly equal amounts of red, green, and blue, neutral areas of the
picture should display three waveforms of roughly equal width/height.
If not, the correction is easy to make by making adjustments to level the
three waveforms.

@item overlay
Presents information that's identical to that in the @code{parade}, except
that the graphs representing color components are superimposed directly
over one another.

This display mode in @code{waveform} histogram mode can make it easier to spot
the relative differences or similarities in overlapping areas of the color
components that are supposed to be identical, such as neutral whites, grays,
or blacks.
@end table
Default is @code{parade}.
@end table

@subsection Examples

@itemize

@item
Calculate and draw histogram:
@example
ffplay -i input -vf histogram
@end example

@end itemize

@section hqdn3d

High precision/quality 3d denoise filter. This filter aims to reduce
image noise producing smooth images and making still images really
still. It should enhance compressibility.

It accepts the following optional parameters:
@var{luma_spatial}:@var{chroma_spatial}:@var{luma_tmp}:@var{chroma_tmp}

@table @option
@item luma_spatial
a non-negative float number which specifies spatial luma strength,
defaults to 4.0

@item chroma_spatial
a non-negative float number which specifies spatial chroma strength,
defaults to 3.0*@var{luma_spatial}/4.0

@item luma_tmp
a float number which specifies luma temporal strength, defaults to
6.0*@var{luma_spatial}/4.0

@item chroma_tmp
a float number which specifies chroma temporal strength, defaults to
@var{luma_tmp}*@var{chroma_spatial}/@var{luma_spatial}
@end table

@section hue

Modify the hue and/or the saturation of the input.

This filter accepts the following optional named options:

@table @option
@item h
Specify the hue angle as a number of degrees. It accepts a float
number or an expression, and defaults to 0.0.

@item H
Specify the hue angle as a number of radians. It accepts a float
number or an expression, and defaults to 0.0.

@item s
Specify the saturation in the [-10,10] range. It accepts a float number and
defaults to 1.0.
@end table

The @var{h}, @var{H} and @var{s} parameters are expressions containing the
following constants:

@table @option
@item n
frame count of the input frame starting from 0

@item pts
presentation timestamp of the input frame expressed in time base units

@item r
frame rate of the input video, NAN if the input frame rate is unknown

@item t
timestamp expressed in seconds, NAN if the input timestamp is unknown

@item tb
time base of the input video
@end table

The options can also be set using the syntax: @var{hue}:@var{saturation}

In this case @var{hue} is expressed in degrees.

@subsection Examples

@itemize
@item
Set the hue to 90 degrees and the saturation to 1.0:
@example
hue=h=90:s=1
@end example

@item
Same command but expressing the hue in radians:
@example
hue=H=PI/2:s=1
@end example

@item
Same command without named options, hue must be expressed in degrees:
@example
hue=90:1
@end example

@item
Note that "h:s" syntax does not support expressions for the values of
h and s, so the following example will issue an error:
@example
hue=PI/2:1
@end example

@item
Rotate hue and make the saturation swing between 0
and 2 over a period of 1 second:
@example
hue="H=2*PI*t: s=sin(2*PI*t)+1"
@end example

@item
Apply a 3 seconds saturation fade-in effect starting at 0:
@example
hue="s=min(t/3\,1)"
@end example

The general fade-in expression can be written as:
@example
hue="s=min(0\, max((t-START)/DURATION\, 1))"
@end example

@item
Apply a 3 seconds saturation fade-out effect starting at 5 seconds:
@example
hue="s=max(0\, min(1\, (8-t)/3))"
@end example

The general fade-out expression can be written as:
@example
hue="s=max(0\, min(1\, (START+DURATION-t)/DURATION))"
@end example

@end itemize

@subsection Commands

This filter supports the following command:
@table @option
@item reinit
Modify the hue and/or the saturation of the input video.
The command accepts the same named options and syntax than when calling the
filter from the command-line.

If a parameter is omitted, it is kept at its current value.
@end table

@section idet

Detect video interlacing type.

This filter tries to detect if the input is interlaced or progressive,
top or bottom field first.

@section il

Deinterleave or interleave fields.

This filter allows to process interlaced images fields without
deinterlacing them. Deinterleaving splits the input frame into 2
fields (so called half pictures). Odd lines are moved to the top
half of the output image, even lines to the bottom half.
You can process (filter) them independently and then re-interleave them.

It accepts a list of options in the form of @var{key}=@var{value} pairs
separated by ":". A description of the accepted options follows.

@table @option
@item luma_mode, l
@item chroma_mode, s
@item alpha_mode, a
Available values for @var{luma_mode}, @var{chroma_mode} and
@var{alpha_mode} are:

@table @samp
@item none
Do nothing.

@item deinterleave, d
Deinterleave fields, placing one above the other.

@item interleave, i
Interleave fields. Reverse the effect of deinterleaving.
@end table
Default value is @code{none}.

@item luma_swap, ls
@item chroma_swap, cs
@item alpha_swap, as
Swap luma/chroma/alpha fields. Exchange even & odd lines. Default value is @code{0}.
@end table

@section kerndeint

Deinterlace input video by applying Donald Graft's adaptive kernel
deinterling. Work on interlaced parts of a video to produce
progressive frames.

This filter accepts parameters as a list of @var{key}=@var{value}
pairs, separated by ":". If the key of the first options is omitted,
the arguments are interpreted according to the following syntax:
@var{thresh}:@var{map}:@var{order}:@var{sharp}:@var{twoway}.

The description of the accepted parameters follows.

@table @option
@item thresh
Set the threshold which affects the filter's tolerance when
determining if a pixel line must be processed. It must be an integer
in the range [0,255] and defaults to 10. A value of 0 will result in
applying the process on every pixels.

@item map
Paint pixels exceeding the threshold value to white if set to 1.
Default is 0.

@item order
Set the fields order. Swap fields if set to 1, leave fields alone if
0. Default is 0.

@item sharp
Enable additional sharpening if set to 1. Default is 0.

@item twoway
Enable twoway sharpening if set to 1. Default is 0.
@end table

@subsection Examples

@itemize
@item
Apply default values:
@example
kerndeint=thresh=10:map=0:order=0:sharp=0:twoway=0
@end example

@item
Enable additional sharpening:
@example
kerndeint=sharp=1
@end example

@item
Paint processed pixels in white:
@example
kerndeint=map=1
@end example
@end itemize

@section lut, lutrgb, lutyuv

Compute a look-up table for binding each pixel component input value
to an output value, and apply it to input video.

@var{lutyuv} applies a lookup table to a YUV input video, @var{lutrgb}
to an RGB input video.

These filters accept in input a ":"-separated list of options, which
specify the expressions used for computing the lookup table for the
corresponding pixel component values.

The @var{lut} filter requires either YUV or RGB pixel formats in
input, and accepts the options:
@table @option
@item c0
set first pixel component expression
@item c1
set second pixel component expression
@item c2
set third pixel component expression
@item c3
set fourth pixel component expression, corresponds to the alpha component
@end table

The exact component associated to each option depends on the format in
input.

The @var{lutrgb} filter requires RGB pixel formats in input, and
accepts the options:
@table @option
@item r
set red component expression
@item g
set green component expression
@item b
set blue component expression
@item a
alpha component expression
@end table

The @var{lutyuv} filter requires YUV pixel formats in input, and
accepts the options:
@table @option
@item y
set Y/luminance component expression
@item u
set U/Cb component expression
@item v
set V/Cr component expression
@item a
set alpha component expression
@end table

The expressions can contain the following constants and functions:

@table @option
@item w, h
the input width and height

@item val
input value for the pixel component

@item clipval
the input value clipped in the @var{minval}-@var{maxval} range

@item maxval
maximum value for the pixel component

@item minval
minimum value for the pixel component

@item negval
the negated value for the pixel component value clipped in the
@var{minval}-@var{maxval} range , it corresponds to the expression
"maxval-clipval+minval"

@item clip(val)
the computed value in @var{val} clipped in the
@var{minval}-@var{maxval} range

@item gammaval(gamma)
the computed gamma correction value of the pixel component value
clipped in the @var{minval}-@var{maxval} range, corresponds to the
expression
"pow((clipval-minval)/(maxval-minval)\,@var{gamma})*(maxval-minval)+minval"

@end table

All expressions default to "val".

@subsection Examples

@itemize
@item
Negate input video:
@example
lutrgb="r=maxval+minval-val:g=maxval+minval-val:b=maxval+minval-val"
lutyuv="y=maxval+minval-val:u=maxval+minval-val:v=maxval+minval-val"
@end example

The above is the same as:
@example
lutrgb="r=negval:g=negval:b=negval"
lutyuv="y=negval:u=negval:v=negval"
@end example

@item
Negate luminance:
@example
lutyuv=y=negval
@end example

@item
Remove chroma components, turns the video into a graytone image:
@example
lutyuv="u=128:v=128"
@end example

@item
Apply a luma burning effect:
@example
lutyuv="y=2*val"
@end example

@item
Remove green and blue components:
@example
lutrgb="g=0:b=0"
@end example

@item
Set a constant alpha channel value on input:
@example
format=rgba,lutrgb=a="maxval-minval/2"
@end example

@item
Correct luminance gamma by a 0.5 factor:
@example
lutyuv=y=gammaval(0.5)
@end example

@item
Discard least significant bits of luma:
@example
lutyuv=y='bitand(val, 128+64+32)'
@end example
@end itemize

@section mp

Apply an MPlayer filter to the input video.

This filter provides a wrapper around most of the filters of
MPlayer/MEncoder.

This wrapper is considered experimental. Some of the wrapped filters
may not work properly and we may drop support for them, as they will
be implemented natively into FFmpeg. Thus you should avoid
depending on them when writing portable scripts.

The filters accepts the parameters:
@var{filter_name}[:=]@var{filter_params}

@var{filter_name} is the name of a supported MPlayer filter,
@var{filter_params} is a string containing the parameters accepted by
the named filter.

The list of the currently supported filters follows:
@table @var
@item detc
@item dint
@item divtc
@item down3dright
@item eq2
@item eq
@item fil
@item fspp
@item ilpack
@item ivtc
@item mcdeint
@item ow
@item perspective
@item phase
@item pp7
@item pullup
@item qp
@item sab
@item softpulldown
@item spp
@item telecine
@item tinterlace
@item uspp
@end table

The parameter syntax and behavior for the listed filters are the same
of the corresponding MPlayer filters. For detailed instructions check
the "VIDEO FILTERS" section in the MPlayer manual.

@subsection Examples

@itemize
@item
Adjust gamma, brightness, contrast:
@example
mp=eq2=1.0:2:0.5
@end example
@end itemize

See also mplayer(1), @url{http://www.mplayerhq.hu/}.

@section negate

Negate input video.

This filter accepts an integer in input, if non-zero it negates the
alpha component (if available). The default value in input is 0.

@section noformat

Force libavfilter not to use any of the specified pixel formats for the
input to the next filter.

This filter accepts the following parameters:
@table @option

@item pix_fmts
A '|'-separated list of pixel format names, for example
"pix_fmts=yuv420p|monow|rgb24".

@end table

@subsection Examples

@itemize
@item
Force libavfilter to use a format different from @var{yuv420p} for the
input to the vflip filter:
@example
noformat=pix_fmts=yuv420p,vflip
@end example

@item
Convert the input video to any of the formats not contained in the list:
@example
noformat=yuv420p|yuv444p|yuv410p
@end example
@end itemize

@section noise

Add noise on video input frame.

This filter accepts a list of options in the form of @var{key}=@var{value}
pairs separated by ":". A description of the accepted options follows.

@table @option
@item all_seed
@item c0_seed
@item c1_seed
@item c2_seed
@item c3_seed
Set noise seed for specific pixel component or all pixel components in case
of @var{all_seed}. Default value is @code{123457}.

@item all_strength, alls
@item c0_strength, c0s
@item c1_strength, c1s
@item c2_strength, c2s
@item c3_strength, c3s
Set noise strength for specific pixel component or all pixel components in case
@var{all_strength}. Default value is @code{0}. Allowed range is [0, 100].

@item all_flags, allf
@item c0_flags, c0f
@item c1_flags, c1f
@item c2_flags, c2f
@item c3_flags, c3f
Set pixel component flags or set flags for all components if @var{all_flags}.
Available values for component flags are:
@table @samp
@item a
averaged temporal noise (smoother)
@item p
mix random noise with a (semi)regular pattern
@item q
higher quality (slightly better looking, slightly slower)
@item t
temporal noise (noise pattern changes between frames)
@item u
uniform noise (gaussian otherwise)
@end table
@end table

@subsection Examples

Add temporal and uniform noise to input video:
@example
noise=alls=20:allf=t+u
@end example

@section null

Pass the video source unchanged to the output.

@section ocv

Apply video transform using libopencv.

To enable this filter install libopencv library and headers and
configure FFmpeg with @code{--enable-libopencv}.

The filter takes the parameters: @var{filter_name}@{:=@}@var{filter_params}.

@var{filter_name} is the name of the libopencv filter to apply.

@var{filter_params} specifies the parameters to pass to the libopencv
filter. If not specified the default values are assumed.

Refer to the official libopencv documentation for more precise
information:
@url{http://opencv.willowgarage.com/documentation/c/image_filtering.html}

Follows the list of supported libopencv filters.

@anchor{dilate}
@subsection dilate

Dilate an image by using a specific structuring element.
This filter corresponds to the libopencv function @code{cvDilate}.

It accepts the parameters: @var{struct_el}:@var{nb_iterations}.

@var{struct_el} represents a structuring element, and has the syntax:
@var{cols}x@var{rows}+@var{anchor_x}x@var{anchor_y}/@var{shape}

@var{cols} and @var{rows} represent the number of columns and rows of
the structuring element, @var{anchor_x} and @var{anchor_y} the anchor
point, and @var{shape} the shape for the structuring element, and
can be one of the values "rect", "cross", "ellipse", "custom".

If the value for @var{shape} is "custom", it must be followed by a
string of the form "=@var{filename}". The file with name
@var{filename} is assumed to represent a binary image, with each
printable character corresponding to a bright pixel. When a custom
@var{shape} is used, @var{cols} and @var{rows} are ignored, the number
or columns and rows of the read file are assumed instead.

The default value for @var{struct_el} is "3x3+0x0/rect".

@var{nb_iterations} specifies the number of times the transform is
applied to the image, and defaults to 1.

Follow some example:
@example
# use the default values
ocv=dilate

# dilate using a structuring element with a 5x5 cross, iterate two times
ocv=dilate=5x5+2x2/cross:2

# read the shape from the file diamond.shape, iterate two times
# the file diamond.shape may contain a pattern of characters like this:
#   *
#  ***
# *****
#  ***
#   *
# the specified cols and rows are ignored (but not the anchor point coordinates)
ocv=0x0+2x2/custom=diamond.shape:2
@end example

@subsection erode

Erode an image by using a specific structuring element.
This filter corresponds to the libopencv function @code{cvErode}.

The filter accepts the parameters: @var{struct_el}:@var{nb_iterations},
with the same syntax and semantics as the @ref{dilate} filter.

@subsection smooth

Smooth the input video.

The filter takes the following parameters:
@var{type}:@var{param1}:@var{param2}:@var{param3}:@var{param4}.

@var{type} is the type of smooth filter to apply, and can be one of
the following values: "blur", "blur_no_scale", "median", "gaussian",
"bilateral". The default value is "gaussian".

@var{param1}, @var{param2}, @var{param3}, and @var{param4} are
parameters whose meanings depend on smooth type. @var{param1} and
@var{param2} accept integer positive values or 0, @var{param3} and
@var{param4} accept float values.

The default value for @var{param1} is 3, the default value for the
other parameters is 0.

These parameters correspond to the parameters assigned to the
libopencv function @code{cvSmooth}.

@anchor{overlay}
@section overlay

Overlay one video on top of another.

It takes two inputs and one output, the first input is the "main"
video on which the second input is overlayed.

This filter accepts a list of @var{key}=@var{value} pairs as argument,
separated by ":". If the key of the first options is omitted, the
arguments are interpreted according to the syntax @var{x}:@var{y}.

A description of the accepted options follows.

@table @option
@item x
@item y
Set the expression for the x and y coordinates of the overlayed video
on the main video. Default value is "0" for both expressions. In case
the expression is invalid, it is set to a huge value (meaning that the
overlay will not be displayed within the output visible area).

@item enable
Set the expression which enables the overlay. If the evaluation is
different from 0, the overlay is displayed on top of the input
frame. By default it is "1".

@item eval
Set when the expressions for @option{x}, @option{y}, and
@option{enable} are evaluated.

It accepts the following values:
@table @samp
@item init
only evaluate expressions once during the filter initialization or
when a command is processed

@item frame
evaluate expressions for each incoming frame
@end table

Default value is @samp{frame}.

@item shortest
If set to 1, force the output to terminate when the shortest input
terminates. Default value is 0.

@item format
Set the format for the output video.

It accepts the following values:
@table @samp
@item yuv420
force YUV420 output

@item yuv444
force YUV444 output

@item rgb
force RGB output
@end table

Default value is @samp{yuv420}.

@item rgb @emph{(deprecated)}
If set to 1, force the filter to accept inputs in the RGB
color space. Default value is 0. This option is deprecated, use
@option{format} instead.
@end table

The @option{x}, @option{y}, and @option{enable} expressions can
contain the following parameters.

@table @option
@item main_w, W
@item main_h, H
main input width and height

@item overlay_w, w
@item overlay_h, h
overlay input width and height

@item x
@item y
the computed values for @var{x} and @var{y}. They are evaluated for
each new frame.

@item hsub
@item vsub
horizontal and vertical chroma subsample values of the output
format. For example for the pixel format "yuv422p" @var{hsub} is 2 and
@var{vsub} is 1.

@item n
the number of input frame, starting from 0

@item pos
the position in the file of the input frame, NAN if unknown

@item t
timestamp expressed in seconds, NAN if the input timestamp is unknown
@end table

Note that the @var{n}, @var{pos}, @var{t} variables are available only
when evaluation is done @emph{per frame}, and will evaluate to NAN
when @option{eval} is set to @samp{init}.

Be aware that frames are taken from each input video in timestamp
order, hence, if their initial timestamps differ, it is a a good idea
to pass the two inputs through a @var{setpts=PTS-STARTPTS} filter to
have them begin in the same zero timestamp, as it does the example for
the @var{movie} filter.

You can chain together more overlays but you should test the
efficiency of such approach.

@subsection Commands

This filter supports the following command:
@table @option
@item x
Set the @option{x} option expression.

@item y
Set the @option{y} option expression.

@item enable
Set the @option{enable} option expression.
@end table

@subsection Examples

@itemize
@item
Draw the overlay at 10 pixels from the bottom right corner of the main
video:
@example
overlay=main_w-overlay_w-10:main_h-overlay_h-10
@end example

Using named options the example above becomes:
@example
overlay=x=main_w-overlay_w-10:y=main_h-overlay_h-10
@end example

@item
Insert a transparent PNG logo in the bottom left corner of the input,
using the @command{ffmpeg} tool with the @code{-filter_complex} option:
@example
ffmpeg -i input -i logo -filter_complex 'overlay=10:main_h-overlay_h-10' output
@end example

@item
Insert 2 different transparent PNG logos (second logo on bottom
right corner) using the @command{ffmpeg} tool:
@example
ffmpeg -i input -i logo1 -i logo2 -filter_complex 'overlay=10:H-h-10,overlay=W-w-10:H-h-10' output
@end example

@item
Add a transparent color layer on top of the main video, @code{WxH}
must specify the size of the main input to the overlay filter:
@example
color=color=red@@.3:size=WxH [over]; [in][over] overlay [out]
@end example

@item
Play an original video and a filtered version (here with the deshake
filter) side by side using the @command{ffplay} tool:
@example
ffplay input.avi -vf 'split[a][b]; [a]pad=iw*2:ih[src]; [b]deshake[filt]; [src][filt]overlay=w'
@end example

The above command is the same as:
@example
ffplay input.avi -vf 'split[b], pad=iw*2[src], [b]deshake, [src]overlay=w'
@end example

@item
Make a sliding overlay appearing from the left to the right top part of the
screen starting since time 2:
@example
overlay=x='if(gte(t,2), -w+(t-2)*20, NAN)':y=0
@end example

@item
Compose output by putting two input videos side to side:
@example
ffmpeg -i left.avi -i right.avi -filter_complex "
nullsrc=size=200x100 [background];
[0:v] setpts=PTS-STARTPTS, scale=100x100 [left];
[1:v] setpts=PTS-STARTPTS, scale=100x100 [right];
[background][left]       overlay=shortest=1       [background+left];
[background+left][right] overlay=shortest=1:x=100 [left+right]
"
@end example

@item
Chain several overlays in cascade:
@example
nullsrc=s=200x200 [bg];
testsrc=s=100x100, split=4 [in0][in1][in2][in3];
[in0] lutrgb=r=0, [bg]   overlay=0:0     [mid0];
[in1] lutrgb=g=0, [mid0] overlay=100:0   [mid1];
[in2] lutrgb=b=0, [mid1] overlay=0:100   [mid2];
[in3] null,       [mid2] overlay=100:100 [out0]
@end example

@end itemize

@section pad

Add paddings to the input image, and place the original input at the
given coordinates @var{x}, @var{y}.

The filter accepts parameters as a list of @var{key}=@var{value} pairs,
separated by ":".

If the key of the first options is omitted, the arguments are
interpreted according to the syntax
@var{width}:@var{height}:@var{x}:@var{y}:@var{color}.

A description of the accepted options follows.

@table @option
@item width, w
@item height, h
Specify an expression for the size of the output image with the
paddings added. If the value for @var{width} or @var{height} is 0, the
corresponding input size is used for the output.

The @var{width} expression can reference the value set by the
@var{height} expression, and vice versa.

The default value of @var{width} and @var{height} is 0.

@item x
@item y
Specify an expression for the offsets where to place the input image
in the padded area with respect to the top/left border of the output
image.

The @var{x} expression can reference the value set by the @var{y}
expression, and vice versa.

The default value of @var{x} and @var{y} is 0.

@item color
Specify the color of the padded area, it can be the name of a color
(case insensitive match) or a 0xRRGGBB[AA] sequence.

The default value of @var{color} is "black".
@end table

The value for the @var{width}, @var{height}, @var{x}, and @var{y}
options are expressions containing the following constants:

@table @option
@item in_w, in_h
the input video width and height

@item iw, ih
same as @var{in_w} and @var{in_h}

@item out_w, out_h
the output width and height, that is the size of the padded area as
specified by the @var{width} and @var{height} expressions

@item ow, oh
same as @var{out_w} and @var{out_h}

@item x, y
x and y offsets as specified by the @var{x} and @var{y}
expressions, or NAN if not yet specified

@item a
same as @var{iw} / @var{ih}

@item sar
input sample aspect ratio

@item dar
input display aspect ratio, it is the same as (@var{iw} / @var{ih}) * @var{sar}

@item hsub, vsub
horizontal and vertical chroma subsample values. For example for the
pixel format "yuv422p" @var{hsub} is 2 and @var{vsub} is 1.
@end table

@subsection Examples

@itemize
@item
Add paddings with color "violet" to the input video. Output video
size is 640x480, the top-left corner of the input video is placed at
column 0, row 40:
@example
pad=640:480:0:40:violet
@end example

The example above is equivalent to the following command:
@example
pad=width=640:height=480:x=0:y=40:color=violet
@end example

@item
Pad the input to get an output with dimensions increased by 3/2,
and put the input video at the center of the padded area:
@example
pad="3/2*iw:3/2*ih:(ow-iw)/2:(oh-ih)/2"
@end example

@item
Pad the input to get a squared output with size equal to the maximum
value between the input width and height, and put the input video at
the center of the padded area:
@example
pad="max(iw\,ih):ow:(ow-iw)/2:(oh-ih)/2"
@end example

@item
Pad the input to get a final w/h ratio of 16:9:
@example
pad="ih*16/9:ih:(ow-iw)/2:(oh-ih)/2"
@end example

@item
In case of anamorphic video, in order to set the output display aspect
correctly, it is necessary to use @var{sar} in the expression,
according to the relation:
@example
(ih * X / ih) * sar = output_dar
X = output_dar / sar
@end example

Thus the previous example needs to be modified to:
@example
pad="ih*16/9/sar:ih:(ow-iw)/2:(oh-ih)/2"
@end example

@item
Double output size and put the input video in the bottom-right
corner of the output padded area:
@example
pad="2*iw:2*ih:ow-iw:oh-ih"
@end example
@end itemize

@section pixdesctest

Pixel format descriptor test filter, mainly useful for internal
testing. The output video should be equal to the input video.

For example:
@example
format=monow, pixdesctest
@end example

can be used to test the monowhite pixel format descriptor definition.

@section pp

Enable the specified chain of postprocessing subfilters using libpostproc. This
library should be automatically selected with a GPL build (@code{--enable-gpl}).
Subfilters must be separated by '/' and can be disabled by prepending a '-'.
Each subfilter and some options have a short and a long name that can be used
interchangeably, i.e. dr/dering are the same.

All subfilters share common options to determine their scope:

@table @option
@item a/autoq
Honor the quality commands for this subfilter.

@item c/chrom
Do chrominance filtering, too (default).

@item y/nochrom
Do luminance filtering only (no chrominance).

@item n/noluma
Do chrominance filtering only (no luminance).
@end table

These options can be appended after the subfilter name, separated by a ':'.

Available subfilters are:

@table @option
@item hb/hdeblock[:difference[:flatness]]
Horizontal deblocking filter
@table @option
@item difference
Difference factor where higher values mean more deblocking (default: @code{32}).
@item flatness
Flatness threshold where lower values mean more deblocking (default: @code{39}).
@end table

@item vb/vdeblock[:difference[:flatness]]
Vertical deblocking filter
@table @option
@item difference
Difference factor where higher values mean more deblocking (default: @code{32}).
@item flatness
Flatness threshold where lower values mean more deblocking (default: @code{39}).
@end table

@item ha/hadeblock[:difference[:flatness]]
Accurate horizontal deblocking filter
@table @option
@item difference
Difference factor where higher values mean more deblocking (default: @code{32}).
@item flatness
Flatness threshold where lower values mean more deblocking (default: @code{39}).
@end table

@item va/vadeblock[:difference[:flatness]]
Accurate vertical deblocking filter
@table @option
@item difference
Difference factor where higher values mean more deblocking (default: @code{32}).
@item flatness
Flatness threshold where lower values mean more deblocking (default: @code{39}).
@end table
@end table

The horizontal and vertical deblocking filters share the difference and
flatness values so you cannot set different horizontal and vertical
thresholds.

@table @option
@item h1/x1hdeblock
Experimental horizontal deblocking filter

@item v1/x1vdeblock
Experimental vertical deblocking filter

@item dr/dering
Deringing filter

@item tn/tmpnoise[:threshold1[:threshold2[:threshold3]]], temporal noise reducer
@table @option
@item threshold1
larger -> stronger filtering
@item threshold2
larger -> stronger filtering
@item threshold3
larger -> stronger filtering
@end table

@item al/autolevels[:f/fullyrange], automatic brightness / contrast correction
@table @option
@item f/fullyrange
Stretch luminance to @code{0-255}.
@end table

@item lb/linblenddeint
Linear blend deinterlacing filter that deinterlaces the given block by
filtering all lines with a @code{(1 2 1)} filter.

@item li/linipoldeint
Linear interpolating deinterlacing filter that deinterlaces the given block by
linearly interpolating every second line.

@item ci/cubicipoldeint
Cubic interpolating deinterlacing filter deinterlaces the given block by
cubically interpolating every second line.

@item md/mediandeint
Median deinterlacing filter that deinterlaces the given block by applying a
median filter to every second line.

@item fd/ffmpegdeint
FFmpeg deinterlacing filter that deinterlaces the given block by filtering every
second line with a @code{(-1 4 2 4 -1)} filter.

@item l5/lowpass5
Vertically applied FIR lowpass deinterlacing filter that deinterlaces the given
block by filtering all lines with a @code{(-1 2 6 2 -1)} filter.

@item fq/forceQuant[:quantizer]
Overrides the quantizer table from the input with the constant quantizer you
specify.
@table @option
@item quantizer
Quantizer to use
@end table

@item de/default
Default pp filter combination (@code{hb:a,vb:a,dr:a})

@item fa/fast
Fast pp filter combination (@code{h1:a,v1:a,dr:a})

@item ac
High quality pp filter combination (@code{ha:a:128:7,va:a,dr:a})
@end table

@subsection Examples

@itemize
@item
Apply horizontal and vertical deblocking, deringing and automatic
brightness/contrast:
@example
pp=hb/vb/dr/al
@end example

@item
Apply default filters without brightness/contrast correction:
@example
pp=de/-al
@end example

@item
Apply default filters and temporal denoiser:
@example
pp=default/tmpnoise:1:2:3
@end example

@item
Apply deblocking on luminance only, and switch vertical deblocking on or off
automatically depending on available CPU time:
@example
pp=hb:y/vb:a
@end example
@end itemize

@section removelogo

Suppress a TV station logo, using an image file to determine which
pixels comprise the logo. It works by filling in the pixels that
comprise the logo with neighboring pixels.

This filter requires one argument which specifies the filter bitmap
file, which can be any image format supported by libavformat. The
width and height of the image file must match those of the video
stream being processed.

Pixels in the provided bitmap image with a value of zero are not
considered part of the logo, non-zero pixels are considered part of
the logo. If you use white (255) for the logo and black (0) for the
rest, you will be safe. For making the filter bitmap, it is
recommended to take a screen capture of a black frame with the logo
visible, and then using a threshold filter followed by the erode
filter once or twice.

If needed, little splotches can be fixed manually. Remember that if
logo pixels are not covered, the filter quality will be much
reduced. Marking too many pixels as part of the logo does not hurt as
much, but it will increase the amount of blurring needed to cover over
the image and will destroy more information than necessary, and extra
pixels will slow things down on a large logo.

@section scale

Scale (resize) the input video, using the libswscale library.

The scale filter forces the output display aspect ratio to be the same
of the input, by changing the output sample aspect ratio.

This filter accepts a list of named options in the form of
@var{key}=@var{value} pairs separated by ":". If the key for the first
two options is not specified, the assumed keys for the first two
values are @code{w} and @code{h}. If the first option has no key and
can be interpreted like a video size specification, it will be used
to set the video size.

A description of the accepted options follows.

@table @option
@item width, w
Set the video width expression, default value is @code{iw}. See below
for the list of accepted constants.

@item height, h
Set the video heiht expression, default value is @code{ih}.
See below for the list of accepted constants.

@item interl
Set the interlacing. It accepts the following values:

@table @option
@item 1
force interlaced aware scaling

@item 0
do not apply interlaced scaling

@item -1
select interlaced aware scaling depending on whether the source frames
are flagged as interlaced or not
@end table

Default value is @code{0}.

@item flags
Set libswscale scaling flags. If not explictly specified the filter
applies a bilinear scaling algorithm.

@item size, s
Set the video size, the value must be a valid abbreviation or in the
form @var{width}x@var{height}.
@end table

The values of the @var{w} and @var{h} options are expressions
containing the following constants:

@table @option
@item in_w, in_h
the input width and height

@item iw, ih
same as @var{in_w} and @var{in_h}

@item out_w, out_h
the output (cropped) width and height

@item ow, oh
same as @var{out_w} and @var{out_h}

@item a
same as @var{iw} / @var{ih}

@item sar
input sample aspect ratio

@item dar
input display aspect ratio, it is the same as (@var{iw} / @var{ih}) * @var{sar}

@item hsub, vsub
horizontal and vertical chroma subsample values. For example for the
pixel format "yuv422p" @var{hsub} is 2 and @var{vsub} is 1.
@end table

If the input image format is different from the format requested by
the next filter, the scale filter will convert the input to the
requested format.

If the value for @var{width} or @var{height} is 0, the respective input
size is used for the output.

If the value for @var{width} or @var{height} is -1, the scale filter will
use, for the respective output size, a value that maintains the aspect
ratio of the input image.

@subsection Examples

@itemize
@item
Scale the input video to a size of 200x100:
@example
scale=200:100
@end example

This is equivalent to:
@example
scale=w=200:h=100
@end example

or:
@example
scale=200x100
@end example

@item
Specify a size abbreviation for the output size:
@example
scale=qcif
@end example

which can also be written as:
@example
scale=size=qcif
@end example

@item
Scale the input to 2x:
@example
scale=2*iw:2*ih
@end example

@item
The above is the same as:
@example
scale=2*in_w:2*in_h
@end example

@item
Scale the input to 2x with forced interlaced scaling:
@example
scale=2*iw:2*ih:interl=1
@end example

@item
Scale the input to half size:
@example
scale=iw/2:ih/2
@end example

@item
Increase the width, and set the height to the same size:
@example
scale=3/2*iw:ow
@end example

@item
Seek for Greek harmony:
@example
scale=iw:1/PHI*iw
scale=ih*PHI:ih
@end example

@item
Increase the height, and set the width to 3/2 of the height:
@example
scale=3/2*oh:3/5*ih
@end example

@item
Increase the size, but make the size a multiple of the chroma
subsample values:
@example
scale="trunc(3/2*iw/hsub)*hsub:trunc(3/2*ih/vsub)*vsub"
@end example

@item
Increase the width to a maximum of 500 pixels, keep the same input
aspect ratio:
@example
scale='min(500\, iw*3/2):-1'
@end example
@end itemize

@section separatefields

The @code{separatefields} takes a frame-based video input and splits
each frame into its components fields, producing a new half height clip
with twice the frame rate and twice the frame count.

This filter use field-dominance information in frame to decide which
of each pair of fields to place first in the output.
If it gets it wrong use @ref{setfield} filter before @code{separatefields} filter.

@section setdar, setsar

The @code{setdar} filter sets the Display Aspect Ratio for the filter
output video.

This is done by changing the specified Sample (aka Pixel) Aspect
Ratio, according to the following equation:
@example
@var{DAR} = @var{HORIZONTAL_RESOLUTION} / @var{VERTICAL_RESOLUTION} * @var{SAR}
@end example

Keep in mind that the @code{setdar} filter does not modify the pixel
dimensions of the video frame. Also the display aspect ratio set by
this filter may be changed by later filters in the filterchain,
e.g. in case of scaling or if another "setdar" or a "setsar" filter is
applied.

The @code{setsar} filter sets the Sample (aka Pixel) Aspect Ratio for
the filter output video.

Note that as a consequence of the application of this filter, the
output display aspect ratio will change according to the equation
above.

Keep in mind that the sample aspect ratio set by the @code{setsar}
filter may be changed by later filters in the filterchain, e.g. if
another "setsar" or a "setdar" filter is applied.

The @code{setdar} and @code{setsar} filters accept a string in the
form @var{num}:@var{den} expressing an aspect ratio, or the following
named options, expressed as a sequence of @var{key}=@var{value} pairs,
separated by ":".

@table @option
@item max
Set the maximum integer value to use for expressing numerator and
denominator when reducing the expressed aspect ratio to a rational.
Default value is @code{100}.

@item r, ratio, dar, sar:
Set the aspect ratio used by the filter.

The parameter can be a floating point number string, an expression, or
a string of the form @var{num}:@var{den}, where @var{num} and
@var{den} are the numerator and denominator of the aspect ratio. If
the parameter is not specified, it is assumed the value "0".
In case the form "@var{num}:@var{den}" the @code{:} character should
be escaped.
@end table

If the keys are omitted in the named options list, the specifed values
are assumed to be @var{ratio} and @var{max} in that order.

For example to change the display aspect ratio to 16:9, specify:
@example
setdar='16:9'
# the above is equivalent to
setdar=1.77777
setdar=dar=16/9
setdar=dar=1.77777
@end example

To change the sample aspect ratio to 10:11, specify:
@example
setsar='10:11'
# the above is equivalent to
setsar='sar=10/11'
@end example

To set a display aspect ratio of 16:9, and specify a maximum integer value of
1000 in the aspect ratio reduction, use the command:
@example
setdar=ratio='16:9':max=1000
@end example

@anchor{setfield}
@section setfield

Force field for the output video frame.

The @code{setfield} filter marks the interlace type field for the
output frames. It does not change the input frame, but only sets the
corresponding property, which affects how the frame is treated by
following filters (e.g. @code{fieldorder} or @code{yadif}).

This filter accepts a single option @option{mode}, which can be
specified either by setting @code{mode=VALUE} or setting the value
alone. Available values are:

@table @samp
@item auto
Keep the same field property.

@item bff
Mark the frame as bottom-field-first.

@item tff
Mark the frame as top-field-first.

@item prog
Mark the frame as progressive.
@end table

@section showinfo

Show a line containing various information for each input video frame.
The input video is not modified.

The shown line contains a sequence of key/value pairs of the form
@var{key}:@var{value}.

A description of each shown parameter follows:

@table @option
@item n
sequential number of the input frame, starting from 0

@item pts
Presentation TimeStamp of the input frame, expressed as a number of
time base units. The time base unit depends on the filter input pad.

@item pts_time
Presentation TimeStamp of the input frame, expressed as a number of
seconds

@item pos
position of the frame in the input stream, -1 if this information in
unavailable and/or meaningless (for example in case of synthetic video)

@item fmt
pixel format name

@item sar
sample aspect ratio of the input frame, expressed in the form
@var{num}/@var{den}

@item s
size of the input frame, expressed in the form
@var{width}x@var{height}

@item i
interlaced mode ("P" for "progressive", "T" for top field first, "B"
for bottom field first)

@item iskey
1 if the frame is a key frame, 0 otherwise

@item type
picture type of the input frame ("I" for an I-frame, "P" for a
P-frame, "B" for a B-frame, "?" for unknown type).
Check also the documentation of the @code{AVPictureType} enum and of
the @code{av_get_picture_type_char} function defined in
@file{libavutil/avutil.h}.

@item checksum
Adler-32 checksum (printed in hexadecimal) of all the planes of the input frame

@item plane_checksum
Adler-32 checksum (printed in hexadecimal) of each plane of the input frame,
expressed in the form "[@var{c0} @var{c1} @var{c2} @var{c3}]"
@end table

@section smartblur

Blur the input video without impacting the outlines.

This filter accepts parameters as a list of @var{key}=@var{value} pairs,
separated by ":".

If the key of the first options is omitted, the arguments are
interpreted according to the syntax:
@var{luma_radius}:@var{luma_strength}:@var{luma_threshold}[:@var{chroma_radius}:@var{chroma_strength}:@var{chroma_threshold}]

A description of the accepted options follows.

@table @option
@item luma_radius, lr
@item chroma_radius, cr
Set the luma/chroma radius. The option value must be a float number in
the range [0.1,5.0] that specifies the variance of the gaussian filter
used to blur the image (slower if larger). Default value is 1.0.

@item luma_strength, ls
@item chroma_strength, cs
Set the luma/chroma strength. The option value must be a float number
in the range [-1.0,1.0] that configures the blurring. A value included
in [0.0,1.0] will blur the image whereas a value included in
[-1.0,0.0] will sharpen the image. Default value is 1.0.

@item luma_threshold, lt
@item chroma_threshold, ct
Set the luma/chroma threshold used as a coefficient to determine
whether a pixel should be blurred or not. The option value must be an
integer in the range [-30,30]. A value of 0 will filter all the image,
a value included in [0,30] will filter flat areas and a value included
in [-30,0] will filter edges. Default value is 0.
@end table

If a chroma option is not explicitly set, the corresponding luma value
is set.

@section stereo3d

Convert between different stereoscopic image formats.

This filter accepts the following named options, expressed as a
sequence of @var{key}=@var{value} pairs, separated by ":".

@table @option
@item in
Set stereoscopic image format of input.

Available values for input image formats are:
@table @samp
@item sbsl
side by side parallel (left eye left, right eye right)

@item sbsr
side by side crosseye (right eye left, left eye right)

@item sbs2l
side by side parallel with half width resolution
(left eye left, right eye right)

@item sbs2r
side by side crosseye with half width resolution
(right eye left, left eye right)

@item abl
above-below (left eye above, right eye below)

@item abr
above-below (right eye above, left eye below)

@item ab2l
above-below with half height resolution
(left eye above, right eye below)

@item ab2r
above-below with half height resolution
(right eye above, left eye below)

Default value is @samp{sbsl}.
@end table

@item out
Set stereoscopic image format of output.

Available values for output image formats are all the input formats as well as:
@table @samp
@item arbg
anaglyph red/blue gray
(red filter on left eye, blue filter on right eye)

@item argg
anaglyph red/green gray
(red filter on left eye, green filter on right eye)

@item arcg
anaglyph red/cyan gray
(red filter on left eye, cyan filter on right eye)

@item arch
anaglyph red/cyan half colored
(red filter on left eye, cyan filter on right eye)

@item arcc
anaglyph red/cyan color
(red filter on left eye, cyan filter on right eye)

@item arcd
anaglyph red/cyan color optimized with the least squares projection of dubois
(red filter on left eye, cyan filter on right eye)

@item agmg
anaglyph green/magenta gray
(green filter on left eye, magenta filter on right eye)

@item agmh
anaglyph green/magenta half colored
(green filter on left eye, magenta filter on right eye)

@item agmc
anaglyph green/magenta colored
(green filter on left eye, magenta filter on right eye)

@item agmd
anaglyph green/magenta color optimized with the least squares projection of dubois
(green filter on left eye, magenta filter on right eye)

@item aybg
anaglyph yellow/blue gray
(yellow filter on left eye, blue filter on right eye)

@item aybh
anaglyph yellow/blue half colored
(yellow filter on left eye, blue filter on right eye)

@item aybc
anaglyph yellow/blue colored
(yellow filter on left eye, blue filter on right eye)

@item aybd
anaglyph yellow/blue color optimized with the least squares projection of dubois
(yellow filter on left eye, blue filter on right eye)

@item irl
interleaved rows (left eye has top row, right eye starts on next row)

@item irr
interleaved rows (right eye has top row, left eye starts on next row)

@item ml
mono output (left eye only)

@item mr
mono output (right eye only)
@end table

Default value is @samp{arcd}.
@end table

@anchor{subtitles}
@section subtitles

Draw subtitles on top of input video using the libass library.

To enable compilation of this filter you need to configure FFmpeg with
@code{--enable-libass}. This filter also requires a build with libavcodec and
libavformat to convert the passed subtitles file to ASS (Advanced Substation
Alpha) subtitles format.

This filter accepts the following named options, expressed as a
sequence of @var{key}=@var{value} pairs, separated by ":".

@table @option
@item filename, f
Set the filename of the subtitle file to read. It must be specified.

@item original_size
Specify the size of the original video, the video for which the ASS file
was composed. Due to a misdesign in ASS aspect ratio arithmetic, this is
necessary to correctly scale the fonts if the aspect ratio has been changed.

@item charenc
Set subtitles input character encoding. @code{subtitles} filter only. Only
useful if not UTF-8.
@end table

If the first key is not specified, it is assumed that the first value
specifies the @option{filename}.

For example, to render the file @file{sub.srt} on top of the input
video, use the command:
@example
subtitles=sub.srt
@end example

which is equivalent to:
@example
subtitles=filename=sub.srt
@end example

@section split

Split input video into several identical outputs.

The filter accepts a single parameter which specifies the number of outputs. If
unspecified, it defaults to 2.

For example
@example
ffmpeg -i INPUT -filter_complex split=5 OUTPUT
@end example
will create 5 copies of the input video.

For example:
@example
[in] split [splitout1][splitout2];
[splitout1] crop=100:100:0:0    [cropout];
[splitout2] pad=200:200:100:100 [padout];
@end example

will create two separate outputs from the same input, one cropped and
one padded.

@section super2xsai

Scale the input by 2x and smooth using the Super2xSaI (Scale and
Interpolate) pixel art scaling algorithm.

Useful for enlarging pixel art images without reducing sharpness.

@section swapuv
Swap U & V plane.

@section thumbnail
Select the most representative frame in a given sequence of consecutive frames.

The filter accepts parameters as a list of @var{key}=@var{value}
pairs, separated by ":". If the key of the first options is omitted,
the arguments are interpreted according to the syntax
thumbnail[=@var{n}].

@table @option
@item n
Set the frames batch size to analyze; in a set of @var{n} frames, the filter
will pick one of them, and then handle the next batch of @var{n} frames until
the end. Default is @code{100}.
@end table

Since the filter keeps track of the whole frames sequence, a bigger @var{n}
value will result in a higher memory usage, so a high value is not recommended.

@subsection Examples

@itemize
@item
Extract one picture each 50 frames:
@example
thumbnail=50
@end example

@item
Complete example of a thumbnail creation with @command{ffmpeg}:
@example
ffmpeg -i in.avi -vf thumbnail,scale=300:200 -frames:v 1 out.png
@end example
@end itemize

@section tile

Tile several successive frames together.

It accepts a list of options in the form of @var{key}=@var{value} pairs
separated by ":". A description of the accepted options follows.

@table @option

@item layout
Set the grid size (i.e. the number of lines and columns) in the form
"@var{w}x@var{h}".

@item margin
Set the outer border margin in pixels.

@item padding
Set the inner border thickness (i.e. the number of pixels between frames). For
more advanced padding options (such as having different values for the edges),
refer to the pad video filter.

@item nb_frames
Set the maximum number of frames to render in the given area. It must be less
than or equal to @var{w}x@var{h}. The default value is @code{0}, meaning all
the area will be used.

@end table

Alternatively, the options can be specified as a flat string:

@var{layout}[:@var{nb_frames}[:@var{margin}[:@var{padding}]]]

For example, produce 8x8 PNG tiles of all keyframes (@option{-skip_frame
nokey}) in a movie:
@example
ffmpeg -skip_frame nokey -i file.avi -vf 'scale=128:72,tile=8x8' -an -vsync 0 keyframes%03d.png
@end example
The @option{-vsync 0} is necessary to prevent @command{ffmpeg} from
duplicating each output frame to accomodate the originally detected frame
rate.

Another example to display @code{5} pictures in an area of @code{3x2} frames,
with @code{7} pixels between them, and @code{2} pixels of initial margin, using
mixed flat and named options:
@example
tile=3x2:nb_frames=5:padding=7:margin=2
@end example

@section tinterlace

Perform various types of temporal field interlacing.

Frames are counted starting from 1, so the first input frame is
considered odd.

This filter accepts options in the form of @var{key}=@var{value} pairs
separated by ":".
Alternatively, the @var{mode} option can be specified as a value alone,
optionally followed by a ":" and further ":" separated @var{key}=@var{value}
pairs.

A description of the accepted options follows.

@table @option

@item mode
Specify the mode of the interlacing. This option can also be specified
as a value alone. See below for a list of values for this option.

Available values are:

@table @samp
@item merge, 0
Move odd frames into the upper field, even into the lower field,
generating a double height frame at half frame rate.

@item drop_odd, 1
Only output even frames, odd frames are dropped, generating a frame with
unchanged height at half frame rate.

@item drop_even, 2
Only output odd frames, even frames are dropped, generating a frame with
unchanged height at half frame rate.

@item pad, 3
Expand each frame to full height, but pad alternate lines with black,
generating a frame with double height at the same input frame rate.

@item interleave_top, 4
Interleave the upper field from odd frames with the lower field from
even frames, generating a frame with unchanged height at half frame rate.

@item interleave_bottom, 5
Interleave the lower field from odd frames with the upper field from
even frames, generating a frame with unchanged height at half frame rate.

@item interlacex2, 6
Double frame rate with unchanged height. Frames are inserted each
containing the second temporal field from the previous input frame and
the first temporal field from the next input frame. This mode relies on
the top_field_first flag. Useful for interlaced video displays with no
field synchronisation.
@end table

Numeric values are deprecated but are accepted for backward
compatibility reasons.

Default mode is @code{merge}.

@item flags
Specify flags influencing the filter process.

Available value for @var{flags} is:

@table @option
@item low_pass_filter, vlfp
Enable vertical low-pass filtering in the filter.
Vertical low-pass filtering is required when creating an interlaced
destination from a progressive source which contains high-frequency
vertical detail. Filtering will reduce interlace 'twitter' and Moire
patterning.

Vertical low-pass filtering can only be enabled for @option{mode}
@var{interleave_top} and @var{interleave_bottom}.

@end table
@end table

@section transpose

Transpose rows with columns in the input video and optionally flip it.

The filter accepts parameters as a list of @var{key}=@var{value}
pairs, separated by ':'. If the key of the first options is omitted,
the arguments are interpreted according to the syntax
@var{dir}:@var{passthrough}.

@table @option
@item dir
Specify the transposition direction. Can assume the following values:

@table @samp
@item 0, 4
Rotate by 90 degrees counterclockwise and vertically flip (default), that is:
@example
L.R     L.l
. . ->  . .
l.r     R.r
@end example

@item 1, 5
Rotate by 90 degrees clockwise, that is:
@example
L.R     l.L
. . ->  . .
l.r     r.R
@end example

@item 2, 6
Rotate by 90 degrees counterclockwise, that is:
@example
L.R     R.r
. . ->  . .
l.r     L.l
@end example

@item 3, 7
Rotate by 90 degrees clockwise and vertically flip, that is:
@example
L.R     r.R
. . ->  . .
l.r     l.L
@end example
@end table

For values between 4-7, the transposition is only done if the input
video geometry is portrait and not landscape. These values are
deprecated, the @code{passthrough} option should be used instead.

@item passthrough
Do not apply the transposition if the input geometry matches the one
specified by the specified value. It accepts the following values:
@table @samp
@item none
Always apply transposition.
@item portrait
Preserve portrait geometry (when @var{height} >= @var{width}).
@item landscape
Preserve landscape geometry (when @var{width} >= @var{height}).
@end table

Default value is @code{none}.
@end table

For example to rotate by 90 degrees clockwise and preserve portrait
layout:
@example
transpose=dir=1:passthrough=portrait
@end example

The command above can also be specified as:
@example
transpose=1:portrait
@end example

@section unsharp

Sharpen or blur the input video.

This filter accepts parameters as a list of @var{key}=@var{value} pairs,
separated by ":".

If the key of the first options is omitted, the arguments are
interpreted according to the syntax:
@var{luma_msize_x}:@var{luma_msize_y}:@var{luma_amount}:@var{chroma_msize_x}:@var{chroma_msize_y}:@var{chroma_amount}

A description of the accepted options follows.

@table @option
@item luma_msize_x, lx
@item chroma_msize_x, cx
Set the luma/chroma matrix horizontal size. It must be an odd integer
between 3 and 63, default value is 5.

@item luma_msize_y, ly
@item chroma_msize_y, cy
Set the luma/chroma matrix vertical size. It must be an odd integer
between 3 and 63, default value is 5.

@item luma_amount, la
@item chroma_amount, ca
Set the luma/chroma effect strength. It can be a float number,
reasonable values lay between -1.5 and 1.5.

Negative values will blur the input video, while positive values will
sharpen it, a value of zero will disable the effect.

Default value is 1.0 for @option{luma_amount}, 0.0 for
@option{chroma_amount}.
@end table

@subsection Examples

@itemize
@item
Apply strong luma sharpen effect:
@example
unsharp=7:7:2.5
@end example

@item
Apply strong blur of both luma and chroma parameters:
@example
unsharp=7:7:-2:7:7:-2
@end example
@end itemize

@section vflip

Flip the input video vertically.

@example
ffmpeg -i in.avi -vf "vflip" out.avi
@end example

@section yadif

Deinterlace the input video ("yadif" means "yet another deinterlacing
filter").

The filter accepts parameters as a list of @var{key}=@var{value}
pairs, separated by ":". If the key of the first options is omitted,
the arguments are interpreted according to syntax
@var{mode}:@var{parity}:@var{deint}.

The description of the accepted parameters follows.

@table @option
@item mode
Specify the interlacing mode to adopt. Accept one of the following
values:

@table @option
@item 0, send_frame
output 1 frame for each frame
@item 1, send_field
output 1 frame for each field
@item 2, send_frame_nospatial
like @code{send_frame} but skip spatial interlacing check
@item 3, send_field_nospatial
like @code{send_field} but skip spatial interlacing check
@end table

Default value is @code{send_frame}.

@item parity
Specify the picture field parity assumed for the input interlaced
video. Accept one of the following values:

@table @option
@item 0, tff
assume top field first
@item 1, bff
assume bottom field first
@item -1, auto
enable automatic detection
@end table

Default value is @code{auto}.
If interlacing is unknown or decoder does not export this information,
top field first will be assumed.

@item deint
Specify which frames to deinterlace. Accept one of the following
values:

@table @option
@item 0, all
deinterlace all frames
@item 1, interlaced
only deinterlace frames marked as interlaced
@end table

Default value is @code{all}.
@end table

@c man end VIDEO FILTERS

@chapter Video Sources
@c man begin VIDEO SOURCES

Below is a description of the currently available video sources.

@section buffer

Buffer video frames, and make them available to the filter chain.

This source is mainly intended for a programmatic use, in particular
through the interface defined in @file{libavfilter/vsrc_buffer.h}.

It accepts a list of options in the form of @var{key}=@var{value} pairs
separated by ":". A description of the accepted options follows.

@table @option

@item video_size
Specify the size (width and height) of the buffered video frames.

@item pix_fmt
A string representing the pixel format of the buffered video frames.
It may be a number corresponding to a pixel format, or a pixel format
name.

@item time_base
Specify the timebase assumed by the timestamps of the buffered frames.

@item time_base
Specify the frame rate expected for the video stream.

@item pixel_aspect
Specify the sample aspect ratio assumed by the video frames.

@item sws_param
Specify the optional parameters to be used for the scale filter which
is automatically inserted when an input change is detected in the
input size or format.
@end table

For example:
@example
buffer=size=320x240:pix_fmt=yuv410p:time_base=1/24:pixel_aspect=1/1
@end example

will instruct the source to accept video frames with size 320x240 and
with format "yuv410p", assuming 1/24 as the timestamps timebase and
square pixels (1:1 sample aspect ratio).
Since the pixel format with name "yuv410p" corresponds to the number 6
(check the enum AVPixelFormat definition in @file{libavutil/pixfmt.h}),
this example corresponds to:
@example
buffer=size=320x240:pixfmt=6:time_base=1/24:pixel_aspect=1/1
@end example

Alternatively, the options can be specified as a flat string, but this
syntax is deprecated:

@var{width}:@var{height}:@var{pix_fmt}:@var{time_base.num}:@var{time_base.den}:@var{pixel_aspect.num}:@var{pixel_aspect.den}[:@var{sws_param}]

@section cellauto

Create a pattern generated by an elementary cellular automaton.

The initial state of the cellular automaton can be defined through the
@option{filename}, and @option{pattern} options. If such options are
not specified an initial state is created randomly.

At each new frame a new row in the video is filled with the result of
the cellular automaton next generation. The behavior when the whole
frame is filled is defined by the @option{scroll} option.

This source accepts a list of options in the form of
@var{key}=@var{value} pairs separated by ":". A description of the
accepted options follows.

@table @option
@item filename, f
Read the initial cellular automaton state, i.e. the starting row, from
the specified file.
In the file, each non-whitespace character is considered an alive
cell, a newline will terminate the row, and further characters in the
file will be ignored.

@item pattern, p
Read the initial cellular automaton state, i.e. the starting row, from
the specified string.

Each non-whitespace character in the string is considered an alive
cell, a newline will terminate the row, and further characters in the
string will be ignored.

@item rate, r
Set the video rate, that is the number of frames generated per second.
Default is 25.

@item random_fill_ratio, ratio
Set the random fill ratio for the initial cellular automaton row. It
is a floating point number value ranging from 0 to 1, defaults to
1/PHI.

This option is ignored when a file or a pattern is specified.

@item random_seed, seed
Set the seed for filling randomly the initial row, must be an integer
included between 0 and UINT32_MAX. If not specified, or if explicitly
set to -1, the filter will try to use a good random seed on a best
effort basis.

@item rule
Set the cellular automaton rule, it is a number ranging from 0 to 255.
Default value is 110.

@item size, s
Set the size of the output video.

If @option{filename} or @option{pattern} is specified, the size is set
by default to the width of the specified initial state row, and the
height is set to @var{width} * PHI.

If @option{size} is set, it must contain the width of the specified
pattern string, and the specified pattern will be centered in the
larger row.

If a filename or a pattern string is not specified, the size value
defaults to "320x518" (used for a randomly generated initial state).

@item scroll
If set to 1, scroll the output upward when all the rows in the output
have been already filled. If set to 0, the new generated row will be
written over the top row just after the bottom row is filled.
Defaults to 1.

@item start_full, full
If set to 1, completely fill the output with generated rows before
outputting the first frame.
This is the default behavior, for disabling set the value to 0.

@item stitch
If set to 1, stitch the left and right row edges together.
This is the default behavior, for disabling set the value to 0.
@end table

@subsection Examples

@itemize
@item
Read the initial state from @file{pattern}, and specify an output of
size 200x400.
@example
cellauto=f=pattern:s=200x400
@end example

@item
Generate a random initial row with a width of 200 cells, with a fill
ratio of 2/3:
@example
cellauto=ratio=2/3:s=200x200
@end example

@item
Create a pattern generated by rule 18 starting by a single alive cell
centered on an initial row with width 100:
@example
cellauto=p=@@:s=100x400:full=0:rule=18
@end example

@item
Specify a more elaborated initial pattern:
@example
cellauto=p='@@@@ @@ @@@@':s=100x400:full=0:rule=18
@end example

@end itemize

@section mandelbrot

Generate a Mandelbrot set fractal, and progressively zoom towards the
point specified with @var{start_x} and @var{start_y}.

This source accepts a list of options in the form of
@var{key}=@var{value} pairs separated by ":". A description of the
accepted options follows.

@table @option

@item end_pts
Set the terminal pts value. Default value is 400.

@item end_scale
Set the terminal scale value.
Must be a floating point value. Default value is 0.3.

@item inner
Set the inner coloring mode, that is the algorithm used to draw the
Mandelbrot fractal internal region.

It shall assume one of the following values:
@table @option
@item black
Set black mode.
@item convergence
Show time until convergence.
@item mincol
Set color based on point closest to the origin of the iterations.
@item period
Set period mode.
@end table

Default value is @var{mincol}.

@item bailout
Set the bailout value. Default value is 10.0.

@item maxiter
Set the maximum of iterations performed by the rendering
algorithm. Default value is 7189.

@item outer
Set outer coloring mode.
It shall assume one of following values:
@table @option
@item iteration_count
Set iteration cound mode.
@item normalized_iteration_count
set normalized iteration count mode.
@end table
Default value is @var{normalized_iteration_count}.

@item rate, r
Set frame rate, expressed as number of frames per second. Default
value is "25".

@item size, s
Set frame size. Default value is "640x480".

@item start_scale
Set the initial scale value. Default value is 3.0.

@item start_x
Set the initial x position. Must be a floating point value between
-100 and 100. Default value is -0.743643887037158704752191506114774.

@item start_y
Set the initial y position. Must be a floating point value between
-100 and 100. Default value is -0.131825904205311970493132056385139.
@end table

@section mptestsrc

Generate various test patterns, as generated by the MPlayer test filter.

The size of the generated video is fixed, and is 256x256.
This source is useful in particular for testing encoding features.

This source accepts an optional sequence of @var{key}=@var{value} pairs,
separated by ":". The description of the accepted options follows.

@table @option

@item rate, r
Specify the frame rate of the sourced video, as the number of frames
generated per second. It has to be a string in the format
@var{frame_rate_num}/@var{frame_rate_den}, an integer number, a float
number or a valid video frame rate abbreviation. The default value is
"25".

@item duration, d
Set the video duration of the sourced video. The accepted syntax is:
@example
[-]HH:MM:SS[.m...]
[-]S+[.m...]
@end example
See also the function @code{av_parse_time()}.

If not specified, or the expressed duration is negative, the video is
supposed to be generated forever.

@item test, t

Set the number or the name of the test to perform. Supported tests are:
@table @option
@item dc_luma
@item dc_chroma
@item freq_luma
@item freq_chroma
@item amp_luma
@item amp_chroma
@item cbp
@item mv
@item ring1
@item ring2
@item all
@end table

Default value is "all", which will cycle through the list of all tests.
@end table

For example the following:
@example
testsrc=t=dc_luma
@end example

will generate a "dc_luma" test pattern.

@section frei0r_src

Provide a frei0r source.

To enable compilation of this filter you need to install the frei0r
header and configure FFmpeg with @code{--enable-frei0r}.

The source supports the syntax:
@example
@var{size}:@var{rate}:@var{src_name}[@{=|:@}@var{param1}:@var{param2}:...:@var{paramN}]
@end example

@var{size} is the size of the video to generate, may be a string of the
form @var{width}x@var{height} or a frame size abbreviation.
@var{rate} is the rate of the video to generate, may be a string of
the form @var{num}/@var{den} or a frame rate abbreviation.
@var{src_name} is the name to the frei0r source to load. For more
information regarding frei0r and how to set the parameters read the
section @ref{frei0r} in the description of the video filters.

For example, to generate a frei0r partik0l source with size 200x200
and frame rate 10 which is overlayed on the overlay filter main input:
@example
frei0r_src=200x200:10:partik0l=1234 [overlay]; [in][overlay] overlay
@end example

@section life

Generate a life pattern.

This source is based on a generalization of John Conway's life game.

The sourced input represents a life grid, each pixel represents a cell
which can be in one of two possible states, alive or dead. Every cell
interacts with its eight neighbours, which are the cells that are
horizontally, vertically, or diagonally adjacent.

At each interaction the grid evolves according to the adopted rule,
which specifies the number of neighbor alive cells which will make a
cell stay alive or born. The @option{rule} option allows to specify
the rule to adopt.

This source accepts a list of options in the form of
@var{key}=@var{value} pairs separated by ":". A description of the
accepted options follows.

@table @option
@item filename, f
Set the file from which to read the initial grid state. In the file,
each non-whitespace character is considered an alive cell, and newline
is used to delimit the end of each row.

If this option is not specified, the initial grid is generated
randomly.

@item rate, r
Set the video rate, that is the number of frames generated per second.
Default is 25.

@item random_fill_ratio, ratio
Set the random fill ratio for the initial random grid. It is a
floating point number value ranging from 0 to 1, defaults to 1/PHI.
It is ignored when a file is specified.

@item random_seed, seed
Set the seed for filling the initial random grid, must be an integer
included between 0 and UINT32_MAX. If not specified, or if explicitly
set to -1, the filter will try to use a good random seed on a best
effort basis.

@item rule
Set the life rule.

A rule can be specified with a code of the kind "S@var{NS}/B@var{NB}",
where @var{NS} and @var{NB} are sequences of numbers in the range 0-8,
@var{NS} specifies the number of alive neighbor cells which make a
live cell stay alive, and @var{NB} the number of alive neighbor cells
which make a dead cell to become alive (i.e. to "born").
"s" and "b" can be used in place of "S" and "B", respectively.

Alternatively a rule can be specified by an 18-bits integer. The 9
high order bits are used to encode the next cell state if it is alive
for each number of neighbor alive cells, the low order bits specify
the rule for "borning" new cells. Higher order bits encode for an
higher number of neighbor cells.
For example the number 6153 = @code{(12<<9)+9} specifies a stay alive
rule of 12 and a born rule of 9, which corresponds to "S23/B03".

Default value is "S23/B3", which is the original Conway's game of life
rule, and will keep a cell alive if it has 2 or 3 neighbor alive
cells, and will born a new cell if there are three alive cells around
a dead cell.

@item size, s
Set the size of the output video.

If @option{filename} is specified, the size is set by default to the
same size of the input file. If @option{size} is set, it must contain
the size specified in the input file, and the initial grid defined in
that file is centered in the larger resulting area.

If a filename is not specified, the size value defaults to "320x240"
(used for a randomly generated initial grid).

@item stitch
If set to 1, stitch the left and right grid edges together, and the
top and bottom edges also. Defaults to 1.

@item mold
Set cell mold speed. If set, a dead cell will go from @option{death_color} to
@option{mold_color} with a step of @option{mold}. @option{mold} can have a
value from 0 to 255.

@item life_color
Set the color of living (or new born) cells.

@item death_color
Set the color of dead cells. If @option{mold} is set, this is the first color
used to represent a dead cell.

@item mold_color
Set mold color, for definitely dead and moldy cells.
@end table

@subsection Examples

@itemize
@item
Read a grid from @file{pattern}, and center it on a grid of size
300x300 pixels:
@example
life=f=pattern:s=300x300
@end example

@item
Generate a random grid of size 200x200, with a fill ratio of 2/3:
@example
life=ratio=2/3:s=200x200
@end example

@item
Specify a custom rule for evolving a randomly generated grid:
@example
life=rule=S14/B34
@end example

@item
Full example with slow death effect (mold) using @command{ffplay}:
@example
ffplay -f lavfi life=s=300x200:mold=10:r=60:ratio=0.1:death_color=#C83232:life_color=#00ff00,scale=1200:800:flags=16
@end example
@end itemize

@section color, nullsrc, rgbtestsrc, smptebars, testsrc

The @code{color} source provides an uniformly colored input.

The @code{nullsrc} source returns unprocessed video frames. It is
mainly useful to be employed in analysis / debugging tools, or as the
source for filters which ignore the input data.

The @code{rgbtestsrc} source generates an RGB test pattern useful for
detecting RGB vs BGR issues. You should see a red, green and blue
stripe from top to bottom.

The @code{smptebars} source generates a color bars pattern, based on
the SMPTE Engineering Guideline EG 1-1990.

The @code{testsrc} source generates a test video pattern, showing a
color pattern, a scrolling gradient and a timestamp. This is mainly
intended for testing purposes.

These sources accept an optional sequence of @var{key}=@var{value} pairs,
separated by ":". The description of the accepted options follows.

@table @option

@item color, c
Specify the color of the source, only used in the @code{color}
source. It can be the name of a color (case insensitive match) or a
0xRRGGBB[AA] sequence, possibly followed by an alpha specifier. The
default value is "black".

@item size, s
Specify the size of the sourced video, it may be a string of the form
@var{width}x@var{height}, or the name of a size abbreviation. The
default value is "320x240".

@item rate, r
Specify the frame rate of the sourced video, as the number of frames
generated per second. It has to be a string in the format
@var{frame_rate_num}/@var{frame_rate_den}, an integer number, a float
number or a valid video frame rate abbreviation. The default value is
"25".

@item sar
Set the sample aspect ratio of the sourced video.

@item duration, d
Set the video duration of the sourced video. The accepted syntax is:
@example
[-]HH[:MM[:SS[.m...]]]
[-]S+[.m...]
@end example
See also the function @code{av_parse_time()}.

If not specified, or the expressed duration is negative, the video is
supposed to be generated forever.

@item decimals, n
Set the number of decimals to show in the timestamp, only used in the
@code{testsrc} source.

The displayed timestamp value will correspond to the original
timestamp value multiplied by the power of 10 of the specified
value. Default value is 0.
@end table

For example the following:
@example
testsrc=duration=5.3:size=qcif:rate=10
@end example

will generate a video with a duration of 5.3 seconds, with size
176x144 and a frame rate of 10 frames per second.

The following graph description will generate a red source
with an opacity of 0.2, with size "qcif" and a frame rate of 10
frames per second.
@example
color=c=red@@0.2:s=qcif:r=10
@end example

If the input content is to be ignored, @code{nullsrc} can be used. The
following command generates noise in the luminance plane by employing
the @code{geq} filter:
@example
nullsrc=s=256x256, geq=random(1)*255:128:128
@end example

@c man end VIDEO SOURCES

@chapter Video Sinks
@c man begin VIDEO SINKS

Below is a description of the currently available video sinks.

@section buffersink

Buffer video frames, and make them available to the end of the filter
graph.

This sink is mainly intended for a programmatic use, in particular
through the interface defined in @file{libavfilter/buffersink.h}.

It does not require a string parameter in input, but you need to
specify a pointer to a list of supported pixel formats terminated by
-1 in the opaque parameter provided to @code{avfilter_init_filter}
when initializing this sink.

@section nullsink

Null video sink, do absolutely nothing with the input video. It is
mainly useful as a template and to be employed in analysis / debugging
tools.

@c man end VIDEO SINKS

@chapter Multimedia Filters
@c man begin MULTIMEDIA FILTERS

Below is a description of the currently available multimedia filters.

@section aperms, perms

Set read/write permissions for the output frames.

These filters are mainly aimed at developers to test direct path in the
following filter in the filtergraph.

The filters accept parameters as a list of @var{key}=@var{value} pairs,
separated by ":". If the key of the first options is omitted, the argument is
assumed to be the @var{mode}.

A description of the accepted parameters follows.

@table @option
@item mode
Select the permissions mode.

It accepts the following values:
@table @samp
@item none
Do nothing. This is the default.
@item ro
Set all the output frames read-only.
@item rw
Set all the output frames directly writable.
@item toggle
Make the frame read-only if writable, and writable if read-only.
@item random
Set each output frame read-only or writable randomly.
@end table

@item seed
Set the seed for the @var{random} mode, must be an integer included between
@code{0} and @code{UINT32_MAX}. If not specified, or if explicitly set to
@code{-1}, the filter will try to use a good random seed on a best effort
basis.
@end table

Note: in case of auto-inserted filter between the permission filter and the
following one, the permission might not be received as expected in that
following filter. Inserting a @ref{format} or @ref{aformat} filter before the
perms/aperms filter can avoid this problem.

@section aphaser
Add a phasing effect to the input audio.

A phaser filter creates series of peaks and troughs in the frequency spectrum.
The position of the peaks and troughs are modulated so that they vary over time, creating a sweeping effect.

The filter accepts parameters as a list of @var{key}=@var{value}
pairs, separated by ":".

A description of the accepted parameters follows.

@table @option
@item in_gain
Set input gain. Default is 0.4.

@item out_gain
Set output gain. Default is 0.74

@item delay
Set delay in milliseconds. Default is 3.0.

@item decay
Set decay. Default is 0.4.

@item speed
Set modulation speed in Hz. Default is 0.5.

@item type
Set modulation type. Default is triangular.

It accepts the following values:
@table @samp
@item triangular, t
@item sinusoidal, s
@end table
@end table

@section aselect, select
Select frames to pass in output.

These filters accept a single option @option{expr} or @option{e}
specifying the select expression, which can be specified either by
specyfing @code{expr=VALUE} or specifying the expression
alone.

The select expression is evaluated for each input frame. If the
evaluation result is a non-zero value, the frame is selected and
passed to the output, otherwise it is discarded.

The expression can contain the following constants:

@table @option
@item n
the sequential number of the filtered frame, starting from 0

@item selected_n
the sequential number of the selected frame, starting from 0

@item prev_selected_n
the sequential number of the last selected frame, NAN if undefined

@item TB
timebase of the input timestamps

@item pts
the PTS (Presentation TimeStamp) of the filtered video frame,
expressed in @var{TB} units, NAN if undefined

@item t
the PTS (Presentation TimeStamp) of the filtered video frame,
expressed in seconds, NAN if undefined

@item prev_pts
the PTS of the previously filtered video frame, NAN if undefined

@item prev_selected_pts
the PTS of the last previously filtered video frame, NAN if undefined

@item prev_selected_t
the PTS of the last previously selected video frame, NAN if undefined

@item start_pts
the PTS of the first video frame in the video, NAN if undefined

@item start_t
the time of the first video frame in the video, NAN if undefined

@item pict_type @emph{(video only)}
the type of the filtered frame, can assume one of the following
values:
@table @option
@item I
@item P
@item B
@item S
@item SI
@item SP
@item BI
@end table

@item interlace_type @emph{(video only)}
the frame interlace type, can assume one of the following values:
@table @option
@item PROGRESSIVE
the frame is progressive (not interlaced)
@item TOPFIRST
the frame is top-field-first
@item BOTTOMFIRST
the frame is bottom-field-first
@end table

@item consumed_sample_n @emph{(audio only)}
the number of selected samples before the current frame

@item samples_n @emph{(audio only)}
the number of samples in the current frame

@item sample_rate @emph{(audio only)}
the input sample rate

@item key
1 if the filtered frame is a key-frame, 0 otherwise

@item pos
the position in the file of the filtered frame, -1 if the information
is not available (e.g. for synthetic video)

@item scene @emph{(video only)}
value between 0 and 1 to indicate a new scene; a low value reflects a low
probability for the current frame to introduce a new scene, while a higher
value means the current frame is more likely to be one (see the example below)

@end table

The default value of the select expression is "1".

@subsection Examples

@itemize
@item
Select all frames in input:
@example
select
@end example

The example above is the same as:
@example
select=1
@end example

@item
Skip all frames:
@example
select=0
@end example

@item
Select only I-frames:
@example
select='eq(pict_type\,I)'
@end example

@item
Select one frame every 100:
@example
select='not(mod(n\,100))'
@end example

@item
Select only frames contained in the 10-20 time interval:
@example
select='gte(t\,10)*lte(t\,20)'
@end example

@item
Select only I frames contained in the 10-20 time interval:
@example
select='gte(t\,10)*lte(t\,20)*eq(pict_type\,I)'
@end example

@item
Select frames with a minimum distance of 10 seconds:
@example
select='isnan(prev_selected_t)+gte(t-prev_selected_t\,10)'
@end example

@item
Use aselect to select only audio frames with samples number > 100:
@example
aselect='gt(samples_n\,100)'
@end example

@item
Create a mosaic of the first scenes:
@example
ffmpeg -i video.avi -vf select='gt(scene\,0.4)',scale=160:120,tile -frames:v 1 preview.png
@end example

Comparing @var{scene} against a value between 0.3 and 0.5 is generally a sane
choice.
@end itemize

@section asendcmd, sendcmd

Send commands to filters in the filtergraph.

These filters read commands to be sent to other filters in the
filtergraph.

@code{asendcmd} must be inserted between two audio filters,
@code{sendcmd} must be inserted between two video filters, but apart
from that they act the same way.

The specification of commands can be provided in the filter arguments
with the @var{commands} option, or in a file specified by the
@var{filename} option.

These filters accept the following options:
@table @option
@item commands, c
Set the commands to be read and sent to the other filters.
@item filename, f
Set the filename of the commands to be read and sent to the other
filters.
@end table

@subsection Commands syntax

A commands description consists of a sequence of interval
specifications, comprising a list of commands to be executed when a
particular event related to that interval occurs. The occurring event
is typically the current frame time entering or leaving a given time
interval.

An interval is specified by the following syntax:
@example
@var{START}[-@var{END}] @var{COMMANDS};
@end example

The time interval is specified by the @var{START} and @var{END} times.
@var{END} is optional and defaults to the maximum time.

The current frame time is considered within the specified interval if
it is included in the interval [@var{START}, @var{END}), that is when
the time is greater or equal to @var{START} and is lesser than
@var{END}.

@var{COMMANDS} consists of a sequence of one or more command
specifications, separated by ",", relating to that interval.  The
syntax of a command specification is given by:
@example
[@var{FLAGS}] @var{TARGET} @var{COMMAND} @var{ARG}
@end example

@var{FLAGS} is optional and specifies the type of events relating to
the time interval which enable sending the specified command, and must
be a non-null sequence of identifier flags separated by "+" or "|" and
enclosed between "[" and "]".

The following flags are recognized:
@table @option
@item enter
The command is sent when the current frame timestamp enters the
specified interval. In other words, the command is sent when the
previous frame timestamp was not in the given interval, and the
current is.

@item leave
The command is sent when the current frame timestamp leaves the
specified interval. In other words, the command is sent when the
previous frame timestamp was in the given interval, and the
current is not.
@end table

If @var{FLAGS} is not specified, a default value of @code{[enter]} is
assumed.

@var{TARGET} specifies the target of the command, usually the name of
the filter class or a specific filter instance name.

@var{COMMAND} specifies the name of the command for the target filter.

@var{ARG} is optional and specifies the optional list of argument for
the given @var{COMMAND}.

Between one interval specification and another, whitespaces, or
sequences of characters starting with @code{#} until the end of line,
are ignored and can be used to annotate comments.

A simplified BNF description of the commands specification syntax
follows:
@example
@var{COMMAND_FLAG}  ::= "enter" | "leave"
@var{COMMAND_FLAGS} ::= @var{COMMAND_FLAG} [(+|"|")@var{COMMAND_FLAG}]
@var{COMMAND}       ::= ["[" @var{COMMAND_FLAGS} "]"] @var{TARGET} @var{COMMAND} [@var{ARG}]
@var{COMMANDS}      ::= @var{COMMAND} [,@var{COMMANDS}]
@var{INTERVAL}      ::= @var{START}[-@var{END}] @var{COMMANDS}
@var{INTERVALS}     ::= @var{INTERVAL}[;@var{INTERVALS}]
@end example

@subsection Examples

@itemize
@item
Specify audio tempo change at second 4:
@example
asendcmd=c='4.0 atempo tempo 1.5',atempo
@end example

@item
Specify a list of drawtext and hue commands in a file.
@example
# show text in the interval 5-10
5.0-10.0 [enter] drawtext reinit 'fontfile=FreeSerif.ttf:text=hello world',
         [leave] drawtext reinit 'fontfile=FreeSerif.ttf:text=';

# desaturate the image in the interval 15-20
15.0-20.0 [enter] hue reinit s=0,
          [enter] drawtext reinit 'fontfile=FreeSerif.ttf:text=nocolor',
          [leave] hue reinit s=1,
          [leave] drawtext reinit 'fontfile=FreeSerif.ttf:text=color';

# apply an exponential saturation fade-out effect, starting from time 25
25 [enter] hue s=exp(t-25)
@end example

A filtergraph allowing to read and process the above command list
stored in a file @file{test.cmd}, can be specified with:
@example
sendcmd=f=test.cmd,drawtext=fontfile=FreeSerif.ttf:text='',hue
@end example
@end itemize

@anchor{setpts}
@section asetpts, setpts

Change the PTS (presentation timestamp) of the input frames.

@code{asetpts} works on audio frames, @code{setpts} on video frames.

Accept in input an expression evaluated through the eval API, which
can contain the following constants:

@table @option
@item FRAME_RATE
frame rate, only defined for constant frame-rate video

@item PTS
the presentation timestamp in input

@item N
the count of the input frame, starting from 0.

@item NB_CONSUMED_SAMPLES
the number of consumed samples, not including the current frame (only
audio)

@item NB_SAMPLES
the number of samples in the current frame (only audio)

@item SAMPLE_RATE
audio sample rate

@item STARTPTS
the PTS of the first frame

@item STARTT
the time in seconds of the first frame

@item INTERLACED
tell if the current frame is interlaced

@item T
the time in seconds of the current frame

@item TB
the time base

@item POS
original position in the file of the frame, or undefined if undefined
for the current frame

@item PREV_INPTS
previous input PTS

@item PREV_INT
previous input time in seconds

@item PREV_OUTPTS
previous output PTS

@item PREV_OUTT
previous output time in seconds

@item RTCTIME
wallclock (RTC) time in microseconds. This is deprecated, use time(0)
instead.

@item RTCSTART
wallclock (RTC) time at the start of the movie in microseconds
@end table

@subsection Examples

@itemize
@item
Start counting PTS from zero
@example
setpts=PTS-STARTPTS
@end example

@item
Apply fast motion effect:
@example
setpts=0.5*PTS
@end example

@item
Apply slow motion effect:
@example
setpts=2.0*PTS
@end example

@item
Set fixed rate of 25 frames per second:
@example
setpts=N/(25*TB)
@end example

@item
Set fixed rate 25 fps with some jitter:
@example
setpts='1/(25*TB) * (N + 0.05 * sin(N*2*PI/25))'
@end example

@item
Apply an offset of 10 seconds to the input PTS:
@example
setpts=PTS+10/TB
@end example

@item
Generate timestamps from a "live source" and rebase onto the current timebase:
@example
setpts='(RTCTIME - RTCSTART) / (TB * 1000000)'
@end example
@end itemize

@section ebur128

EBU R128 scanner filter. This filter takes an audio stream as input and outputs
it unchanged. By default, it logs a message at a frequency of 10Hz with the
Momentary loudness (identified by @code{M}), Short-term loudness (@code{S}),
Integrated loudness (@code{I}) and Loudness Range (@code{LRA}).

The filter also has a video output (see the @var{video} option) with a real
time graph to observe the loudness evolution. The graphic contains the logged
message mentioned above, so it is not printed anymore when this option is set,
unless the verbose logging is set. The main graphing area contains the
short-term loudness (3 seconds of analysis), and the gauge on the right is for
the momentary loudness (400 milliseconds).

More information about the Loudness Recommendation EBU R128 on
@url{http://tech.ebu.ch/loudness}.

The filter accepts the following named parameters:

@table @option

@item video
Activate the video output. The audio stream is passed unchanged whether this
option is set or no. The video stream will be the first output stream if
activated. Default is @code{0}.

@item size
Set the video size. This option is for video only. Default and minimum
resolution is @code{640x480}.

@item meter
Set the EBU scale meter. Default is @code{9}. Common values are @code{9} and
@code{18}, respectively for EBU scale meter +9 and EBU scale meter +18. Any
other integer value between this range is allowed.

@item metadata
Set metadata injection. If set to @code{1}, the audio input will be segmented
into 100ms output frames, each of them containing various loudness information
in metadata.  All the metadata keys are prefixed with @code{lavfi.r128.}.

Default is @code{0}.

@item framelog
Force the frame logging level.

Available values are:
@table @samp
@item info
information logging level
@item verbose
verbose logging level
@end table

By default, the logging level is set to @var{info}. If the @option{video} or
the @option{metadata} options are set, it switches to @var{verbose}.
@end table

@subsection Examples

@itemize
@item
Real-time graph using @command{ffplay}, with a EBU scale meter +18:
@example
ffplay -f lavfi -i "amovie=input.mp3,ebur128=video=1:meter=18 [out0][out1]"
@end example

@item
Run an analysis with @command{ffmpeg}:
@example
ffmpeg -nostats -i input.mp3 -filter_complex ebur128 -f null -
@end example
@end itemize

@section settb, asettb

Set the timebase to use for the output frames timestamps.
It is mainly useful for testing timebase configuration.

This filter accepts a single option @option{tb}, which can be
specified either by setting @option{tb}=@var{VALUE} or setting the
value alone.

The value for @option{tb} is an arithmetic expression representing a
rational. The expression can contain the constants "AVTB" (the default
timebase), "intb" (the input timebase) and "sr" (the sample rate,
audio only). Default value is "intb".

@subsection Examples

@itemize
@item
Set the timebase to 1/25:
@example
settb=1/25
@end example

@item
Set the timebase to 1/10:
@example
settb=0.1
@end example

@item
Set the timebase to 1001/1000:
@example
settb=1+0.001
@end example

@item
Set the timebase to 2*intb:
@example
settb=2*intb
@end example

@item
Set the default timebase value:
@example
settb=AVTB
@end example
@end itemize

@section concat

Concatenate audio and video streams, joining them together one after the
other.

The filter works on segments of synchronized video and audio streams. All
segments must have the same number of streams of each type, and that will
also be the number of streams at output.

The filter accepts the following named parameters:
@table @option

@item n
Set the number of segments. Default is 2.

@item v
Set the number of output video streams, that is also the number of video
streams in each segment. Default is 1.

@item a
Set the number of output audio streams, that is also the number of video
streams in each segment. Default is 0.

@item unsafe
Activate unsafe mode: do not fail if segments have a different format.

@end table

The filter has @var{v}+@var{a} outputs: first @var{v} video outputs, then
@var{a} audio outputs.

There are @var{n}x(@var{v}+@var{a}) inputs: first the inputs for the first
segment, in the same order as the outputs, then the inputs for the second
segment, etc.

Related streams do not always have exactly the same duration, for various
reasons including codec frame size or sloppy authoring. For that reason,
related synchronized streams (e.g. a video and its audio track) should be
concatenated at once. The concat filter will use the duration of the longest
stream in each segment (except the last one), and if necessary pad shorter
audio streams with silence.

For this filter to work correctly, all segments must start at timestamp 0.

All corresponding streams must have the same parameters in all segments; the
filtering system will automatically select a common pixel format for video
streams, and a common sample format, sample rate and channel layout for
audio streams, but other settings, such as resolution, must be converted
explicitly by the user.

Different frame rates are acceptable but will result in variable frame rate
at output; be sure to configure the output file to handle it.

@subsection Examples

@itemize
@item
Concatenate an opening, an episode and an ending, all in bilingual version
(video in stream 0, audio in streams 1 and 2):
@example
ffmpeg -i opening.mkv -i episode.mkv -i ending.mkv -filter_complex \
  '[0:0] [0:1] [0:2] [1:0] [1:1] [1:2] [2:0] [2:1] [2:2]
   concat=n=3:v=1:a=2 [v] [a1] [a2]' \
  -map '[v]' -map '[a1]' -map '[a2]' output.mkv
@end example

@item
Concatenate two parts, handling audio and video separately, using the
(a)movie sources, and adjusting the resolution:
@example
movie=part1.mp4, scale=512:288 [v1] ; amovie=part1.mp4 [a1] ;
movie=part2.mp4, scale=512:288 [v2] ; amovie=part2.mp4 [a2] ;
[v1] [v2] concat [outv] ; [a1] [a2] concat=v=0:a=1 [outa]
@end example
Note that a desync will happen at the stitch if the audio and video streams
do not have exactly the same duration in the first file.

@end itemize

@section showspectrum

Convert input audio to a video output, representing the audio frequency
spectrum.

The filter accepts the following named parameters:
@table @option
@item size, s
Specify the video size for the output. Default value is @code{640x512}.

@item slide
Specify if the spectrum should slide along the window. Default value is
@code{0}.

@item mode
Specify display mode.

It accepts the following values:
@table @samp
@item combined
all channels are displayed in the same row
@item separate
all channels are displayed in separate rows
@end table

Default value is @samp{combined}.

@item color
Specify display color mode.

It accepts the following values:
@table @samp
@item channel
each channel is displayed in a separate color
@item intensity
each channel is is displayed using the same color scheme
@end table

Default value is @samp{channel}.

@item scale
Specify scale used for calculating intensity color values.

It accepts the following values:
@table @samp
@item lin
linear
@item sqrt
square root, default
@item cbrt
cubic root
@item log
logarithmic
@end table

Default value is @samp{sqrt}.

@item saturation
Set saturation modifier for displayed colors. Negative values provide
alternative color scheme. @code{0} is no saturation at all.
Saturation must be in [-10.0, 10.0] range.
Default value is @code{1}.
@end table

The usage is very similar to the showwaves filter; see the examples in that
section.

@subsection Examples

@itemize
@item
Large window with logarithmic color scaling:
@example
showspectrum=s=1280x480:scale=log
@end example

@item
Complete example for a colored and sliding spectrum per channel using @command{ffplay}:
@example
ffplay -f lavfi 'amovie=input.mp3, asplit [a][out1];
             [a] showspectrum=mode=separate:color=intensity:slide=1:scale=cbrt [out0]'
@end example
@end itemize

@section showwaves

Convert input audio to a video output, representing the samples waves.

The filter accepts the following named parameters:
@table @option
@item mode
Set display mode.

Available values are:
@table @samp
@item point
Draw a point for each sample.

@item line
Draw a vertical line for each sample.
@end table

Default value is @code{point}.

@item n
Set the number of samples which are printed on the same column. A
larger value will decrease the frame rate. Must be a positive
integer. This option can be set only if the value for @var{rate}
is not explicitly specified.

@item rate, r
Set the (approximate) output frame rate. This is done by setting the
option @var{n}. Default value is "25".

@item size, s
Specify the video size for the output. Default value is "600x240".
@end table

@subsection Examples

@itemize
@item
Output the input file audio and the corresponding video representation
at the same time:
@example
amovie=a.mp3,asplit[out0],showwaves[out1]
@end example

@item
Create a synthetic signal and show it with showwaves, forcing a
frame rate of 30 frames per second:
@example
aevalsrc=sin(1*2*PI*t)*sin(880*2*PI*t):cos(2*PI*200*t),asplit[out0],showwaves=r=30[out1]
@end example
@end itemize

@c man end MULTIMEDIA FILTERS

@chapter Multimedia Sources
@c man begin MULTIMEDIA SOURCES

Below is a description of the currently available multimedia sources.

@section amovie

This is the same as @ref{movie} source, except it selects an audio
stream by default.

@anchor{movie}
@section movie

Read audio and/or video stream(s) from a movie container.

It accepts the syntax: @var{movie_name}[:@var{options}] where
@var{movie_name} is the name of the resource to read (not necessarily
a file but also a device or a stream accessed through some protocol),
and @var{options} is an optional sequence of @var{key}=@var{value}
pairs, separated by ":".

The description of the accepted options follows.

@table @option

@item format_name, f
Specifies the format assumed for the movie to read, and can be either
the name of a container or an input device. If not specified the
format is guessed from @var{movie_name} or by probing.

@item seek_point, sp
Specifies the seek point in seconds, the frames will be output
starting from this seek point, the parameter is evaluated with
@code{av_strtod} so the numerical value may be suffixed by an IS
postfix. Default value is "0".

@item streams, s
Specifies the streams to read. Several streams can be specified,
separated by "+". The source will then have as many outputs, in the
same order. The syntax is explained in the ``Stream specifiers''
section in the ffmpeg manual. Two special names, "dv" and "da" specify
respectively the default (best suited) video and audio stream. Default
is "dv", or "da" if the filter is called as "amovie".

@item stream_index, si
Specifies the index of the video stream to read. If the value is -1,
the best suited video stream will be automatically selected. Default
value is "-1". Deprecated. If the filter is called "amovie", it will select
audio instead of video.

@item loop
Specifies how many times to read the stream in sequence.
If the value is less than 1, the stream will be read again and again.
Default value is "1".

Note that when the movie is looped the source timestamps are not
changed, so it will generate non monotonically increasing timestamps.
@end table

This filter allows to overlay a second video on top of main input of
a filtergraph as shown in this graph:
@example
input -----------> deltapts0 --> overlay --> output
                                    ^
                                    |
movie --> scale--> deltapts1 -------+
@end example

@subsection Examples

@itemize
@item
Skip 3.2 seconds from the start of the avi file in.avi, and overlay it
on top of the input labelled as "in":
@example
movie=in.avi:seek_point=3.2, scale=180:-1, setpts=PTS-STARTPTS [over];
[in] setpts=PTS-STARTPTS [main];
[main][over] overlay=16:16 [out]
@end example

@item
Read from a video4linux2 device, and overlay it on top of the input
labelled as "in":
@example
movie=/dev/video0:f=video4linux2, scale=180:-1, setpts=PTS-STARTPTS [over];
[in] setpts=PTS-STARTPTS [main];
[main][over] overlay=16:16 [out]
@end example

@item
Read the first video stream and the audio stream with id 0x81 from
dvd.vob; the video is connected to the pad named "video" and the audio is
connected to the pad named "audio":
@example
movie=dvd.vob:s=v:0+#0x81 [video] [audio]
@end example
@end itemize

@c man end MULTIMEDIA SOURCES<|MERGE_RESOLUTION|>--- conflicted
+++ resolved
@@ -1494,27 +1494,12 @@
 aevalsrc=0
 @end example
 
-<<<<<<< HEAD
 @item
 Generate a sin signal with frequency of 440 Hz, set sample rate to
 8000 Hz:
 @example
 aevalsrc="sin(440*2*PI*t)::s=8000"
 @end example
-=======
-This filter accepts the following options:
-
-@table @option
-
-@item luma_radius
-@item luma_power
-@item chroma_radius
-@item chroma_power
-@item alpha_radius
-@item alpha_power
-
-@end table
->>>>>>> 51def31d
 
 @item
 Generate a two channels signal, specify the channel layout (Front
@@ -1523,46 +1508,10 @@
 aevalsrc="sin(420*2*PI*t):cos(430*2*PI*t)::c=FC|BC"
 @end example
 
-<<<<<<< HEAD
 @item
 Generate white noise:
 @example
 aevalsrc="-2+random(0)"
-=======
-@var{luma_radius}, @var{chroma_radius}, and @var{alpha_radius} represent
-the radius in pixels of the box used for blurring the corresponding
-input plane. They are expressions, and can contain the following
-constants:
-@table @option
-@item w, h
-the input width and height in pixels
-
-@item cw, ch
-the input chroma image width and height in pixels
-
-@item hsub, vsub
-horizontal and vertical chroma subsample values. For example for the
-pixel format "yuv422p" @var{hsub} is 2 and @var{vsub} is 1.
-@end table
-
-The radius must be a non-negative number, and must not be greater than
-the value of the expression @code{min(w,h)/2} for the luma and alpha planes,
-and of @code{min(cw,ch)/2} for the chroma planes.
-
-@var{luma_power}, @var{chroma_power}, and @var{alpha_power} represent
-how many times the boxblur filter is applied to the corresponding
-plane.
-
-Some examples follow:
-
-@itemize
-
-@item
-Apply a boxblur filter with luma, chroma, and alpha radius
-set to 2:
-@example
-boxblur=luma_radius=2:luma_power=1
->>>>>>> 51def31d
 @end example
 
 @item
@@ -1574,11 +1523,7 @@
 @item
 Generate 2.5 Hz binaural beats on a 360 Hz carrier:
 @example
-<<<<<<< HEAD
 aevalsrc="0.1*sin(2*PI*(360-2.5/2)*t) : 0.1*sin(2*PI*(360+2.5/2)*t)"
-=======
-boxblur=luma_radius=min(h\,w)/10:luma_power=1:chroma_radius=min(cw\,ch)/10:chroma_power=1
->>>>>>> 51def31d
 @end example
 
 @end itemize
@@ -2063,6 +2008,19 @@
 the arguments are interpreted according to the syntax
 @option{luma_radius}:@option{luma_power}:@option{chroma_radius}:@option{chroma_power}:@option{alpha_radius}:@option{alpha_power}.
 
+This filter accepts the following options:
+
+@table @option
+
+@item luma_radius
+@item luma_power
+@item chroma_radius
+@item chroma_power
+@item alpha_radius
+@item alpha_power
+
+@end table
+
 A description of the accepted options follows.
 
 @table @option
@@ -2114,6 +2072,7 @@
 Apply a boxblur filter with luma, chroma, and alpha radius
 set to 2:
 @example
+boxblur=luma_radius=2:luma_power=1
 boxblur=2:1
 @end example
 
@@ -2126,7 +2085,7 @@
 @item
 Set luma and chroma radius to a fraction of the video dimension:
 @example
-boxblur=min(h\,w)/10:1:min(cw\,ch)/10:1
+boxblur=luma_radius=min(h\,w)/10:luma_power=1:chroma_radius=min(cw\,ch)/10:chroma_power=1
 @end example
 @end itemize
 

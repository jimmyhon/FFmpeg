/*
 * copyright (c) 2001 Fabrice Bellard
 *
 * This file is part of FFmpeg.
 *
 * FFmpeg is free software; you can redistribute it and/or
 * modify it under the terms of the GNU Lesser General Public
 * License as published by the Free Software Foundation; either
 * version 2.1 of the License, or (at your option) any later version.
 *
 * FFmpeg is distributed in the hope that it will be useful,
 * but WITHOUT ANY WARRANTY; without even the implied warranty of
 * MERCHANTABILITY or FITNESS FOR A PARTICULAR PURPOSE.  See the GNU
 * Lesser General Public License for more details.
 *
 * You should have received a copy of the GNU Lesser General Public
 * License along with FFmpeg; if not, write to the Free Software
 * Foundation, Inc., 51 Franklin Street, Fifth Floor, Boston, MA 02110-1301 USA
 */

#ifndef AVFORMAT_AVFORMAT_H
#define AVFORMAT_AVFORMAT_H

/**
 * @file
 * @ingroup libavf
 * Main libavformat public API header
 */

/**
 * @defgroup libavf I/O and Muxing/Demuxing Library
 * @{
 *
 * Libavformat (lavf) is a library for dealing with various media container
 * formats. Its main two purposes are demuxing - i.e. splitting a media file
 * into component streams, and the reverse process of muxing - writing supplied
 * data in a specified container format. It also has an @ref lavf_io
 * "I/O module" which supports a number of protocols for accessing the data (e.g.
 * file, tcp, http and others). Before using lavf, you need to call
 * av_register_all() to register all compiled muxers, demuxers and protocols.
 * Unless you are absolutely sure you won't use libavformat's network
 * capabilities, you should also call avformat_network_init().
 *
 * A supported input format is described by an AVInputFormat struct, conversely
 * an output format is described by AVOutputFormat. You can iterate over all
 * registered input/output formats using the av_iformat_next() /
 * av_oformat_next() functions. The protocols layer is not part of the public
 * API, so you can only get the names of supported protocols with the
 * avio_enum_protocols() function.
 *
 * Main lavf structure used for both muxing and demuxing is AVFormatContext,
 * which exports all information about the file being read or written. As with
 * most Libavformat structures, its size is not part of public ABI, so it cannot be
 * allocated on stack or directly with av_malloc(). To create an
 * AVFormatContext, use avformat_alloc_context() (some functions, like
 * avformat_open_input() might do that for you).
 *
 * Most importantly an AVFormatContext contains:
 * @li the @ref AVFormatContext.iformat "input" or @ref AVFormatContext.oformat
 * "output" format. It is either autodetected or set by user for input;
 * always set by user for output.
 * @li an @ref AVFormatContext.streams "array" of AVStreams, which describe all
 * elementary streams stored in the file. AVStreams are typically referred to
 * using their index in this array.
 * @li an @ref AVFormatContext.pb "I/O context". It is either opened by lavf or
 * set by user for input, always set by user for output (unless you are dealing
 * with an AVFMT_NOFILE format).
 *
 * @section lavf_options Passing options to (de)muxers
 * Lavf allows to configure muxers and demuxers using the @ref avoptions
 * mechanism. Generic (format-independent) libavformat options are provided by
 * AVFormatContext, they can be examined from a user program by calling
 * av_opt_next() / av_opt_find() on an allocated AVFormatContext (or its AVClass
 * from avformat_get_class()). Private (format-specific) options are provided by
 * AVFormatContext.priv_data if and only if AVInputFormat.priv_class /
 * AVOutputFormat.priv_class of the corresponding format struct is non-NULL.
 * Further options may be provided by the @ref AVFormatContext.pb "I/O context",
 * if its AVClass is non-NULL, and the protocols layer. See the discussion on
 * nesting in @ref avoptions documentation to learn how to access those.
 *
 * @defgroup lavf_decoding Demuxing
 * @{
 * Demuxers read a media file and split it into chunks of data (@em packets). A
 * @ref AVPacket "packet" contains one or more encoded frames which belongs to a
 * single elementary stream. In the lavf API this process is represented by the
 * avformat_open_input() function for opening a file, av_read_frame() for
 * reading a single packet and finally avformat_close_input(), which does the
 * cleanup.
 *
 * @section lavf_decoding_open Opening a media file
 * The minimum information required to open a file is its URL or filename, which
 * is passed to avformat_open_input(), as in the following code:
 * @code
 * const char    *url = "in.mp3";
 * AVFormatContext *s = NULL;
 * int ret = avformat_open_input(&s, url, NULL, NULL);
 * if (ret < 0)
 *     abort();
 * @endcode
 * The above code attempts to allocate an AVFormatContext, open the
 * specified file (autodetecting the format) and read the header, exporting the
 * information stored there into s. Some formats do not have a header or do not
 * store enough information there, so it is recommended that you call the
 * avformat_find_stream_info() function which tries to read and decode a few
 * frames to find missing information.
 *
 * In some cases you might want to preallocate an AVFormatContext yourself with
 * avformat_alloc_context() and do some tweaking on it before passing it to
 * avformat_open_input(). One such case is when you want to use custom functions
 * for reading input data instead of lavf internal I/O layer.
 * To do that, create your own AVIOContext with avio_alloc_context(), passing
 * your reading callbacks to it. Then set the @em pb field of your
 * AVFormatContext to newly created AVIOContext.
 *
 * Since the format of the opened file is in general not known until after
 * avformat_open_input() has returned, it is not possible to set demuxer private
 * options on a preallocated context. Instead, the options should be passed to
 * avformat_open_input() wrapped in an AVDictionary:
 * @code
 * AVDictionary *options = NULL;
 * av_dict_set(&options, "video_size", "640x480", 0);
 * av_dict_set(&options, "pixel_format", "rgb24", 0);
 *
 * if (avformat_open_input(&s, url, NULL, &options) < 0)
 *     abort();
 * av_dict_free(&options);
 * @endcode
 * This code passes the private options 'video_size' and 'pixel_format' to the
 * demuxer. They would be necessary for e.g. the rawvideo demuxer, since it
 * cannot know how to interpret raw video data otherwise. If the format turns
 * out to be something different than raw video, those options will not be
 * recognized by the demuxer and therefore will not be applied. Such unrecognized
 * options are then returned in the options dictionary (recognized options are
 * consumed). The calling program can handle such unrecognized options as it
 * wishes, e.g.
 * @code
 * AVDictionaryEntry *e;
 * if (e = av_dict_get(options, "", NULL, AV_DICT_IGNORE_SUFFIX)) {
 *     fprintf(stderr, "Option %s not recognized by the demuxer.\n", e->key);
 *     abort();
 * }
 * @endcode
 *
 * After you have finished reading the file, you must close it with
 * avformat_close_input(). It will free everything associated with the file.
 *
 * @section lavf_decoding_read Reading from an opened file
 * Reading data from an opened AVFormatContext is done by repeatedly calling
 * av_read_frame() on it. Each call, if successful, will return an AVPacket
 * containing encoded data for one AVStream, identified by
 * AVPacket.stream_index. This packet may be passed straight into the libavcodec
 * decoding functions avcodec_decode_video2(), avcodec_decode_audio4() or
 * avcodec_decode_subtitle2() if the caller wishes to decode the data.
 *
 * AVPacket.pts, AVPacket.dts and AVPacket.duration timing information will be
 * set if known. They may also be unset (i.e. AV_NOPTS_VALUE for
 * pts/dts, 0 for duration) if the stream does not provide them. The timing
 * information will be in AVStream.time_base units, i.e. it has to be
 * multiplied by the timebase to convert them to seconds.
 *
 * The packet data belongs to the demuxer and is invalid after the next call to
 * av_read_frame(). The user must free the packet with av_free_packet() before
 * calling av_read_frame() again or closing the file.
 *
 * @section lavf_decoding_seek Seeking
 * @}
 *
 * @defgroup lavf_encoding Muxing
 * @{
 * @}
 *
 * @defgroup lavf_io I/O Read/Write
 * @{
 * @}
 *
 * @defgroup lavf_codec Demuxers
 * @{
 * @defgroup lavf_codec_native Native Demuxers
 * @{
 * @}
 * @defgroup lavf_codec_wrappers External library wrappers
 * @{
 * @}
 * @}
 * @defgroup lavf_protos I/O Protocols
 * @{
 * @}
 * @defgroup lavf_internal Internal
 * @{
 * @}
 * @}
 *
 */

#include <time.h>
#include <stdio.h>  /* FILE */
#include "libavcodec/avcodec.h"
#include "libavutil/dict.h"
#include "libavutil/log.h"

#include "avio.h"
#include "libavformat/version.h"

struct AVFormatContext;


/**
 * @defgroup metadata_api Public Metadata API
 * @{
 * @ingroup libavf
 * The metadata API allows libavformat to export metadata tags to a client
 * application when demuxing. Conversely it allows a client application to
 * set metadata when muxing.
 *
 * Metadata is exported or set as pairs of key/value strings in the 'metadata'
 * fields of the AVFormatContext, AVStream, AVChapter and AVProgram structs
 * using the @ref lavu_dict "AVDictionary" API. Like all strings in FFmpeg,
 * metadata is assumed to be UTF-8 encoded Unicode. Note that metadata
 * exported by demuxers isn't checked to be valid UTF-8 in most cases.
 *
 * Important concepts to keep in mind:
 * -  Keys are unique; there can never be 2 tags with the same key. This is
 *    also meant semantically, i.e., a demuxer should not knowingly produce
 *    several keys that are literally different but semantically identical.
 *    E.g., key=Author5, key=Author6. In this example, all authors must be
 *    placed in the same tag.
 * -  Metadata is flat, not hierarchical; there are no subtags. If you
 *    want to store, e.g., the email address of the child of producer Alice
 *    and actor Bob, that could have key=alice_and_bobs_childs_email_address.
 * -  Several modifiers can be applied to the tag name. This is done by
 *    appending a dash character ('-') and the modifier name in the order
 *    they appear in the list below -- e.g. foo-eng-sort, not foo-sort-eng.
 *    -  language -- a tag whose value is localized for a particular language
 *       is appended with the ISO 639-2/B 3-letter language code.
 *       For example: Author-ger=Michael, Author-eng=Mike
 *       The original/default language is in the unqualified "Author" tag.
 *       A demuxer should set a default if it sets any translated tag.
 *    -  sorting  -- a modified version of a tag that should be used for
 *       sorting will have '-sort' appended. E.g. artist="The Beatles",
 *       artist-sort="Beatles, The".
 *
 * -  Demuxers attempt to export metadata in a generic format, however tags
 *    with no generic equivalents are left as they are stored in the container.
 *    Follows a list of generic tag names:
 *
 @verbatim
 album        -- name of the set this work belongs to
 album_artist -- main creator of the set/album, if different from artist.
                 e.g. "Various Artists" for compilation albums.
 artist       -- main creator of the work
 comment      -- any additional description of the file.
 composer     -- who composed the work, if different from artist.
 copyright    -- name of copyright holder.
 creation_time-- date when the file was created, preferably in ISO 8601.
 date         -- date when the work was created, preferably in ISO 8601.
 disc         -- number of a subset, e.g. disc in a multi-disc collection.
 encoder      -- name/settings of the software/hardware that produced the file.
 encoded_by   -- person/group who created the file.
 filename     -- original name of the file.
 genre        -- <self-evident>.
 language     -- main language in which the work is performed, preferably
                 in ISO 639-2 format. Multiple languages can be specified by
                 separating them with commas.
 performer    -- artist who performed the work, if different from artist.
                 E.g for "Also sprach Zarathustra", artist would be "Richard
                 Strauss" and performer "London Philharmonic Orchestra".
 publisher    -- name of the label/publisher.
 service_name     -- name of the service in broadcasting (channel name).
 service_provider -- name of the service provider in broadcasting.
 title        -- name of the work.
 track        -- number of this work in the set, can be in form current/total.
 variant_bitrate -- the total bitrate of the bitrate variant that the current stream is part of
 @endverbatim
 *
 * Look in the examples section for an application example how to use the Metadata API.
 *
 * @}
 */

/* packet functions */


/**
 * Allocate and read the payload of a packet and initialize its
 * fields with default values.
 *
 * @param pkt packet
 * @param size desired payload size
 * @return >0 (read size) if OK, AVERROR_xxx otherwise
 */
int av_get_packet(AVIOContext *s, AVPacket *pkt, int size);


/**
 * Read data and append it to the current content of the AVPacket.
 * If pkt->size is 0 this is identical to av_get_packet.
 * Note that this uses av_grow_packet and thus involves a realloc
 * which is inefficient. Thus this function should only be used
 * when there is no reasonable way to know (an upper bound of)
 * the final size.
 *
 * @param pkt packet
 * @param size amount of data to read
 * @return >0 (read size) if OK, AVERROR_xxx otherwise, previous data
 *         will not be lost even if an error occurs.
 */
int av_append_packet(AVIOContext *s, AVPacket *pkt, int size);

/*************************************************/
/* fractional numbers for exact pts handling */

/**
 * The exact value of the fractional number is: 'val + num / den'.
 * num is assumed to be 0 <= num < den.
 */
typedef struct AVFrac {
    int64_t val, num, den;
} AVFrac;

/*************************************************/
/* input/output formats */

struct AVCodecTag;

/**
 * This structure contains the data a format has to probe a file.
 */
typedef struct AVProbeData {
    const char *filename;
    unsigned char *buf; /**< Buffer must have AVPROBE_PADDING_SIZE of extra allocated bytes filled with zero. */
    int buf_size;       /**< Size of buf except extra allocated bytes */
} AVProbeData;

#define AVPROBE_SCORE_MAX 100               ///< maximum score, half of that is used for file-extension-based detection
#define AVPROBE_PADDING_SIZE 32             ///< extra allocated bytes at the end of the probe buffer

/// Demuxer will use avio_open, no opened file should be provided by the caller.
#define AVFMT_NOFILE        0x0001
#define AVFMT_NEEDNUMBER    0x0002 /**< Needs '%d' in filename. */
#define AVFMT_SHOW_IDS      0x0008 /**< Show format stream IDs numbers. */
#define AVFMT_RAWPICTURE    0x0020 /**< Format wants AVPicture structure for
                                      raw picture data. */
#define AVFMT_GLOBALHEADER  0x0040 /**< Format wants global header. */
#define AVFMT_NOTIMESTAMPS  0x0080 /**< Format does not need / have any timestamps. */
#define AVFMT_GENERIC_INDEX 0x0100 /**< Use generic index building code. */
#define AVFMT_TS_DISCONT    0x0200 /**< Format allows timestamp discontinuities. Note, muxers always require valid (monotone) timestamps */
#define AVFMT_VARIABLE_FPS  0x0400 /**< Format allows variable fps. */
#define AVFMT_NODIMENSIONS  0x0800 /**< Format does not need width/height */
#define AVFMT_NOSTREAMS     0x1000 /**< Format does not require any streams */
#define AVFMT_NOBINSEARCH   0x2000 /**< Format does not allow to fallback to binary search via read_timestamp */
#define AVFMT_NOGENSEARCH   0x4000 /**< Format does not allow to fallback to generic search */
#define AVFMT_NO_BYTE_SEEK  0x8000 /**< Format does not allow seeking by bytes */
#define AVFMT_ALLOW_FLUSH  0x10000 /**< Format allows flushing. If not set, the muxer will not receive a NULL packet in the write_packet function. */
<<<<<<< HEAD
#define AVFMT_SEEK_TO_PTS   0x4000000 /**< Seeking is based on PTS */
#define AVFMT_TS_NONSTRICT  0x8000000 /**< Format does not require strictly
                                           increasing timestamps, but they must
                                           still be monotonic */
=======
#define AVFMT_TS_NONSTRICT 0x20000 /**< Format does not require strictly
                                        increasing timestamps, but they must
                                        still be monotonic */
>>>>>>> 13a867a6

/**
 * @addtogroup lavf_encoding
 * @{
 */
typedef struct AVOutputFormat {
    const char *name;
    /**
     * Descriptive name for the format, meant to be more human-readable
     * than name. You should use the NULL_IF_CONFIG_SMALL() macro
     * to define it.
     */
    const char *long_name;
    const char *mime_type;
    const char *extensions; /**< comma-separated filename extensions */
    /* output support */
    enum CodecID audio_codec;    /**< default audio codec */
    enum CodecID video_codec;    /**< default video codec */
    enum CodecID subtitle_codec; /**< default subtitle codec */
    /**
     * can use flags: AVFMT_NOFILE, AVFMT_NEEDNUMBER, AVFMT_RAWPICTURE,
     * AVFMT_GLOBALHEADER, AVFMT_NOTIMESTAMPS, AVFMT_VARIABLE_FPS,
     * AVFMT_NODIMENSIONS, AVFMT_NOSTREAMS, AVFMT_ALLOW_FLUSH,
     * AVFMT_TS_NONSTRICT
     */
    int flags;

    /**
     * List of supported codec_id-codec_tag pairs, ordered by "better
     * choice first". The arrays are all terminated by CODEC_ID_NONE.
     */
    const struct AVCodecTag * const *codec_tag;


    const AVClass *priv_class; ///< AVClass for the private context

    /*****************************************************************
     * No fields below this line are part of the public API. They
     * may not be used outside of libavformat and can be changed and
     * removed at will.
     * New public fields should be added right above.
     *****************************************************************
     */
    struct AVOutputFormat *next;
    /**
     * size of private data so that it can be allocated in the wrapper
     */
    int priv_data_size;

    int (*write_header)(struct AVFormatContext *);
    /**
     * Write a packet. If AVFMT_ALLOW_FLUSH is set in flags,
     * pkt can be NULL in order to flush data buffered in the muxer.
     * When flushing, return 0 if there still is more data to flush,
     * or 1 if everything was flushed and there is no more buffered
     * data.
     */
    int (*write_packet)(struct AVFormatContext *, AVPacket *pkt);
    int (*write_trailer)(struct AVFormatContext *);
    /**
     * Currently only used to set pixel format if not YUV420P.
     */
    int (*interleave_packet)(struct AVFormatContext *, AVPacket *out,
                             AVPacket *in, int flush);
    /**
     * Test if the given codec can be stored in this container.
     *
     * @return 1 if the codec is supported, 0 if it is not.
     *         A negative number if unknown.
     */
    int (*query_codec)(enum CodecID id, int std_compliance);

    void (*get_output_timestamp)(struct AVFormatContext *s, int stream,
                                 int64_t *dts, int64_t *wall);
} AVOutputFormat;
/**
 * @}
 */

/**
 * @addtogroup lavf_decoding
 * @{
 */
typedef struct AVInputFormat {
    /**
     * A comma separated list of short names for the format. New names
     * may be appended with a minor bump.
     */
    const char *name;

    /**
     * Descriptive name for the format, meant to be more human-readable
     * than name. You should use the NULL_IF_CONFIG_SMALL() macro
     * to define it.
     */
    const char *long_name;

    /**
     * Can use flags: AVFMT_NOFILE, AVFMT_NEEDNUMBER, AVFMT_SHOW_IDS,
     * AVFMT_GENERIC_INDEX, AVFMT_TS_DISCONT, AVFMT_NOBINSEARCH,
     * AVFMT_NOGENSEARCH, AVFMT_NO_BYTE_SEEK, AVFMT_SEEK_TO_PTS.
     */
    int flags;

    /**
     * If extensions are defined, then no probe is done. You should
     * usually not use extension format guessing because it is not
     * reliable enough
     */
    const char *extensions;

    const struct AVCodecTag * const *codec_tag;

    const AVClass *priv_class; ///< AVClass for the private context

    /*****************************************************************
     * No fields below this line are part of the public API. They
     * may not be used outside of libavformat and can be changed and
     * removed at will.
     * New public fields should be added right above.
     *****************************************************************
     */
    struct AVInputFormat *next;

    /**
     * Raw demuxers store their codec ID here.
     */
    int raw_codec_id;

    /**
     * Size of private data so that it can be allocated in the wrapper.
     */
    int priv_data_size;

    /**
     * Tell if a given file has a chance of being parsed as this format.
     * The buffer provided is guaranteed to be AVPROBE_PADDING_SIZE bytes
     * big so you do not have to check for that unless you need more.
     */
    int (*read_probe)(AVProbeData *);

    /**
     * Read the format header and initialize the AVFormatContext
     * structure. Return 0 if OK. Only used in raw format right
     * now. 'avformat_new_stream' should be called to create new streams.
     */
    int (*read_header)(struct AVFormatContext *);

    /**
     * Read one packet and put it in 'pkt'. pts and flags are also
     * set. 'avformat_new_stream' can be called only if the flag
     * AVFMTCTX_NOHEADER is used and only in the calling thread (not in a
     * background thread).
     * @return 0 on success, < 0 on error.
     *         When returning an error, pkt must not have been allocated
     *         or must be freed before returning
     */
    int (*read_packet)(struct AVFormatContext *, AVPacket *pkt);

    /**
     * Close the stream. The AVFormatContext and AVStreams are not
     * freed by this function
     */
    int (*read_close)(struct AVFormatContext *);

    /**
     * Seek to a given timestamp relative to the frames in
     * stream component stream_index.
     * @param stream_index Must not be -1.
     * @param flags Selects which direction should be preferred if no exact
     *              match is available.
     * @return >= 0 on success (but not necessarily the new offset)
     */
    int (*read_seek)(struct AVFormatContext *,
                     int stream_index, int64_t timestamp, int flags);

    /**
     * Get the next timestamp in stream[stream_index].time_base units.
     * @return the timestamp or AV_NOPTS_VALUE if an error occurred
     */
    int64_t (*read_timestamp)(struct AVFormatContext *s, int stream_index,
                              int64_t *pos, int64_t pos_limit);

    /**
     * Start/resume playing - only meaningful if using a network-based format
     * (RTSP).
     */
    int (*read_play)(struct AVFormatContext *);

    /**
     * Pause playing - only meaningful if using a network-based format
     * (RTSP).
     */
    int (*read_pause)(struct AVFormatContext *);

    /**
     * Seek to timestamp ts.
     * Seeking will be done so that the point from which all active streams
     * can be presented successfully will be closest to ts and within min/max_ts.
     * Active streams are all streams that have AVStream.discard < AVDISCARD_ALL.
     */
    int (*read_seek2)(struct AVFormatContext *s, int stream_index, int64_t min_ts, int64_t ts, int64_t max_ts, int flags);
} AVInputFormat;
/**
 * @}
 */

enum AVStreamParseType {
    AVSTREAM_PARSE_NONE,
    AVSTREAM_PARSE_FULL,       /**< full parsing and repack */
    AVSTREAM_PARSE_HEADERS,    /**< Only parse headers, do not repack. */
    AVSTREAM_PARSE_TIMESTAMPS, /**< full parsing and interpolation of timestamps for frames not starting on a packet boundary */
    AVSTREAM_PARSE_FULL_ONCE,  /**< full parsing and repack of the first frame only, only implemented for H.264 currently */
};

typedef struct AVIndexEntry {
    int64_t pos;
    int64_t timestamp;        /**<
                               * Timestamp in AVStream.time_base units, preferably the time from which on correctly decoded frames are available
                               * when seeking to this entry. That means preferable PTS on keyframe based formats.
                               * But demuxers can choose to store a different timestamp, if it is more convenient for the implementation or nothing better
                               * is known
                               */
#define AVINDEX_KEYFRAME 0x0001
    int flags:2;
    int size:30; //Yeah, trying to keep the size of this small to reduce memory requirements (it is 24 vs. 32 bytes due to possible 8-byte alignment).
    int min_distance;         /**< Minimum distance between this and the previous keyframe, used to avoid unneeded searching. */
} AVIndexEntry;

#define AV_DISPOSITION_DEFAULT   0x0001
#define AV_DISPOSITION_DUB       0x0002
#define AV_DISPOSITION_ORIGINAL  0x0004
#define AV_DISPOSITION_COMMENT   0x0008
#define AV_DISPOSITION_LYRICS    0x0010
#define AV_DISPOSITION_KARAOKE   0x0020

/**
 * Track should be used during playback by default.
 * Useful for subtitle track that should be displayed
 * even when user did not explicitly ask for subtitles.
 */
#define AV_DISPOSITION_FORCED    0x0040
#define AV_DISPOSITION_HEARING_IMPAIRED  0x0080  /**< stream for hearing impaired audiences */
#define AV_DISPOSITION_VISUAL_IMPAIRED   0x0100  /**< stream for visual impaired audiences */
#define AV_DISPOSITION_CLEAN_EFFECTS     0x0200  /**< stream without voice */
/**
 * The stream is stored in the file as an attached picture/"cover art" (e.g.
 * APIC frame in ID3v2). The single packet associated with it will be returned
 * among the first few packets read from the file unless seeking takes place.
 * It can also be accessed at any time in AVStream.attached_pic.
 */
#define AV_DISPOSITION_ATTACHED_PIC      0x0400

/**
 * Stream structure.
 * New fields can be added to the end with minor version bumps.
 * Removal, reordering and changes to existing fields require a major
 * version bump.
 * sizeof(AVStream) must not be used outside libav*.
 */
typedef struct AVStream {
    int index;    /**< stream index in AVFormatContext */
    /**
     * Format-specific stream ID.
     * decoding: set by libavformat
     * encoding: set by the user
     */
    int id;
    /**
     * Codec context associated with this stream. Allocated and freed by
     * libavformat.
     *
     * - decoding: The demuxer exports codec information stored in the headers
     *             here.
     * - encoding: The user sets codec information, the muxer writes it to the
     *             output. Mandatory fields as specified in AVCodecContext
     *             documentation must be set even if this AVCodecContext is
     *             not actually used for encoding.
     */
    AVCodecContext *codec;
    /**
     * Real base framerate of the stream.
     * This is the lowest framerate with which all timestamps can be
     * represented accurately (it is the least common multiple of all
     * framerates in the stream). Note, this value is just a guess!
     * For example, if the time base is 1/90000 and all frames have either
     * approximately 3600 or 1800 timer ticks, then r_frame_rate will be 50/1.
     */
    AVRational r_frame_rate;
    void *priv_data;

    /**
     * encoding: pts generation when outputting stream
     */
    struct AVFrac pts;

    /**
     * This is the fundamental unit of time (in seconds) in terms
     * of which frame timestamps are represented.
     *
     * decoding: set by libavformat
     * encoding: set by libavformat in av_write_header. The muxer may use the
     * user-provided value of @ref AVCodecContext.time_base "codec->time_base"
     * as a hint.
     */
    AVRational time_base;

    /**
     * Decoding: pts of the first frame of the stream in presentation order, in stream time base.
     * Only set this if you are absolutely 100% sure that the value you set
     * it to really is the pts of the first frame.
     * This may be undefined (AV_NOPTS_VALUE).
     * @note The ASF header does NOT contain a correct start_time the ASF
     * demuxer must NOT set this.
     */
    int64_t start_time;

    /**
     * Decoding: duration of the stream, in stream time base.
     * If a source file does not specify a duration, but does specify
     * a bitrate, this value will be estimated from bitrate and file size.
     */
    int64_t duration;

    int64_t nb_frames;                 ///< number of frames in this stream if known or 0

    int disposition; /**< AV_DISPOSITION_* bit field */

    enum AVDiscard discard; ///< Selects which packets can be discarded at will and do not need to be demuxed.

    /**
     * sample aspect ratio (0 if unknown)
     * - encoding: Set by user.
     * - decoding: Set by libavformat.
     */
    AVRational sample_aspect_ratio;

    AVDictionary *metadata;

    /**
     * Average framerate
     */
    AVRational avg_frame_rate;

    /**
     * For streams with AV_DISPOSITION_ATTACHED_PIC disposition, this packet
     * will contain the attached picture.
     *
     * decoding: set by libavformat, must not be modified by the caller.
     * encoding: unused
     */
    AVPacket attached_pic;

    /*****************************************************************
     * All fields below this line are not part of the public API. They
     * may not be used outside of libavformat and can be changed and
     * removed at will.
     * New public fields should be added right above.
     *****************************************************************
     */

    /**
     * Stream information used internally by av_find_stream_info()
     */
#define MAX_STD_TIMEBASES (60*12+5)
    struct {
        int64_t last_dts;
        int64_t duration_gcd;
        int duration_count;
        double duration_error[2][2][MAX_STD_TIMEBASES];
        int64_t codec_info_duration;
        int nb_decoded_frames;
        int found_decoder;
    } *info;

    int pts_wrap_bits; /**< number of bits in pts (used for wrapping control) */

    // Timestamp generation support:
    /**
     * Timestamp corresponding to the last dts sync point.
     *
     * Initialized when AVCodecParserContext.dts_sync_point >= 0 and
     * a DTS is received from the underlying container. Otherwise set to
     * AV_NOPTS_VALUE by default.
     */
    int64_t reference_dts;
    int64_t first_dts;
    int64_t cur_dts;
    int64_t last_IP_pts;
    int last_IP_duration;

    /**
     * Number of packets to buffer for codec probing
     */
#define MAX_PROBE_PACKETS 2500
    int probe_packets;

    /**
     * Number of frames that have been demuxed during av_find_stream_info()
     */
    int codec_info_nb_frames;

    /**
     * Stream Identifier
     * This is the MPEG-TS stream identifier +1
     * 0 means unknown
     */
    int stream_identifier;

    int64_t interleaver_chunk_size;
    int64_t interleaver_chunk_duration;

    /* av_read_frame() support */
    enum AVStreamParseType need_parsing;
    struct AVCodecParserContext *parser;

    /**
     * last packet in packet_buffer for this stream when muxing.
     */
    struct AVPacketList *last_in_packet_buffer;
    AVProbeData probe_data;
#define MAX_REORDER_DELAY 16
    int64_t pts_buffer[MAX_REORDER_DELAY+1];

    AVIndexEntry *index_entries; /**< Only used if the format does not
                                    support seeking natively. */
    int nb_index_entries;
    unsigned int index_entries_allocated_size;

    /**
     * flag to indicate that probing is requested
     * NOT PART OF PUBLIC API
     */
    int request_probe;
    /**
     * Indicates that everything up to the next keyframe
     * should be discarded.
     */
    int skip_to_keyframe;
} AVStream;

#define AV_PROGRAM_RUNNING 1

/**
 * New fields can be added to the end with minor version bumps.
 * Removal, reordering and changes to existing fields require a major
 * version bump.
 * sizeof(AVProgram) must not be used outside libav*.
 */
typedef struct AVProgram {
    int            id;
    int            flags;
    enum AVDiscard discard;        ///< selects which program to discard and which to feed to the caller
    unsigned int   *stream_index;
    unsigned int   nb_stream_indexes;
    AVDictionary *metadata;

    int program_num;
    int pmt_pid;
    int pcr_pid;
} AVProgram;

#define AVFMTCTX_NOHEADER      0x0001 /**< signal that no header is present
                                         (streams are added dynamically) */

typedef struct AVChapter {
    int id;                 ///< unique ID to identify the chapter
    AVRational time_base;   ///< time base in which the start/end timestamps are specified
    int64_t start, end;     ///< chapter start/end time in time_base units
    AVDictionary *metadata;
} AVChapter;

/**
 * Format I/O context.
 * New fields can be added to the end with minor version bumps.
 * Removal, reordering and changes to existing fields require a major
 * version bump.
 * sizeof(AVFormatContext) must not be used outside libav*, use
 * avformat_alloc_context() to create an AVFormatContext.
 */
typedef struct AVFormatContext {
    /**
     * A class for logging and AVOptions. Set by avformat_alloc_context().
     * Exports (de)muxer private options if they exist.
     */
    const AVClass *av_class;

    /**
     * Can only be iformat or oformat, not both at the same time.
     *
     * decoding: set by avformat_open_input().
     * encoding: set by the user.
     */
    struct AVInputFormat *iformat;
    struct AVOutputFormat *oformat;

    /**
     * Format private data. This is an AVOptions-enabled struct
     * if and only if iformat/oformat.priv_class is not NULL.
     */
    void *priv_data;

    /**
     * I/O context.
     *
     * decoding: either set by the user before avformat_open_input() (then
     * the user must close it manually) or set by avformat_open_input().
     * encoding: set by the user.
     *
     * Do NOT set this field if AVFMT_NOFILE flag is set in
     * iformat/oformat.flags. In such a case, the (de)muxer will handle
     * I/O in some other way and this field will be NULL.
     */
    AVIOContext *pb;

    /* stream info */
    int ctx_flags; /**< Format-specific flags, see AVFMTCTX_xx */

    /**
     * A list of all streams in the file. New streams are created with
     * avformat_new_stream().
     *
     * decoding: streams are created by libavformat in avformat_open_input().
     * If AVFMTCTX_NOHEADER is set in ctx_flags, then new streams may also
     * appear in av_read_frame().
     * encoding: streams are created by the user before avformat_write_header().
     */
    unsigned int nb_streams;
    AVStream **streams;

    char filename[1024]; /**< input or output filename */

    /**
     * Decoding: position of the first frame of the component, in
     * AV_TIME_BASE fractional seconds. NEVER set this value directly:
     * It is deduced from the AVStream values.
     */
    int64_t start_time;

    /**
     * Decoding: duration of the stream, in AV_TIME_BASE fractional
     * seconds. Only set this value if you know none of the individual stream
     * durations and also do not set any of them. This is deduced from the
     * AVStream values if not set.
     */
    int64_t duration;

    /**
     * Decoding: total stream bitrate in bit/s, 0 if not
     * available. Never set it directly if the file_size and the
     * duration are known as FFmpeg can compute it automatically.
     */
    int bit_rate;

    unsigned int packet_size;
    int max_delay;

    int flags;
#define AVFMT_FLAG_GENPTS       0x0001 ///< Generate missing pts even if it requires parsing future frames.
#define AVFMT_FLAG_IGNIDX       0x0002 ///< Ignore index.
#define AVFMT_FLAG_NONBLOCK     0x0004 ///< Do not block when reading packets from input.
#define AVFMT_FLAG_IGNDTS       0x0008 ///< Ignore DTS on frames that contain both DTS & PTS
#define AVFMT_FLAG_NOFILLIN     0x0010 ///< Do not infer any values from other values, just return what is stored in the container
#define AVFMT_FLAG_NOPARSE      0x0020 ///< Do not use AVParsers, you also must set AVFMT_FLAG_NOFILLIN as the fillin code works on frames and no parsing -> no frames. Also seeking to frames can not work if parsing to find frame boundaries has been disabled
#define AVFMT_FLAG_CUSTOM_IO    0x0080 ///< The caller has supplied a custom AVIOContext, don't avio_close() it.
#define AVFMT_FLAG_DISCARD_CORRUPT  0x0100 ///< Discard frames marked corrupted
#define AVFMT_FLAG_MP4A_LATM    0x8000 ///< Enable RTP MP4A-LATM payload
#define AVFMT_FLAG_SORT_DTS    0x10000 ///< try to interleave outputted packets by dts (using this flag can slow demuxing down)
#define AVFMT_FLAG_PRIV_OPT    0x20000 ///< Enable use of private options by delaying codec open (this could be made default once all code is converted)
#define AVFMT_FLAG_KEEP_SIDE_DATA 0x40000 ///< Dont merge side data but keep it separate.

    /**
     * decoding: size of data to probe; encoding: unused.
     */
    unsigned int probesize;

    /**
     * decoding: maximum time (in AV_TIME_BASE units) during which the input should
     * be analyzed in avformat_find_stream_info().
     */
    int max_analyze_duration;

    const uint8_t *key;
    int keylen;

    unsigned int nb_programs;
    AVProgram **programs;

    /**
     * Forced video codec_id.
     * Demuxing: Set by user.
     */
    enum CodecID video_codec_id;

    /**
     * Forced audio codec_id.
     * Demuxing: Set by user.
     */
    enum CodecID audio_codec_id;

    /**
     * Forced subtitle codec_id.
     * Demuxing: Set by user.
     */
    enum CodecID subtitle_codec_id;

    /**
     * Maximum amount of memory in bytes to use for the index of each stream.
     * If the index exceeds this size, entries will be discarded as
     * needed to maintain a smaller size. This can lead to slower or less
     * accurate seeking (depends on demuxer).
     * Demuxers for which a full in-memory index is mandatory will ignore
     * this.
     * muxing  : unused
     * demuxing: set by user
     */
    unsigned int max_index_size;

    /**
     * Maximum amount of memory in bytes to use for buffering frames
     * obtained from realtime capture devices.
     */
    unsigned int max_picture_buffer;

    unsigned int nb_chapters;
    AVChapter **chapters;

    AVDictionary *metadata;

    /**
     * Start time of the stream in real world time, in microseconds
     * since the unix epoch (00:00 1st January 1970). That is, pts=0
     * in the stream was captured at this real world time.
     * - encoding: Set by user.
     * - decoding: Unused.
     */
    int64_t start_time_realtime;

    /**
     * decoding: number of frames used to probe fps
     */
    int fps_probe_size;

    /**
     * Error recognition; higher values will detect more errors but may
     * misdetect some more or less valid parts as errors.
     * - encoding: unused
     * - decoding: Set by user.
     */
    int error_recognition;

    /**
     * Custom interrupt callbacks for the I/O layer.
     *
     * decoding: set by the user before avformat_open_input().
     * encoding: set by the user before avformat_write_header()
     * (mainly useful for AVFMT_NOFILE formats). The callback
     * should also be passed to avio_open2() if it's used to
     * open the file.
     */
    AVIOInterruptCB interrupt_callback;

    /**
     * Flags to enable debugging.
     */
    int debug;
#define FF_FDEBUG_TS        0x0001

    /**
     * Transport stream id.
     * This will be moved into demuxer private options. Thus no API/ABI compatibility
     */
    int ts_id;

    /**
     * Audio preload in microseconds.
     * Note, not all formats support this and unpredictable things may happen if it is used when not supported.
     * - encoding: Set by user via AVOptions (NO direct access)
     * - decoding: unused
     */
    int audio_preload;

    /**
     * Max chunk time in microseconds.
     * Note, not all formats support this and unpredictable things may happen if it is used when not supported.
     * - encoding: Set by user via AVOptions (NO direct access)
     * - decoding: unused
     */
    int max_chunk_duration;

    /**
     * Max chunk size in bytes
     * Note, not all formats support this and unpredictable things may happen if it is used when not supported.
     * - encoding: Set by user via AVOptions (NO direct access)
     * - decoding: unused
     */
    int max_chunk_size;

    /*****************************************************************
     * All fields below this line are not part of the public API. They
     * may not be used outside of libavformat and can be changed and
     * removed at will.
     * New public fields should be added right above.
     *****************************************************************
     */

    /**
     * This buffer is only needed when packets were already buffered but
     * not decoded, for example to get the codec parameters in MPEG
     * streams.
     */
    struct AVPacketList *packet_buffer;
    struct AVPacketList *packet_buffer_end;

    /* av_seek_frame() support */
    int64_t data_offset; /**< offset of the first packet */

    /**
     * Raw packets from the demuxer, prior to parsing and decoding.
     * This buffer is used for buffering packets until the codec can
     * be identified, as parsing cannot be done without knowing the
     * codec.
     */
    struct AVPacketList *raw_packet_buffer;
    struct AVPacketList *raw_packet_buffer_end;
    /**
     * Packets split by the parser get queued here.
     */
    struct AVPacketList *parse_queue;
    struct AVPacketList *parse_queue_end;
    /**
     * Remaining size available for raw_packet_buffer, in bytes.
     */
#define RAW_PACKET_BUFFER_SIZE 2500000
    int raw_packet_buffer_remaining_size;

    int avio_flags;
} AVFormatContext;

typedef struct AVPacketList {
    AVPacket pkt;
    struct AVPacketList *next;
} AVPacketList;


/**
 * @defgroup lavf_core Core functions
 * @ingroup libavf
 *
 * Functions for querying libavformat capabilities, allocating core structures,
 * etc.
 * @{
 */

/**
 * Return the LIBAVFORMAT_VERSION_INT constant.
 */
unsigned avformat_version(void);

/**
 * Return the libavformat build-time configuration.
 */
const char *avformat_configuration(void);

/**
 * Return the libavformat license.
 */
const char *avformat_license(void);

/**
 * Initialize libavformat and register all the muxers, demuxers and
 * protocols. If you do not call this function, then you can select
 * exactly which formats you want to support.
 *
 * @see av_register_input_format()
 * @see av_register_output_format()
 * @see av_register_protocol()
 */
void av_register_all(void);

void av_register_input_format(AVInputFormat *format);
void av_register_output_format(AVOutputFormat *format);

/**
 * Do global initialization of network components. This is optional,
 * but recommended, since it avoids the overhead of implicitly
 * doing the setup for each session.
 *
 * Calling this function will become mandatory if using network
 * protocols at some major version bump.
 */
int avformat_network_init(void);

/**
 * Undo the initialization done by avformat_network_init.
 */
int avformat_network_deinit(void);

/**
 * If f is NULL, returns the first registered input format,
 * if f is non-NULL, returns the next registered input format after f
 * or NULL if f is the last one.
 */
AVInputFormat  *av_iformat_next(AVInputFormat  *f);

/**
 * If f is NULL, returns the first registered output format,
 * if f is non-NULL, returns the next registered output format after f
 * or NULL if f is the last one.
 */
AVOutputFormat *av_oformat_next(AVOutputFormat *f);

/**
 * Allocate an AVFormatContext.
 * avformat_free_context() can be used to free the context and everything
 * allocated by the framework within it.
 */
AVFormatContext *avformat_alloc_context(void);

/**
 * Free an AVFormatContext and all its streams.
 * @param s context to free
 */
void avformat_free_context(AVFormatContext *s);

/**
 * Get the AVClass for AVFormatContext. It can be used in combination with
 * AV_OPT_SEARCH_FAKE_OBJ for examining options.
 *
 * @see av_opt_find().
 */
const AVClass *avformat_get_class(void);

/**
 * Add a new stream to a media file.
 *
 * When demuxing, it is called by the demuxer in read_header(). If the
 * flag AVFMTCTX_NOHEADER is set in s.ctx_flags, then it may also
 * be called in read_packet().
 *
 * When muxing, should be called by the user before avformat_write_header().
 *
 * @param c If non-NULL, the AVCodecContext corresponding to the new stream
 * will be initialized to use this codec. This is needed for e.g. codec-specific
 * defaults to be set, so codec should be provided if it is known.
 *
 * @return newly created stream or NULL on error.
 */
AVStream *avformat_new_stream(AVFormatContext *s, AVCodec *c);

AVProgram *av_new_program(AVFormatContext *s, int id);

/**
 * @}
 */


#if FF_API_PKT_DUMP
attribute_deprecated void av_pkt_dump(FILE *f, AVPacket *pkt, int dump_payload);
attribute_deprecated void av_pkt_dump_log(void *avcl, int level, AVPacket *pkt,
                                          int dump_payload);
#endif

#if FF_API_ALLOC_OUTPUT_CONTEXT
/**
 * @deprecated deprecated in favor of avformat_alloc_output_context2()
 */
attribute_deprecated
AVFormatContext *avformat_alloc_output_context(const char *format,
                                               AVOutputFormat *oformat,
                                               const char *filename);
#endif

/**
 * Allocate an AVFormatContext for an output format.
 * avformat_free_context() can be used to free the context and
 * everything allocated by the framework within it.
 *
 * @param *ctx is set to the created format context, or to NULL in
 * case of failure
 * @param oformat format to use for allocating the context, if NULL
 * format_name and filename are used instead
 * @param format_name the name of output format to use for allocating the
 * context, if NULL filename is used instead
 * @param filename the name of the filename to use for allocating the
 * context, may be NULL
 * @return >= 0 in case of success, a negative AVERROR code in case of
 * failure
 */
int avformat_alloc_output_context2(AVFormatContext **ctx, AVOutputFormat *oformat,
                                   const char *format_name, const char *filename);

/**
 * @addtogroup lavf_decoding
 * @{
 */

/**
 * Find AVInputFormat based on the short name of the input format.
 */
AVInputFormat *av_find_input_format(const char *short_name);

/**
 * Guess the file format.
 *
 * @param is_opened Whether the file is already opened; determines whether
 *                  demuxers with or without AVFMT_NOFILE are probed.
 */
AVInputFormat *av_probe_input_format(AVProbeData *pd, int is_opened);

/**
 * Guess the file format.
 *
 * @param is_opened Whether the file is already opened; determines whether
 *                  demuxers with or without AVFMT_NOFILE are probed.
 * @param score_max A probe score larger that this is required to accept a
 *                  detection, the variable is set to the actual detection
 *                  score afterwards.
 *                  If the score is <= AVPROBE_SCORE_MAX / 4 it is recommended
 *                  to retry with a larger probe buffer.
 */
AVInputFormat *av_probe_input_format2(AVProbeData *pd, int is_opened, int *score_max);

/**
 * Guess the file format.
 *
 * @param is_opened Whether the file is already opened; determines whether
 *                  demuxers with or without AVFMT_NOFILE are probed.
 * @param score_ret The score of the best detection.
 */
AVInputFormat *av_probe_input_format3(AVProbeData *pd, int is_opened, int *score_ret);

/**
 * Probe a bytestream to determine the input format. Each time a probe returns
 * with a score that is too low, the probe buffer size is increased and another
 * attempt is made. When the maximum probe size is reached, the input format
 * with the highest score is returned.
 *
 * @param pb the bytestream to probe
 * @param fmt the input format is put here
 * @param filename the filename of the stream
 * @param logctx the log context
 * @param offset the offset within the bytestream to probe from
 * @param max_probe_size the maximum probe buffer size (zero for default)
 * @return 0 in case of success, a negative value corresponding to an
 * AVERROR code otherwise
 */
int av_probe_input_buffer(AVIOContext *pb, AVInputFormat **fmt,
                          const char *filename, void *logctx,
                          unsigned int offset, unsigned int max_probe_size);

/**
 * Open an input stream and read the header. The codecs are not opened.
 * The stream must be closed with av_close_input_file().
 *
 * @param ps Pointer to user-supplied AVFormatContext (allocated by avformat_alloc_context).
 *           May be a pointer to NULL, in which case an AVFormatContext is allocated by this
 *           function and written into ps.
 *           Note that a user-supplied AVFormatContext will be freed on failure.
 * @param filename Name of the stream to open.
 * @param fmt If non-NULL, this parameter forces a specific input format.
 *            Otherwise the format is autodetected.
 * @param options  A dictionary filled with AVFormatContext and demuxer-private options.
 *                 On return this parameter will be destroyed and replaced with a dict containing
 *                 options that were not found. May be NULL.
 *
 * @return 0 on success, a negative AVERROR on failure.
 *
 * @note If you want to use custom IO, preallocate the format context and set its pb field.
 */
int avformat_open_input(AVFormatContext **ps, const char *filename, AVInputFormat *fmt, AVDictionary **options);

attribute_deprecated
int av_demuxer_open(AVFormatContext *ic);

#if FF_API_FORMAT_PARAMETERS
/**
 * Read packets of a media file to get stream information. This
 * is useful for file formats with no headers such as MPEG. This
 * function also computes the real framerate in case of MPEG-2 repeat
 * frame mode.
 * The logical file position is not changed by this function;
 * examined packets may be buffered for later processing.
 *
 * @param ic media file handle
 * @return >=0 if OK, AVERROR_xxx on error
 * @todo Let the user decide somehow what information is needed so that
 *       we do not waste time getting stuff the user does not need.
 *
 * @deprecated use avformat_find_stream_info.
 */
attribute_deprecated
int av_find_stream_info(AVFormatContext *ic);
#endif

/**
 * Read packets of a media file to get stream information. This
 * is useful for file formats with no headers such as MPEG. This
 * function also computes the real framerate in case of MPEG-2 repeat
 * frame mode.
 * The logical file position is not changed by this function;
 * examined packets may be buffered for later processing.
 *
 * @param ic media file handle
 * @param options  If non-NULL, an ic.nb_streams long array of pointers to
 *                 dictionaries, where i-th member contains options for
 *                 codec corresponding to i-th stream.
 *                 On return each dictionary will be filled with options that were not found.
 * @return >=0 if OK, AVERROR_xxx on error
 *
 * @note this function isn't guaranteed to open all the codecs, so
 *       options being non-empty at return is a perfectly normal behavior.
 *
 * @todo Let the user decide somehow what information is needed so that
 *       we do not waste time getting stuff the user does not need.
 */
int avformat_find_stream_info(AVFormatContext *ic, AVDictionary **options);

/**
 * Find the programs which belong to a given stream.
 *
 * @param ic    media file handle
 * @param last  the last found program, the search will start after this
 *              program, or from the beginning if it is NULL
 * @param s     stream index
 * @return the next program which belongs to s, NULL if no program is found or
 *         the last program is not among the programs of ic.
 */
AVProgram *av_find_program_from_stream(AVFormatContext *ic, AVProgram *last, int s);

/**
 * Find the "best" stream in the file.
 * The best stream is determined according to various heuristics as the most
 * likely to be what the user expects.
 * If the decoder parameter is non-NULL, av_find_best_stream will find the
 * default decoder for the stream's codec; streams for which no decoder can
 * be found are ignored.
 *
 * @param ic                media file handle
 * @param type              stream type: video, audio, subtitles, etc.
 * @param wanted_stream_nb  user-requested stream number,
 *                          or -1 for automatic selection
 * @param related_stream    try to find a stream related (eg. in the same
 *                          program) to this one, or -1 if none
 * @param decoder_ret       if non-NULL, returns the decoder for the
 *                          selected stream
 * @param flags             flags; none are currently defined
 * @return  the non-negative stream number in case of success,
 *          AVERROR_STREAM_NOT_FOUND if no stream with the requested type
 *          could be found,
 *          AVERROR_DECODER_NOT_FOUND if streams were found but no decoder
 * @note  If av_find_best_stream returns successfully and decoder_ret is not
 *        NULL, then *decoder_ret is guaranteed to be set to a valid AVCodec.
 */
int av_find_best_stream(AVFormatContext *ic,
                        enum AVMediaType type,
                        int wanted_stream_nb,
                        int related_stream,
                        AVCodec **decoder_ret,
                        int flags);

#if FF_API_READ_PACKET
/**
 * @deprecated use AVFMT_FLAG_NOFILLIN | AVFMT_FLAG_NOPARSE to read raw
 * unprocessed packets
 *
 * Read a transport packet from a media file.
 *
 * This function is obsolete and should never be used.
 * Use av_read_frame() instead.
 *
 * @param s media file handle
 * @param pkt is filled
 * @return 0 if OK, AVERROR_xxx on error
 */
attribute_deprecated
int av_read_packet(AVFormatContext *s, AVPacket *pkt);
#endif

/**
 * Return the next frame of a stream.
 * This function returns what is stored in the file, and does not validate
 * that what is there are valid frames for the decoder. It will split what is
 * stored in the file into frames and return one for each call. It will not
 * omit invalid data between valid frames so as to give the decoder the maximum
 * information possible for decoding.
 *
 * The returned packet is valid
 * until the next av_read_frame() or until av_close_input_file() and
 * must be freed with av_free_packet. For video, the packet contains
 * exactly one frame. For audio, it contains an integer number of
 * frames if each frame has a known fixed size (e.g. PCM or ADPCM
 * data). If the audio frames have a variable size (e.g. MPEG audio),
 * then it contains one frame.
 *
 * pkt->pts, pkt->dts and pkt->duration are always set to correct
 * values in AVStream.time_base units (and guessed if the format cannot
 * provide them). pkt->pts can be AV_NOPTS_VALUE if the video format
 * has B-frames, so it is better to rely on pkt->dts if you do not
 * decompress the payload.
 *
 * @return 0 if OK, < 0 on error or end of file
 */
int av_read_frame(AVFormatContext *s, AVPacket *pkt);

/**
 * Seek to the keyframe at timestamp.
 * 'timestamp' in 'stream_index'.
 * @param stream_index If stream_index is (-1), a default
 * stream is selected, and timestamp is automatically converted
 * from AV_TIME_BASE units to the stream specific time_base.
 * @param timestamp Timestamp in AVStream.time_base units
 *        or, if no stream is specified, in AV_TIME_BASE units.
 * @param flags flags which select direction and seeking mode
 * @return >= 0 on success
 */
int av_seek_frame(AVFormatContext *s, int stream_index, int64_t timestamp,
                  int flags);

/**
 * Seek to timestamp ts.
 * Seeking will be done so that the point from which all active streams
 * can be presented successfully will be closest to ts and within min/max_ts.
 * Active streams are all streams that have AVStream.discard < AVDISCARD_ALL.
 *
 * If flags contain AVSEEK_FLAG_BYTE, then all timestamps are in bytes and
 * are the file position (this may not be supported by all demuxers).
 * If flags contain AVSEEK_FLAG_FRAME, then all timestamps are in frames
 * in the stream with stream_index (this may not be supported by all demuxers).
 * Otherwise all timestamps are in units of the stream selected by stream_index
 * or if stream_index is -1, in AV_TIME_BASE units.
 * If flags contain AVSEEK_FLAG_ANY, then non-keyframes are treated as
 * keyframes (this may not be supported by all demuxers).
 *
 * @param stream_index index of the stream which is used as time base reference
 * @param min_ts smallest acceptable timestamp
 * @param ts target timestamp
 * @param max_ts largest acceptable timestamp
 * @param flags flags
 * @return >=0 on success, error code otherwise
 *
 * @note This is part of the new seek API which is still under construction.
 *       Thus do not use this yet. It may change at any time, do not expect
 *       ABI compatibility yet!
 */
int avformat_seek_file(AVFormatContext *s, int stream_index, int64_t min_ts, int64_t ts, int64_t max_ts, int flags);

/**
 * Start playing a network-based stream (e.g. RTSP stream) at the
 * current position.
 */
int av_read_play(AVFormatContext *s);

/**
 * Pause a network-based stream (e.g. RTSP stream).
 *
 * Use av_read_play() to resume it.
 */
int av_read_pause(AVFormatContext *s);

#if FF_API_CLOSE_INPUT_FILE
/**
 * @deprecated use avformat_close_input()
 * Close a media file (but not its codecs).
 *
 * @param s media file handle
 */
attribute_deprecated
void av_close_input_file(AVFormatContext *s);
#endif

/**
 * Close an opened input AVFormatContext. Free it and all its contents
 * and set *s to NULL.
 */
void avformat_close_input(AVFormatContext **s);
/**
 * @}
 */

#if FF_API_NEW_STREAM
/**
 * Add a new stream to a media file.
 *
 * Can only be called in the read_header() function. If the flag
 * AVFMTCTX_NOHEADER is in the format context, then new streams
 * can be added in read_packet too.
 *
 * @param s media file handle
 * @param id file-format-dependent stream ID
 */
attribute_deprecated
AVStream *av_new_stream(AVFormatContext *s, int id);
#endif

#if FF_API_SET_PTS_INFO
/**
 * @deprecated this function is not supposed to be called outside of lavf
 */
attribute_deprecated
void av_set_pts_info(AVStream *s, int pts_wrap_bits,
                     unsigned int pts_num, unsigned int pts_den);
#endif

#define AVSEEK_FLAG_BACKWARD 1 ///< seek backward
#define AVSEEK_FLAG_BYTE     2 ///< seeking based on position in bytes
#define AVSEEK_FLAG_ANY      4 ///< seek to any frame, even non-keyframes
#define AVSEEK_FLAG_FRAME    8 ///< seeking based on frame number

/**
 * @addtogroup lavf_encoding
 * @{
 */
/**
 * Allocate the stream private data and write the stream header to
 * an output media file.
 *
 * @param s Media file handle, must be allocated with avformat_alloc_context().
 *          Its oformat field must be set to the desired output format;
 *          Its pb field must be set to an already openened AVIOContext.
 * @param options  An AVDictionary filled with AVFormatContext and muxer-private options.
 *                 On return this parameter will be destroyed and replaced with a dict containing
 *                 options that were not found. May be NULL.
 *
 * @return 0 on success, negative AVERROR on failure.
 *
 * @see av_opt_find, av_dict_set, avio_open, av_oformat_next.
 */
int avformat_write_header(AVFormatContext *s, AVDictionary **options);

/**
 * Write a packet to an output media file.
 *
 * The packet shall contain one audio or video frame.
 * The packet must be correctly interleaved according to the container
 * specification, if not then av_interleaved_write_frame must be used.
 *
 * @param s media file handle
 * @param pkt The packet, which contains the stream_index, buf/buf_size,
 *            dts/pts, ...
 *            This can be NULL (at any time, not just at the end), in
 *            order to immediately flush data buffered within the muxer,
 *            for muxers that buffer up data internally before writing it
 *            to the output.
 * @return < 0 on error, = 0 if OK, 1 if flushed and there is no more data to flush
 */
int av_write_frame(AVFormatContext *s, AVPacket *pkt);

/**
 * Write a packet to an output media file ensuring correct interleaving.
 *
 * The packet must contain one audio or video frame.
 * If the packets are already correctly interleaved, the application should
 * call av_write_frame() instead as it is slightly faster. It is also important
 * to keep in mind that completely non-interleaved input will need huge amounts
 * of memory to interleave with this, so it is preferable to interleave at the
 * demuxer level.
 *
 * @param s media file handle
 * @param pkt The packet containing the data to be written. Libavformat takes
 * ownership of the data and will free it when it sees fit using the packet's
 * This can be NULL (at any time, not just at the end), to flush the
 * interleaving queues.
 * @ref AVPacket.destruct "destruct" field. The caller must not access the data
 * after this function returns, as it may already be freed.
 * Packet's @ref AVPacket.stream_index "stream_index" field must be set to the
 * index of the corresponding stream in @ref AVFormatContext.streams
 * "s.streams".
 * It is very strongly recommended that timing information (@ref AVPacket.pts
 * "pts", @ref AVPacket.dts "dts" @ref AVPacket.duration "duration") is set to
 * correct values.
 *
 * @return 0 on success, a negative AVERROR on error.
 */
int av_interleaved_write_frame(AVFormatContext *s, AVPacket *pkt);

#if FF_API_INTERLEAVE_PACKET
/**
 * @deprecated this function was never meant to be called by the user
 * programs.
 */
attribute_deprecated
int av_interleave_packet_per_dts(AVFormatContext *s, AVPacket *out,
                                 AVPacket *pkt, int flush);
#endif

/**
 * Write the stream trailer to an output media file and free the
 * file private data.
 *
 * May only be called after a successful call to av_write_header.
 *
 * @param s media file handle
 * @return 0 if OK, AVERROR_xxx on error
 */
int av_write_trailer(AVFormatContext *s);

/**
 * Return the output format in the list of registered output formats
 * which best matches the provided parameters, or return NULL if
 * there is no match.
 *
 * @param short_name if non-NULL checks if short_name matches with the
 * names of the registered formats
 * @param filename if non-NULL checks if filename terminates with the
 * extensions of the registered formats
 * @param mime_type if non-NULL checks if mime_type matches with the
 * MIME type of the registered formats
 */
AVOutputFormat *av_guess_format(const char *short_name,
                                const char *filename,
                                const char *mime_type);

/**
 * Guess the codec ID based upon muxer and filename.
 */
enum CodecID av_guess_codec(AVOutputFormat *fmt, const char *short_name,
                            const char *filename, const char *mime_type,
                            enum AVMediaType type);

/**
 * Get timing information for the data currently output.
 * The exact meaning of "currently output" depends on the format.
 * It is mostly relevant for devices that have an internal buffer and/or
 * work in real time.
 * @param s          media file handle
 * @param stream     stream in the media file
 * @param dts[out]   DTS of the last packet output for the stream, in stream
 *                   time_base units
 * @param wall[out]  absolute time when that packet whas output,
 *                   in microsecond
 * @return  0 if OK, AVERROR(ENOSYS) if the format does not support it
 * Note: some formats or devices may not allow to measure dts and wall
 * atomically.
 */
int av_get_output_timestamp(struct AVFormatContext *s, int stream,
                            int64_t *dts, int64_t *wall);


/**
 * @}
 */


/**
 * @defgroup lavf_misc Utility functions
 * @ingroup libavf
 * @{
 *
 * Miscelaneous utility functions related to both muxing and demuxing
 * (or neither).
 */

/**
 * Send a nice hexadecimal dump of a buffer to the specified file stream.
 *
 * @param f The file stream pointer where the dump should be sent to.
 * @param buf buffer
 * @param size buffer size
 *
 * @see av_hex_dump_log, av_pkt_dump2, av_pkt_dump_log2
 */
void av_hex_dump(FILE *f, uint8_t *buf, int size);

/**
 * Send a nice hexadecimal dump of a buffer to the log.
 *
 * @param avcl A pointer to an arbitrary struct of which the first field is a
 * pointer to an AVClass struct.
 * @param level The importance level of the message, lower values signifying
 * higher importance.
 * @param buf buffer
 * @param size buffer size
 *
 * @see av_hex_dump, av_pkt_dump2, av_pkt_dump_log2
 */
void av_hex_dump_log(void *avcl, int level, uint8_t *buf, int size);

/**
 * Send a nice dump of a packet to the specified file stream.
 *
 * @param f The file stream pointer where the dump should be sent to.
 * @param pkt packet to dump
 * @param dump_payload True if the payload must be displayed, too.
 * @param st AVStream that the packet belongs to
 */
void av_pkt_dump2(FILE *f, AVPacket *pkt, int dump_payload, AVStream *st);


/**
 * Send a nice dump of a packet to the log.
 *
 * @param avcl A pointer to an arbitrary struct of which the first field is a
 * pointer to an AVClass struct.
 * @param level The importance level of the message, lower values signifying
 * higher importance.
 * @param pkt packet to dump
 * @param dump_payload True if the payload must be displayed, too.
 * @param st AVStream that the packet belongs to
 */
void av_pkt_dump_log2(void *avcl, int level, AVPacket *pkt, int dump_payload,
                      AVStream *st);

/**
 * Get the CodecID for the given codec tag tag.
 * If no codec id is found returns CODEC_ID_NONE.
 *
 * @param tags list of supported codec_id-codec_tag pairs, as stored
 * in AVInputFormat.codec_tag and AVOutputFormat.codec_tag
 */
enum CodecID av_codec_get_id(const struct AVCodecTag * const *tags, unsigned int tag);

/**
 * Get the codec tag for the given codec id id.
 * If no codec tag is found returns 0.
 *
 * @param tags list of supported codec_id-codec_tag pairs, as stored
 * in AVInputFormat.codec_tag and AVOutputFormat.codec_tag
 */
unsigned int av_codec_get_tag(const struct AVCodecTag * const *tags, enum CodecID id);

int av_find_default_stream_index(AVFormatContext *s);

/**
 * Get the index for a specific timestamp.
 * @param flags if AVSEEK_FLAG_BACKWARD then the returned index will correspond
 *                 to the timestamp which is <= the requested one, if backward
 *                 is 0, then it will be >=
 *              if AVSEEK_FLAG_ANY seek to any frame, only keyframes otherwise
 * @return < 0 if no such timestamp could be found
 */
int av_index_search_timestamp(AVStream *st, int64_t timestamp, int flags);

/**
 * Add an index entry into a sorted list. Update the entry if the list
 * already contains it.
 *
 * @param timestamp timestamp in the time base of the given stream
 */
int av_add_index_entry(AVStream *st, int64_t pos, int64_t timestamp,
                       int size, int distance, int flags);


/**
 * Split a URL string into components.
 *
 * The pointers to buffers for storing individual components may be null,
 * in order to ignore that component. Buffers for components not found are
 * set to empty strings. If the port is not found, it is set to a negative
 * value.
 *
 * @param proto the buffer for the protocol
 * @param proto_size the size of the proto buffer
 * @param authorization the buffer for the authorization
 * @param authorization_size the size of the authorization buffer
 * @param hostname the buffer for the host name
 * @param hostname_size the size of the hostname buffer
 * @param port_ptr a pointer to store the port number in
 * @param path the buffer for the path
 * @param path_size the size of the path buffer
 * @param url the URL to split
 */
void av_url_split(char *proto,         int proto_size,
                  char *authorization, int authorization_size,
                  char *hostname,      int hostname_size,
                  int *port_ptr,
                  char *path,          int path_size,
                  const char *url);


void av_dump_format(AVFormatContext *ic,
                    int index,
                    const char *url,
                    int is_output);

/**
 * Get the current time in microseconds.
 */
int64_t av_gettime(void);

/**
 * Return in 'buf' the path with '%d' replaced by a number.
 *
 * Also handles the '%0nd' format where 'n' is the total number
 * of digits and '%%'.
 *
 * @param buf destination buffer
 * @param buf_size destination buffer size
 * @param path numbered sequence string
 * @param number frame number
 * @return 0 if OK, -1 on format error
 */
int av_get_frame_filename(char *buf, int buf_size,
                          const char *path, int number);

/**
 * Check whether filename actually is a numbered sequence generator.
 *
 * @param filename possible numbered sequence string
 * @return 1 if a valid numbered sequence string, 0 otherwise
 */
int av_filename_number_test(const char *filename);

/**
 * Generate an SDP for an RTP session.
 *
 * @param ac array of AVFormatContexts describing the RTP streams. If the
 *           array is composed by only one context, such context can contain
 *           multiple AVStreams (one AVStream per RTP stream). Otherwise,
 *           all the contexts in the array (an AVCodecContext per RTP stream)
 *           must contain only one AVStream.
 * @param n_files number of AVCodecContexts contained in ac
 * @param buf buffer where the SDP will be stored (must be allocated by
 *            the caller)
 * @param size the size of the buffer
 * @return 0 if OK, AVERROR_xxx on error
 */
int av_sdp_create(AVFormatContext *ac[], int n_files, char *buf, int size);

/**
 * Return a positive value if the given filename has one of the given
 * extensions, 0 otherwise.
 *
 * @param extensions a comma-separated list of filename extensions
 */
int av_match_ext(const char *filename, const char *extensions);

/**
 * Test if the given container can store a codec.
 *
 * @param std_compliance standards compliance level, one of FF_COMPLIANCE_*
 *
 * @return 1 if codec with ID codec_id can be stored in ofmt, 0 if it cannot.
 *         A negative number if this information is not available.
 */
int avformat_query_codec(AVOutputFormat *ofmt, enum CodecID codec_id, int std_compliance);

/**
 * @defgroup riff_fourcc RIFF FourCCs
 * @{
 * Get the tables mapping RIFF FourCCs to libavcodec CodecIDs. The tables are
 * meant to be passed to av_codec_get_id()/av_codec_get_tag() as in the
 * following code:
 * @code
 * uint32_t tag = MKTAG('H', '2', '6', '4');
 * const struct AVCodecTag *table[] = { avformat_get_riff_video_tags(), 0 };
 * enum CodecID id = av_codec_get_id(table, tag);
 * @endcode
 */
/**
 * @return the table mapping RIFF FourCCs for video to libavcodec CodecID.
 */
const struct AVCodecTag *avformat_get_riff_video_tags(void);
/**
 * @return the table mapping RIFF FourCCs for audio to CodecID.
 */
const struct AVCodecTag *avformat_get_riff_audio_tags(void);

/**
 * Guesses the sample aspect ratio of a frame, based on both the stream and the
 * frame aspect ratio.
 *
 * Since the frame aspect ratio is set by the codec but the stream aspect ratio
 * is set by the demuxer, these two may not be equal. This function tries to
 * return the value that you should use if you would like to display the frame.
 *
 * Basic logic is to use the stream aspect ratio if it is set to something sane
 * otherwise use the frame aspect ratio. This way a container setting, which is
 * usually easy to modify can override the coded value in the frames.
 *
 * @param format the format context which the stream is part of
 * @param stream the stream which the frame is part of
 * @param frame the frame with the aspect ratio to be determined
 * @return the guessed (valid) sample_aspect_ratio, 0/1 if no idea
 */
AVRational av_guess_sample_aspect_ratio(AVFormatContext *format, AVStream *stream, AVFrame *frame);

/**
 * @}
 */

/**
 * @}
 */

#endif /* AVFORMAT_AVFORMAT_H */<|MERGE_RESOLUTION|>--- conflicted
+++ resolved
@@ -351,16 +351,16 @@
 #define AVFMT_NOGENSEARCH   0x4000 /**< Format does not allow to fallback to generic search */
 #define AVFMT_NO_BYTE_SEEK  0x8000 /**< Format does not allow seeking by bytes */
 #define AVFMT_ALLOW_FLUSH  0x10000 /**< Format allows flushing. If not set, the muxer will not receive a NULL packet in the write_packet function. */
-<<<<<<< HEAD
-#define AVFMT_SEEK_TO_PTS   0x4000000 /**< Seeking is based on PTS */
-#define AVFMT_TS_NONSTRICT  0x8000000 /**< Format does not require strictly
-                                           increasing timestamps, but they must
-                                           still be monotonic */
-=======
-#define AVFMT_TS_NONSTRICT 0x20000 /**< Format does not require strictly
+#if LIBAVFORMAT_VERSION_MAJOR <= 54
+#define AVFMT_TS_NONSTRICT 0x8020000 //we try to be compatible to the ABIs of ffmpeg and major forks
+#else
+#define AVFMT_TS_NONSTRICT 0x20000
+#endif
+                                   /**< Format does not require strictly
                                         increasing timestamps, but they must
                                         still be monotonic */
->>>>>>> 13a867a6
+
+#define AVFMT_SEEK_TO_PTS   0x4000000 /**< Seeking is based on PTS */
 
 /**
  * @addtogroup lavf_encoding

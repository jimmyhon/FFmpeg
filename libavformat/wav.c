/*
 * WAV muxer and demuxer
 * Copyright (c) 2001, 2002 Fabrice Bellard
 *
 * Sony Wave64 demuxer
 * RF64 demuxer
 * Copyright (c) 2009 Daniel Verkamp
 *
 * This file is part of FFmpeg.
 *
 * FFmpeg is free software; you can redistribute it and/or
 * modify it under the terms of the GNU Lesser General Public
 * License as published by the Free Software Foundation; either
 * version 2.1 of the License, or (at your option) any later version.
 *
 * FFmpeg is distributed in the hope that it will be useful,
 * but WITHOUT ANY WARRANTY; without even the implied warranty of
 * MERCHANTABILITY or FITNESS FOR A PARTICULAR PURPOSE.  See the GNU
 * Lesser General Public License for more details.
 *
 * You should have received a copy of the GNU Lesser General Public
 * License along with FFmpeg; if not, write to the Free Software
 * Foundation, Inc., 51 Franklin Street, Fifth Floor, Boston, MA 02110-1301 USA
 */

#include "libavutil/avassert.h"
#include "libavutil/dict.h"
#include "libavutil/log.h"
#include "libavutil/mathematics.h"
#include "libavutil/opt.h"
#include "avformat.h"
#include "avio_internal.h"
#include "pcm.h"
#include "riff.h"
<<<<<<< HEAD
=======
#include "avio.h"
#include "avio_internal.h"
>>>>>>> b5849f77
#include "metadata.h"

typedef struct {
    const AVClass *class;
    int64_t data;
    int64_t data_end;
    int64_t minpts;
    int64_t maxpts;
    int last_duration;
    int w64;
    int write_bext;
} WAVContext;

#if CONFIG_WAV_MUXER
static inline void bwf_write_bext_string(AVFormatContext *s, const char *key, int maxlen)
{
    AVDictionaryEntry *tag;
    int len = 0;

    if (tag = av_dict_get(s->metadata, key, NULL, 0)) {
        len = strlen(tag->value);
        len = FFMIN(len, maxlen);
        avio_write(s->pb, tag->value, len);
    }

    ffio_fill(s->pb, 0, maxlen - len);
}

static void bwf_write_bext_chunk(AVFormatContext *s)
{
    AVDictionaryEntry *tmp_tag;
    uint64_t time_reference = 0;
    int64_t bext = ff_start_tag(s->pb, "bext");

    bwf_write_bext_string(s, "description", 256);
    bwf_write_bext_string(s, "originator", 32);
    bwf_write_bext_string(s, "originator_reference", 32);
    bwf_write_bext_string(s, "origination_date", 10);
    bwf_write_bext_string(s, "origination_time", 8);

    if (tmp_tag = av_dict_get(s->metadata, "time_reference", NULL, 0))
        time_reference = strtoll(tmp_tag->value, NULL, 10);
    avio_wl64(s->pb, time_reference);
    avio_wl16(s->pb, 1);  // set version to 1

    if (tmp_tag = av_dict_get(s->metadata, "umid", NULL, 0)) {
        unsigned char umidpart_str[17] = {0};
        int i;
        uint64_t umidpart;
        int len = strlen(tmp_tag->value+2);

        for (i = 0; i < len/16; i++) {
            memcpy(umidpart_str, tmp_tag->value + 2 + (i*16), 16);
            umidpart = strtoll(umidpart_str, NULL, 16);
            avio_wb64(s->pb, umidpart);
        }
        ffio_fill(s->pb, 0, 64 - i*8);
    } else
        ffio_fill(s->pb, 0, 64); // zero UMID

    ffio_fill(s->pb, 0, 190); // Reserved

    if (tmp_tag = av_dict_get(s->metadata, "coding_history", NULL, 0))
        avio_put_str(s->pb, tmp_tag->value);

    ff_end_tag(s->pb, bext);
}

static int wav_write_header(AVFormatContext *s)
{
    WAVContext *wav = s->priv_data;
    AVIOContext *pb = s->pb;
    int64_t fmt, fact;

    ffio_wfourcc(pb, "RIFF");
    avio_wl32(pb, 0); /* file length */
    ffio_wfourcc(pb, "WAVE");

    /* format header */
    fmt = ff_start_tag(pb, "fmt ");
    if (ff_put_wav_header(pb, s->streams[0]->codec) < 0) {
        av_log(s, AV_LOG_ERROR, "%s codec not supported in WAVE format\n",
               s->streams[0]->codec->codec ? s->streams[0]->codec->codec->name : "NONE");
        return -1;
    }
    ff_end_tag(pb, fmt);

    if (s->streams[0]->codec->codec_tag != 0x01 /* hence for all other than PCM */
        && s->pb->seekable) {
        fact = ff_start_tag(pb, "fact");
        avio_wl32(pb, 0);
        ff_end_tag(pb, fact);
    }

    if (wav->write_bext)
        bwf_write_bext_chunk(s);

    av_set_pts_info(s->streams[0], 64, 1, s->streams[0]->codec->sample_rate);
    wav->maxpts = wav->last_duration = 0;
    wav->minpts = INT64_MAX;

    /* data header */
    wav->data = ff_start_tag(pb, "data");

    avio_flush(pb);

    return 0;
}

static int wav_write_packet(AVFormatContext *s, AVPacket *pkt)
{
    AVIOContext *pb  = s->pb;
    WAVContext    *wav = s->priv_data;
    avio_write(pb, pkt->data, pkt->size);
    if(pkt->pts != AV_NOPTS_VALUE) {
        wav->minpts        = FFMIN(wav->minpts, pkt->pts);
        wav->maxpts        = FFMAX(wav->maxpts, pkt->pts);
        wav->last_duration = pkt->duration;
    } else
        av_log(s, AV_LOG_ERROR, "wav_write_packet: NOPTS\n");
    return 0;
}

static int wav_write_trailer(AVFormatContext *s)
{
    AVIOContext *pb  = s->pb;
    WAVContext    *wav = s->priv_data;
    int64_t file_size;

    avio_flush(pb);

    if (s->pb->seekable) {
        ff_end_tag(pb, wav->data);

        /* update file size */
        file_size = avio_tell(pb);
        avio_seek(pb, 4, SEEK_SET);
        avio_wl32(pb, (uint32_t)(file_size - 8));
        avio_seek(pb, file_size, SEEK_SET);

        avio_flush(pb);

        if(s->streams[0]->codec->codec_tag != 0x01) {
            /* Update num_samps in fact chunk */
            int number_of_samples;
            number_of_samples = av_rescale(wav->maxpts - wav->minpts + wav->last_duration,
                                           s->streams[0]->codec->sample_rate * (int64_t)s->streams[0]->time_base.num,
                                           s->streams[0]->time_base.den);
            avio_seek(pb, wav->data-12, SEEK_SET);
            avio_wl32(pb, number_of_samples);
            avio_seek(pb, file_size, SEEK_SET);
            avio_flush(pb);
        }
    }
    return 0;
}

#define OFFSET(x) offsetof(WAVContext, x)
#define ENC AV_OPT_FLAG_ENCODING_PARAM
static const AVOption options[] = {
    { "write_bext", "Write BEXT chunk.", OFFSET(write_bext), FF_OPT_TYPE_INT, { 0 }, 0, 1, ENC },
    { NULL },
};

static const AVClass wav_muxer_class = {
    .class_name = "WAV muxer",
    .item_name  = av_default_item_name,
    .option     = options,
    .version    = LIBAVUTIL_VERSION_INT,
};

AVOutputFormat ff_wav_muxer = {
    "wav",
    NULL_IF_CONFIG_SMALL("WAV format"),
    "audio/x-wav",
    "wav",
    sizeof(WAVContext),
    CODEC_ID_PCM_S16LE,
    CODEC_ID_NONE,
    wav_write_header,
    wav_write_packet,
    wav_write_trailer,
    .codec_tag= (const AVCodecTag* const []){ff_codec_wav_tags, 0},
    .priv_class = &wav_muxer_class,
};
#endif /* CONFIG_WAV_MUXER */


#if CONFIG_WAV_DEMUXER

static int64_t next_tag(AVIOContext *pb, unsigned int *tag)
{
    *tag = avio_rl32(pb);
    return avio_rl32(pb);
}

/* return the size of the found tag */
static int64_t find_tag(AVIOContext *pb, uint32_t tag1)
{
    unsigned int tag;
    int64_t size;

    for (;;) {
        if (url_feof(pb))
            return -1;
        size = next_tag(pb, &tag);
        if (tag == tag1)
            break;
        avio_skip(pb, size);
    }
    return size;
}

static int wav_probe(AVProbeData *p)
{
    /* check file header */
    if (p->buf_size <= 32)
        return 0;
    if (!memcmp(p->buf + 8, "WAVE", 4)) {
        if (!memcmp(p->buf, "RIFF", 4))
            /*
              Since ACT demuxer has standard WAV header at top of it's own,
              returning score is decreased to avoid probe conflict
              between ACT and WAV.
            */
            return AVPROBE_SCORE_MAX - 1;
        else if (!memcmp(p->buf,      "RF64", 4) &&
                 !memcmp(p->buf + 12, "ds64", 4))
            return AVPROBE_SCORE_MAX;
    }
    return 0;
}

static int wav_parse_fmt_tag(AVFormatContext *s, int64_t size, AVStream **st)
{
    AVIOContext *pb = s->pb;
    int ret;

    /* parse fmt header */
    *st = av_new_stream(s, 0);
    if (!*st)
        return AVERROR(ENOMEM);

    ret = ff_get_wav_header(pb, (*st)->codec, size);
    if (ret < 0)
        return ret;
    (*st)->need_parsing = AVSTREAM_PARSE_FULL;

    av_set_pts_info(*st, 64, 1, (*st)->codec->sample_rate);

    return 0;
}

<<<<<<< HEAD
static inline int wav_parse_bext_string(AVFormatContext *s, const char *key, int length)
=======
static inline int wav_parse_bext_string(AVFormatContext *s, const char *key,
                                        int length)
>>>>>>> b5849f77
{
    char temp[257];
    int ret;

<<<<<<< HEAD
=======
    av_assert0(length <= sizeof(temp));
>>>>>>> b5849f77
    if ((ret = avio_read(s->pb, temp, length)) < 0)
        return ret;

    temp[length] = 0;

    if (strlen(temp))
        return av_dict_set(&s->metadata, key, temp, 0);

    return 0;
}

static int wav_parse_bext_tag(AVFormatContext *s, int64_t size)
{
    char temp[131], *coding_history;
    int ret, x;
    uint64_t time_reference;
    int64_t umid_parts[8], umid_mask = 0;

    if ((ret = wav_parse_bext_string(s, "description", 256)) < 0 ||
        (ret = wav_parse_bext_string(s, "originator", 32)) < 0 ||
        (ret = wav_parse_bext_string(s, "originator_reference", 32)) < 0 ||
        (ret = wav_parse_bext_string(s, "origination_date", 10)) < 0 ||
        (ret = wav_parse_bext_string(s, "origination_time", 8)) < 0)
        return ret;

    time_reference = avio_rl64(s->pb);
    snprintf(temp, sizeof(temp), "%"PRIu64, time_reference);
    if ((ret = av_dict_set(&s->metadata, "time_reference", temp, 0)) < 0)
        return ret;

    /* check if version is >= 1, in which case an UMID may be present */
    if (avio_rl16(s->pb) >= 1) {
        for (x = 0; x < 8; x++)
            umid_mask |= umid_parts[x] = avio_rb64(s->pb);

        if (umid_mask) {
            /* the string formatting below is per SMPTE 330M-2004 Annex C */
            if (umid_parts[4] == 0 && umid_parts[5] == 0 && umid_parts[6] == 0 && umid_parts[7] == 0) {
                /* basic UMID */
                snprintf(temp, sizeof(temp), "0x%016"PRIX64"%016"PRIX64"%016"PRIX64"%016"PRIX64,
                         umid_parts[0], umid_parts[1], umid_parts[2], umid_parts[3]);
            } else {
                /* extended UMID */
                snprintf(temp, sizeof(temp), "0x%016"PRIX64"%016"PRIX64"%016"PRIX64"%016"PRIX64
                                             "0x%016"PRIX64"%016"PRIX64"%016"PRIX64"%016"PRIX64,
                         umid_parts[0], umid_parts[1], umid_parts[2], umid_parts[3],
                         umid_parts[4], umid_parts[5], umid_parts[6], umid_parts[7]);
            }

            if ((ret = av_dict_set(&s->metadata, "umid", temp, 0)) < 0)
                return ret;
        }

        avio_skip(s->pb, 190);
    } else
        avio_skip(s->pb, 254);

    if (size > 602) {
        /* CodingHistory present */
        size -= 602;

        if (!(coding_history = av_malloc(size+1)))
            return AVERROR(ENOMEM);

        if ((ret = avio_read(s->pb, coding_history, size)) < 0)
            return ret;

        coding_history[size] = 0;
        if ((ret = av_dict_set(&s->metadata, "coding_history", coding_history,
                               AV_METADATA_DONT_STRDUP_VAL)) < 0)
            return ret;
    }

    return 0;
}

static const AVMetadataConv wav_metadata_conv[] = {
    {"description",      "comment"      },
    {"originator",       "encoded_by"   },
    {"origination_date", "date"         },
    {"origination_time", "creation_time"},
    {0},
};

/* wav input */
static int wav_read_header(AVFormatContext *s,
                           AVFormatParameters *ap)
{
    int64_t size, av_uninit(data_size);
    int64_t sample_count=0;
    int rf64;
    unsigned int tag;
    AVIOContext *pb = s->pb;
    AVStream *st;
    WAVContext *wav = s->priv_data;
    int ret, got_fmt = 0;
    int64_t next_tag_ofs, data_ofs = -1;

    /* check RIFF header */
    tag = avio_rl32(pb);

    rf64 = tag == MKTAG('R', 'F', '6', '4');
    if (!rf64 && tag != MKTAG('R', 'I', 'F', 'F'))
        return -1;
    avio_rl32(pb); /* file size */
    tag = avio_rl32(pb);
    if (tag != MKTAG('W', 'A', 'V', 'E'))
        return -1;

    if (rf64) {
        if (avio_rl32(pb) != MKTAG('d', 's', '6', '4'))
            return -1;
        size = avio_rl32(pb);
        if (size < 24)
            return -1;
        avio_rl64(pb); /* RIFF size */
        data_size = avio_rl64(pb);
        sample_count = avio_rl64(pb);
        if (data_size < 0 || sample_count < 0) {
            av_log(s, AV_LOG_ERROR, "negative data_size and/or sample_count in "
                   "ds64: data_size = %"PRId64", sample_count = %"PRId64"\n",
                   data_size, sample_count);
            return AVERROR_INVALIDDATA;
        }
<<<<<<< HEAD
        avio_skip(pb, size - 24); /* skip rest of ds64 chunk */
=======
        avio_skip(pb, size - 16); /* skip rest of ds64 chunk */
>>>>>>> b5849f77
    }

    for (;;) {
        size = next_tag(pb, &tag);
        next_tag_ofs = avio_tell(pb) + size;

<<<<<<< HEAD
        if (url_feof(pb))
=======
        if (pb->eof_reached)
>>>>>>> b5849f77
            break;

        switch (tag) {
        case MKTAG('f', 'm', 't', ' '):
            /* only parse the first 'fmt ' tag found */
            if (!got_fmt && (ret = wav_parse_fmt_tag(s, size, &st) < 0)) {
                return ret;
            } else if (got_fmt)
                av_log(s, AV_LOG_WARNING, "found more than one 'fmt ' tag\n");

            got_fmt = 1;
            break;
        case MKTAG('d', 'a', 't', 'a'):
            if (!got_fmt) {
                av_log(s, AV_LOG_ERROR, "found no 'fmt ' tag before the 'data' tag\n");
                return AVERROR_INVALIDDATA;
            }

            if (rf64) {
                next_tag_ofs = wav->data_end = avio_tell(pb) + data_size;
            } else {
                data_size = size;
                next_tag_ofs = wav->data_end = size ? next_tag_ofs : INT64_MAX;
            }

            data_ofs = avio_tell(pb);

            /* don't look for footer metadata if we can't seek or if we don't
             * know where the data tag ends
             */
            if (!pb->seekable || (!rf64 && !size))
                goto break_loop;
            break;
        case MKTAG('f','a','c','t'):
<<<<<<< HEAD
            if(!sample_count)
=======
            if (!sample_count)
>>>>>>> b5849f77
                sample_count = avio_rl32(pb);
            break;
        case MKTAG('b','e','x','t'):
            if ((ret = wav_parse_bext_tag(s, size)) < 0)
                return ret;
            break;
        }

        /* seek to next tag unless we know that we'll run into EOF */
        if ((avio_size(pb) > 0 && next_tag_ofs >= avio_size(pb)) ||
            avio_seek(pb, next_tag_ofs, SEEK_SET) < 0) {
            break;
        }
    }
break_loop:
    if (data_ofs < 0) {
        av_log(s, AV_LOG_ERROR, "no 'data' tag found\n");
        return AVERROR_INVALIDDATA;
    }

    avio_seek(pb, data_ofs, SEEK_SET);

    if (!sample_count && st->codec->channels && av_get_bits_per_sample(st->codec->codec_id))
        sample_count = (data_size<<3) / (st->codec->channels * (uint64_t)av_get_bits_per_sample(st->codec->codec_id));
    if (sample_count)
        st->duration = sample_count;

    ff_metadata_conv_ctx(s, NULL, wav_metadata_conv);

    return 0;
}

/** Find chunk with w64 GUID by skipping over other chunks
 * @return the size of the found chunk
 */
static int64_t find_guid(AVIOContext *pb, const uint8_t guid1[16])
{
    uint8_t guid[16];
    int64_t size;

    while (!url_feof(pb)) {
        avio_read(pb, guid, 16);
        size = avio_rl64(pb);
        if (size <= 24)
            return -1;
        if (!memcmp(guid, guid1, 16))
            return size;
        avio_skip(pb, FFALIGN(size, INT64_C(8)) - 24);
    }
    return -1;
}

static const uint8_t guid_data[16] = { 'd', 'a', 't', 'a',
    0xF3, 0xAC, 0xD3, 0x11, 0x8C, 0xD1, 0x00, 0xC0, 0x4F, 0x8E, 0xDB, 0x8A };

#define MAX_SIZE 4096

static int wav_read_packet(AVFormatContext *s,
                           AVPacket *pkt)
{
    int ret, size;
    int64_t left;
    AVStream *st;
    WAVContext *wav = s->priv_data;

    st = s->streams[0];

    left = wav->data_end - avio_tell(s->pb);
    if (left <= 0){
        if (CONFIG_W64_DEMUXER && wav->w64)
            left = find_guid(s->pb, guid_data) - 24;
        else
            left = find_tag(s->pb, MKTAG('d', 'a', 't', 'a'));
        if (left < 0)
            return AVERROR_EOF;
        wav->data_end= avio_tell(s->pb) + left;
    }

    size = MAX_SIZE;
    if (st->codec->block_align > 1) {
        if (size < st->codec->block_align)
            size = st->codec->block_align;
        size = (size / st->codec->block_align) * st->codec->block_align;
    }
    size = FFMIN(size, left);
    ret  = av_get_packet(s->pb, pkt, size);
    if (ret < 0)
        return ret;
    pkt->stream_index = 0;

    return ret;
}

static int wav_read_seek(AVFormatContext *s,
                         int stream_index, int64_t timestamp, int flags)
{
    AVStream *st;

    st = s->streams[0];
    switch (st->codec->codec_id) {
    case CODEC_ID_MP2:
    case CODEC_ID_MP3:
    case CODEC_ID_AC3:
    case CODEC_ID_DTS:
        /* use generic seeking with dynamically generated indexes */
        return -1;
    default:
        break;
    }
    return pcm_read_seek(s, stream_index, timestamp, flags);
}

AVInputFormat ff_wav_demuxer = {
    "wav",
    NULL_IF_CONFIG_SMALL("WAV format"),
    sizeof(WAVContext),
    wav_probe,
    wav_read_header,
    wav_read_packet,
    NULL,
    wav_read_seek,
    .flags= AVFMT_GENERIC_INDEX,
    .codec_tag= (const AVCodecTag* const []){ff_codec_wav_tags, 0},
};
#endif /* CONFIG_WAV_DEMUXER */


#if CONFIG_W64_DEMUXER
static const uint8_t guid_riff[16] = { 'r', 'i', 'f', 'f',
    0x2E, 0x91, 0xCF, 0x11, 0xA5, 0xD6, 0x28, 0xDB, 0x04, 0xC1, 0x00, 0x00 };

static const uint8_t guid_wave[16] = { 'w', 'a', 'v', 'e',
    0xF3, 0xAC, 0xD3, 0x11, 0x8C, 0xD1, 0x00, 0xC0, 0x4F, 0x8E, 0xDB, 0x8A };

static const uint8_t guid_fmt [16] = { 'f', 'm', 't', ' ',
    0xF3, 0xAC, 0xD3, 0x11, 0x8C, 0xD1, 0x00, 0xC0, 0x4F, 0x8E, 0xDB, 0x8A };

static int w64_probe(AVProbeData *p)
{
    if (p->buf_size <= 40)
        return 0;
    if (!memcmp(p->buf,      guid_riff, 16) &&
        !memcmp(p->buf + 24, guid_wave, 16))
        return AVPROBE_SCORE_MAX;
    else
        return 0;
}

static int w64_read_header(AVFormatContext *s, AVFormatParameters *ap)
{
    int64_t size;
    AVIOContext *pb  = s->pb;
    WAVContext    *wav = s->priv_data;
    AVStream *st;
    uint8_t guid[16];
    int ret;

    avio_read(pb, guid, 16);
    if (memcmp(guid, guid_riff, 16))
        return -1;

    if (avio_rl64(pb) < 16 + 8 + 16 + 8 + 16 + 8) /* riff + wave + fmt + sizes */
        return -1;

    avio_read(pb, guid, 16);
    if (memcmp(guid, guid_wave, 16)) {
        av_log(s, AV_LOG_ERROR, "could not find wave guid\n");
        return -1;
    }

    size = find_guid(pb, guid_fmt);
    if (size < 0) {
        av_log(s, AV_LOG_ERROR, "could not find fmt guid\n");
        return -1;
    }

    st = av_new_stream(s, 0);
    if (!st)
        return AVERROR(ENOMEM);

    /* subtract chunk header size - normal wav file doesn't count it */
    ret = ff_get_wav_header(pb, st->codec, size - 24);
    if (ret < 0)
        return ret;
    avio_skip(pb, FFALIGN(size, INT64_C(8)) - size);

    st->need_parsing = AVSTREAM_PARSE_FULL;

    av_set_pts_info(st, 64, 1, st->codec->sample_rate);

    size = find_guid(pb, guid_data);
    if (size < 0) {
        av_log(s, AV_LOG_ERROR, "could not find data guid\n");
        return -1;
    }
    wav->data_end = avio_tell(pb) + size - 24;
    wav->w64      = 1;

    return 0;
}

AVInputFormat ff_w64_demuxer = {
    "w64",
    NULL_IF_CONFIG_SMALL("Sony Wave64 format"),
    sizeof(WAVContext),
    w64_probe,
    w64_read_header,
    wav_read_packet,
    NULL,
    wav_read_seek,
    .flags = AVFMT_GENERIC_INDEX,
    .codec_tag = (const AVCodecTag* const []){ff_codec_wav_tags, 0},
};
#endif /* CONFIG_W64_DEMUXER */<|MERGE_RESOLUTION|>--- conflicted
+++ resolved
@@ -32,11 +32,8 @@
 #include "avio_internal.h"
 #include "pcm.h"
 #include "riff.h"
-<<<<<<< HEAD
-=======
 #include "avio.h"
 #include "avio_internal.h"
->>>>>>> b5849f77
 #include "metadata.h"
 
 typedef struct {
@@ -290,20 +287,13 @@
     return 0;
 }
 
-<<<<<<< HEAD
-static inline int wav_parse_bext_string(AVFormatContext *s, const char *key, int length)
-=======
 static inline int wav_parse_bext_string(AVFormatContext *s, const char *key,
                                         int length)
->>>>>>> b5849f77
 {
     char temp[257];
     int ret;
 
-<<<<<<< HEAD
-=======
     av_assert0(length <= sizeof(temp));
->>>>>>> b5849f77
     if ((ret = avio_read(s->pb, temp, length)) < 0)
         return ret;
 
@@ -428,22 +418,15 @@
                    data_size, sample_count);
             return AVERROR_INVALIDDATA;
         }
-<<<<<<< HEAD
         avio_skip(pb, size - 24); /* skip rest of ds64 chunk */
-=======
-        avio_skip(pb, size - 16); /* skip rest of ds64 chunk */
->>>>>>> b5849f77
+
     }
 
     for (;;) {
         size = next_tag(pb, &tag);
         next_tag_ofs = avio_tell(pb) + size;
 
-<<<<<<< HEAD
         if (url_feof(pb))
-=======
-        if (pb->eof_reached)
->>>>>>> b5849f77
             break;
 
         switch (tag) {
@@ -478,11 +461,7 @@
                 goto break_loop;
             break;
         case MKTAG('f','a','c','t'):
-<<<<<<< HEAD
-            if(!sample_count)
-=======
             if (!sample_count)
->>>>>>> b5849f77
                 sample_count = avio_rl32(pb);
             break;
         case MKTAG('b','e','x','t'):

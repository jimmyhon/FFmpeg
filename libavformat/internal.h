--- conflicted
+++ resolved
@@ -122,20 +122,12 @@
  * @param dest_type the destination address type, may be NULL
  * @param port the destination port of the media stream, 0 if unknown
  * @param ttl the time to live of the stream, 0 if not multicast
-<<<<<<< HEAD
- * @param flags the AVFormatContext->flags, modifying the generated SDP
- */
-void ff_sdp_write_media(char *buff, int size, AVCodecContext *c,
-                        const char *dest_addr, const char *dest_type,
-                        int port, int ttl, int flags);
-=======
  * @param fmt the AVFormatContext, which might contain options modifying
  *            the generated SDP
  */
 void ff_sdp_write_media(char *buff, int size, AVCodecContext *c,
                         const char *dest_addr, const char *dest_type,
                         int port, int ttl, AVFormatContext *fmt);
->>>>>>> 19d824e4
 
 /**
  * Write a packet to another muxer than the one the user originally

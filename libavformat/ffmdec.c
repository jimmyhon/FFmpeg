--- conflicted
+++ resolved
@@ -528,11 +528,7 @@
 
 AVInputFormat ff_ffm_demuxer = {
     .name           = "ffm",
-<<<<<<< HEAD
-    .long_name      = NULL_IF_CONFIG_SMALL("FFM (FFserver live feed) format"),
-=======
-    .long_name      = NULL_IF_CONFIG_SMALL("FFM (AVserver live feed)"),
->>>>>>> 6774247a
+    .long_name      = NULL_IF_CONFIG_SMALL("FFM (FFserver live feed)"),
     .priv_data_size = sizeof(FFMContext),
     .read_probe     = ffm_probe,
     .read_header    = ffm_read_header,

/*
 * filter layer
 * Copyright (c) 2007 Bobby Bingham
 *
 * This file is part of FFmpeg.
 *
 * FFmpeg is free software; you can redistribute it and/or
 * modify it under the terms of the GNU Lesser General Public
 * License as published by the Free Software Foundation; either
 * version 2.1 of the License, or (at your option) any later version.
 *
 * FFmpeg is distributed in the hope that it will be useful,
 * but WITHOUT ANY WARRANTY; without even the implied warranty of
 * MERCHANTABILITY or FITNESS FOR A PARTICULAR PURPOSE.  See the GNU
 * Lesser General Public License for more details.
 *
 * You should have received a copy of the GNU Lesser General Public
 * License along with FFmpeg; if not, write to the Free Software
 * Foundation, Inc., 51 Franklin Street, Fifth Floor, Boston, MA 02110-1301 USA
 */

#ifndef AVFILTER_AVFILTER_H
#define AVFILTER_AVFILTER_H

#include "libavutil/avutil.h"
#include "libavutil/samplefmt.h"

#define LIBAVFILTER_VERSION_MAJOR  2
#define LIBAVFILTER_VERSION_MINOR  3
#define LIBAVFILTER_VERSION_MICRO  1

#define LIBAVFILTER_VERSION_INT AV_VERSION_INT(LIBAVFILTER_VERSION_MAJOR, \
                                               LIBAVFILTER_VERSION_MINOR, \
                                               LIBAVFILTER_VERSION_MICRO)
#define LIBAVFILTER_VERSION     AV_VERSION(LIBAVFILTER_VERSION_MAJOR,   \
                                           LIBAVFILTER_VERSION_MINOR,   \
                                           LIBAVFILTER_VERSION_MICRO)
#define LIBAVFILTER_BUILD       LIBAVFILTER_VERSION_INT

#include <stddef.h>

/**
 * Return the LIBAVFILTER_VERSION_INT constant.
 */
unsigned avfilter_version(void);

/**
 * Return the libavfilter build-time configuration.
 */
const char *avfilter_configuration(void);

/**
 * Return the libavfilter license.
 */
const char *avfilter_license(void);


typedef struct AVFilterContext AVFilterContext;
typedef struct AVFilterLink    AVFilterLink;
typedef struct AVFilterPad     AVFilterPad;

/**
 * A reference-counted buffer data type used by the filter system. Filters
 * should not store pointers to this structure directly, but instead use the
 * AVFilterBufferRef structure below.
 */
typedef struct AVFilterBuffer {
    uint8_t *data[8];           ///< buffer data for each plane/channel
    int linesize[8];            ///< number of bytes per line

    unsigned refcount;          ///< number of references to this buffer

    /** private data to be used by a custom free function */
    void *priv;
    /**
     * A pointer to the function to deallocate this buffer if the default
     * function is not sufficient. This could, for example, add the memory
     * back into a memory pool to be reused later without the overhead of
     * reallocating it from scratch.
     */
    void (*free)(struct AVFilterBuffer *buf);

    int format;                 ///< media format
    int w, h;                   ///< width and height of the allocated buffer
} AVFilterBuffer;

#define AV_PERM_READ     0x01   ///< can read from the buffer
#define AV_PERM_WRITE    0x02   ///< can write to the buffer
#define AV_PERM_PRESERVE 0x04   ///< nobody else can overwrite the buffer
#define AV_PERM_REUSE    0x08   ///< can output the buffer multiple times, with the same contents each time
#define AV_PERM_REUSE2   0x10   ///< can output the buffer multiple times, modified each time
#define AV_PERM_NEG_LINESIZES 0x20  ///< the buffer requested can have negative linesizes

/**
 * Audio specific properties in a reference to an AVFilterBuffer. Since
 * AVFilterBufferRef is common to different media formats, audio specific
 * per reference properties must be separated out.
 */
typedef struct AVFilterBufferRefAudioProps {
    int64_t channel_layout;     ///< channel layout of audio buffer
    int nb_samples;             ///< number of audio samples
    int size;                   ///< audio buffer size
    uint32_t sample_rate;       ///< audio buffer sample rate
    int planar;                 ///< audio buffer - planar or packed
} AVFilterBufferRefAudioProps;

/**
 * Video specific properties in a reference to an AVFilterBuffer. Since
 * AVFilterBufferRef is common to different media formats, video specific
 * per reference properties must be separated out.
 */
typedef struct AVFilterBufferRefVideoProps {
    int w;                      ///< image width
    int h;                      ///< image height
    AVRational pixel_aspect;    ///< pixel aspect ratio
    int interlaced;             ///< is frame interlaced
    int top_field_first;        ///< field order
<<<<<<< HEAD
    int pict_type;              ///< Picture type of the frame
=======
    enum AVPictureType pict_type; ///< picture type of the frame
>>>>>>> 79ee8977
    int key_frame;              ///< 1 -> keyframe, 0-> not
} AVFilterBufferRefVideoProps;

/**
 * A reference to an AVFilterBuffer. Since filters can manipulate the origin of
 * a buffer to, for example, crop image without any memcpy, the buffer origin
 * and dimensions are per-reference properties. Linesize is also useful for
 * image flipping, frame to field filters, etc, and so is also per-reference.
 *
 * TODO: add anything necessary for frame reordering
 */
typedef struct AVFilterBufferRef {
    AVFilterBuffer *buf;        ///< the buffer that this is a reference to
    uint8_t *data[8];           ///< picture/audio data for each plane
    int linesize[8];            ///< number of bytes per line
    int format;                 ///< media format

    /**
     * presentation timestamp. The time unit may change during
     * filtering, as it is specified in the link and the filter code
     * may need to rescale the PTS accordingly.
     */
    int64_t pts;
    int64_t pos;                ///< byte position in stream, -1 if unknown

    int perms;                  ///< permissions, see the AV_PERM_* flags

    enum AVMediaType type;      ///< media type of buffer data
    AVFilterBufferRefVideoProps *video; ///< video buffer specific properties
    AVFilterBufferRefAudioProps *audio; ///< audio buffer specific properties
} AVFilterBufferRef;

/**
 * Copy properties of src to dst, without copying the actual data
 */
static inline void avfilter_copy_buffer_ref_props(AVFilterBufferRef *dst, AVFilterBufferRef *src)
{
    // copy common properties
    dst->pts             = src->pts;
    dst->pos             = src->pos;

    switch (src->type) {
    case AVMEDIA_TYPE_VIDEO: *dst->video = *src->video; break;
    case AVMEDIA_TYPE_AUDIO: *dst->audio = *src->audio; break;
    }
}

/**
 * Add a new reference to a buffer.
 *
 * @param ref   an existing reference to the buffer
 * @param pmask a bitmask containing the allowable permissions in the new
 *              reference
 * @return      a new reference to the buffer with the same properties as the
 *              old, excluding any permissions denied by pmask
 */
AVFilterBufferRef *avfilter_ref_buffer(AVFilterBufferRef *ref, int pmask);

/**
 * Remove a reference to a buffer. If this is the last reference to the
 * buffer, the buffer itself is also automatically freed.
 *
 * @param ref reference to the buffer, may be NULL
 */
void avfilter_unref_buffer(AVFilterBufferRef *ref);

/**
 * A list of supported formats for one end of a filter link. This is used
 * during the format negotiation process to try to pick the best format to
 * use to minimize the number of necessary conversions. Each filter gives a
 * list of the formats supported by each input and output pad. The list
 * given for each pad need not be distinct - they may be references to the
 * same list of formats, as is often the case when a filter supports multiple
 * formats, but will always output the same format as it is given in input.
 *
 * In this way, a list of possible input formats and a list of possible
 * output formats are associated with each link. When a set of formats is
 * negotiated over a link, the input and output lists are merged to form a
 * new list containing only the common elements of each list. In the case
 * that there were no common elements, a format conversion is necessary.
 * Otherwise, the lists are merged, and all other links which reference
 * either of the format lists involved in the merge are also affected.
 *
 * For example, consider the filter chain:
 * filter (a) --> (b) filter (b) --> (c) filter
 *
 * where the letters in parenthesis indicate a list of formats supported on
 * the input or output of the link. Suppose the lists are as follows:
 * (a) = {A, B}
 * (b) = {A, B, C}
 * (c) = {B, C}
 *
 * First, the first link's lists are merged, yielding:
 * filter (a) --> (a) filter (a) --> (c) filter
 *
 * Notice that format list (b) now refers to the same list as filter list (a).
 * Next, the lists for the second link are merged, yielding:
 * filter (a) --> (a) filter (a) --> (a) filter
 *
 * where (a) = {B}.
 *
 * Unfortunately, when the format lists at the two ends of a link are merged,
 * we must ensure that all links which reference either pre-merge format list
 * get updated as well. Therefore, we have the format list structure store a
 * pointer to each of the pointers to itself.
 */
typedef struct AVFilterFormats {
    unsigned format_count;      ///< number of formats
    int *formats;               ///< list of media formats

    unsigned refcount;          ///< number of references to this list
    struct AVFilterFormats ***refs; ///< references to this list
}  AVFilterFormats;

/**
 * Create a list of supported formats. This is intended for use in
 * AVFilter->query_formats().
 *
 * @param fmts list of media formats, terminated by -1
 * @return the format list, with no existing references
 */
AVFilterFormats *avfilter_make_format_list(const int *fmts);

/**
 * Add fmt to the list of media formats contained in *avff.
 * If *avff is NULL the function allocates the filter formats struct
 * and puts its pointer in *avff.
 *
 * @return a non negative value in case of success, or a negative
 * value corresponding to an AVERROR code in case of error
 */
int avfilter_add_format(AVFilterFormats **avff, int fmt);

/**
 * Return a list of all formats supported by FFmpeg for the given media type.
 */
AVFilterFormats *avfilter_all_formats(enum AVMediaType type);

/**
 * Return a format list which contains the intersection of the formats of
 * a and b. Also, all the references of a, all the references of b, and
 * a and b themselves will be deallocated.
 *
 * If a and b do not share any common formats, neither is modified, and NULL
 * is returned.
 */
AVFilterFormats *avfilter_merge_formats(AVFilterFormats *a, AVFilterFormats *b);

/**
 * Add *ref as a new reference to formats.
 * That is the pointers will point like in the ascii art below:
 *   ________
 *  |formats |<--------.
 *  |  ____  |     ____|___________________
 *  | |refs| |    |  __|_
 *  | |* * | |    | |  | |  AVFilterLink
 *  | |* *--------->|*ref|
 *  | |____| |    | |____|
 *  |________|    |________________________
 */
void avfilter_formats_ref(AVFilterFormats *formats, AVFilterFormats **ref);

/**
 * If *ref is non-NULL, remove *ref as a reference to the format list
 * it currently points to, deallocates that list if this was the last
 * reference, and sets *ref to NULL.
 *
 *         Before                                 After
 *   ________                               ________         NULL
 *  |formats |<--------.                   |formats |         ^
 *  |  ____  |     ____|________________   |  ____  |     ____|________________
 *  | |refs| |    |  __|_                  | |refs| |    |  __|_
 *  | |* * | |    | |  | |  AVFilterLink   | |* * | |    | |  | |  AVFilterLink
 *  | |* *--------->|*ref|                 | |*   | |    | |*ref|
 *  | |____| |    | |____|                 | |____| |    | |____|
 *  |________|    |_____________________   |________|    |_____________________
 */
void avfilter_formats_unref(AVFilterFormats **ref);

/**
 *
 *         Before                                 After
 *   ________                         ________
 *  |formats |<---------.            |formats |<---------.
 *  |  ____  |       ___|___         |  ____  |       ___|___
 *  | |refs| |      |   |   |        | |refs| |      |   |   |   NULL
 *  | |* *--------->|*oldref|        | |* *--------->|*newref|     ^
 *  | |* * | |      |_______|        | |* * | |      |_______|  ___|___
 *  | |____| |                       | |____| |                |   |   |
 *  |________|                       |________|                |*oldref|
 *                                                             |_______|
 */
void avfilter_formats_changeref(AVFilterFormats **oldref,
                                AVFilterFormats **newref);

/**
 * A filter pad used for either input or output.
 */
struct AVFilterPad {
    /**
     * Pad name. The name is unique among inputs and among outputs, but an
     * input may have the same name as an output. This may be NULL if this
     * pad has no need to ever be referenced by name.
     */
    const char *name;

    /**
     * AVFilterPad type. Only video supported now, hopefully someone will
     * add audio in the future.
     */
    enum AVMediaType type;

    /**
     * Minimum required permissions on incoming buffers. Any buffer with
     * insufficient permissions will be automatically copied by the filter
     * system to a new buffer which provides the needed access permissions.
     *
     * Input pads only.
     */
    int min_perms;

    /**
     * Permissions which are not accepted on incoming buffers. Any buffer
     * which has any of these permissions set will be automatically copied
     * by the filter system to a new buffer which does not have those
     * permissions. This can be used to easily disallow buffers with
     * AV_PERM_REUSE.
     *
     * Input pads only.
     */
    int rej_perms;

    /**
     * Callback called before passing the first slice of a new frame. If
     * NULL, the filter layer will default to storing a reference to the
     * picture inside the link structure.
     *
     * Input video pads only.
     */
    void (*start_frame)(AVFilterLink *link, AVFilterBufferRef *picref);

    /**
     * Callback function to get a video buffer. If NULL, the filter system will
     * use avfilter_default_get_video_buffer().
     *
     * Input video pads only.
     */
    AVFilterBufferRef *(*get_video_buffer)(AVFilterLink *link, int perms, int w, int h);

    /**
     * Callback function to get an audio buffer. If NULL, the filter system will
     * use avfilter_default_get_audio_buffer().
     *
     * Input audio pads only.
     */
    AVFilterBufferRef *(*get_audio_buffer)(AVFilterLink *link, int perms,
                                           enum AVSampleFormat sample_fmt, int size,
                                           int64_t channel_layout, int planar);

    /**
     * Callback called after the slices of a frame are completely sent. If
     * NULL, the filter layer will default to releasing the reference stored
     * in the link structure during start_frame().
     *
     * Input video pads only.
     */
    void (*end_frame)(AVFilterLink *link);

    /**
     * Slice drawing callback. This is where a filter receives video data
     * and should do its processing.
     *
     * Input video pads only.
     */
    void (*draw_slice)(AVFilterLink *link, int y, int height, int slice_dir);

    /**
     * Samples filtering callback. This is where a filter receives audio data
     * and should do its processing.
     *
     * Input audio pads only.
     */
    void (*filter_samples)(AVFilterLink *link, AVFilterBufferRef *samplesref);

    /**
     * Frame poll callback. This returns the number of immediately available
     * samples. It should return a positive value if the next request_frame()
     * is guaranteed to return one frame (with no delay).
     *
     * Defaults to just calling the source poll_frame() method.
     *
     * Output video pads only.
     */
    int (*poll_frame)(AVFilterLink *link);

    /**
     * Frame request callback. A call to this should result in at least one
     * frame being output over the given link. This should return zero on
     * success, and another value on error.
     *
     * Output video pads only.
     */
    int (*request_frame)(AVFilterLink *link);

    /**
     * Link configuration callback.
     *
     * For output pads, this should set the link properties such as
     * width/height. This should NOT set the format property - that is
     * negotiated between filters by the filter system using the
     * query_formats() callback before this function is called.
     *
     * For input pads, this should check the properties of the link, and update
     * the filter's internal state as necessary.
     *
     * For both input and output filters, this should return zero on success,
     * and another value on error.
     */
    int (*config_props)(AVFilterLink *link);
};

/** default handler for start_frame() for video inputs */
void avfilter_default_start_frame(AVFilterLink *link, AVFilterBufferRef *picref);

/** default handler for draw_slice() for video inputs */
void avfilter_default_draw_slice(AVFilterLink *link, int y, int h, int slice_dir);

/** default handler for end_frame() for video inputs */
void avfilter_default_end_frame(AVFilterLink *link);

/** default handler for filter_samples() for audio inputs */
void avfilter_default_filter_samples(AVFilterLink *link, AVFilterBufferRef *samplesref);

/** default handler for config_props() for audio/video outputs */
int avfilter_default_config_output_link(AVFilterLink *link);

/** default handler for config_props() for audio/video inputs */
int avfilter_default_config_input_link (AVFilterLink *link);

/** default handler for get_video_buffer() for video inputs */
AVFilterBufferRef *avfilter_default_get_video_buffer(AVFilterLink *link,
                                                     int perms, int w, int h);

/** default handler for get_audio_buffer() for audio inputs */
AVFilterBufferRef *avfilter_default_get_audio_buffer(AVFilterLink *link, int perms,
                                                     enum AVSampleFormat sample_fmt, int size,
                                                     int64_t channel_layout, int planar);

/**
 * A helper for query_formats() which sets all links to the same list of
 * formats. If there are no links hooked to this filter, the list of formats is
 * freed.
 */
void avfilter_set_common_formats(AVFilterContext *ctx, AVFilterFormats *formats);

/** Default handler for query_formats() */
int avfilter_default_query_formats(AVFilterContext *ctx);

/** start_frame() handler for filters which simply pass video along */
void avfilter_null_start_frame(AVFilterLink *link, AVFilterBufferRef *picref);

/** draw_slice() handler for filters which simply pass video along */
void avfilter_null_draw_slice(AVFilterLink *link, int y, int h, int slice_dir);

/** end_frame() handler for filters which simply pass video along */
void avfilter_null_end_frame(AVFilterLink *link);

/** filter_samples() handler for filters which simply pass audio along */
void avfilter_null_filter_samples(AVFilterLink *link, AVFilterBufferRef *samplesref);

/** get_video_buffer() handler for filters which simply pass video along */
AVFilterBufferRef *avfilter_null_get_video_buffer(AVFilterLink *link,
                                                  int perms, int w, int h);

/** get_audio_buffer() handler for filters which simply pass audio along */
AVFilterBufferRef *avfilter_null_get_audio_buffer(AVFilterLink *link, int perms,
                                                  enum AVSampleFormat sample_fmt, int size,
                                                  int64_t channel_layout, int planar);

/**
 * Filter definition. This defines the pads a filter contains, and all the
 * callback functions used to interact with the filter.
 */
typedef struct AVFilter {
    const char *name;         ///< filter name

    int priv_size;      ///< size of private data to allocate for the filter

    /**
     * Filter initialization function. Args contains the user-supplied
     * parameters. FIXME: maybe an AVOption-based system would be better?
     * opaque is data provided by the code requesting creation of the filter,
     * and is used to pass data to the filter.
     */
    int (*init)(AVFilterContext *ctx, const char *args, void *opaque);

    /**
     * Filter uninitialization function. Should deallocate any memory held
     * by the filter, release any buffer references, etc. This does not need
     * to deallocate the AVFilterContext->priv memory itself.
     */
    void (*uninit)(AVFilterContext *ctx);

    /**
     * Queries formats supported by the filter and its pads, and sets the
     * in_formats for links connected to its output pads, and out_formats
     * for links connected to its input pads.
     *
     * @return zero on success, a negative value corresponding to an
     * AVERROR code otherwise
     */
    int (*query_formats)(AVFilterContext *);

    const AVFilterPad *inputs;  ///< NULL terminated list of inputs. NULL if none
    const AVFilterPad *outputs; ///< NULL terminated list of outputs. NULL if none

    /**
     * A description for the filter. You should use the
     * NULL_IF_CONFIG_SMALL() macro to define it.
     */
    const char *description;
} AVFilter;

/** An instance of a filter */
struct AVFilterContext {
    const AVClass *av_class;              ///< needed for av_log()

    AVFilter *filter;               ///< the AVFilter of which this is an instance

    char *name;                     ///< name of this filter instance

    unsigned input_count;           ///< number of input pads
    AVFilterPad   *input_pads;      ///< array of input pads
    AVFilterLink **inputs;          ///< array of pointers to input links

    unsigned output_count;          ///< number of output pads
    AVFilterPad   *output_pads;     ///< array of output pads
    AVFilterLink **outputs;         ///< array of pointers to output links

    void *priv;                     ///< private data for use by the filter
};

/**
 * A link between two filters. This contains pointers to the source and
 * destination filters between which this link exists, and the indexes of
 * the pads involved. In addition, this link also contains the parameters
 * which have been negotiated and agreed upon between the filter, such as
 * image dimensions, format, etc.
 */
struct AVFilterLink {
    AVFilterContext *src;       ///< source filter
    AVFilterPad *srcpad;        ///< output pad on the source filter

    AVFilterContext *dst;       ///< dest filter
    AVFilterPad *dstpad;        ///< input pad on the dest filter

    /** stage of the initialization of the link properties (dimensions, etc) */
    enum {
        AVLINK_UNINIT = 0,      ///< not started
        AVLINK_STARTINIT,       ///< started, but incomplete
        AVLINK_INIT             ///< complete
    } init_state;

    enum AVMediaType type;      ///< filter media type

    /* These parameters apply only to video */
    int w;                      ///< agreed upon image width
    int h;                      ///< agreed upon image height
    AVRational sample_aspect_ratio; ///< agreed upon sample aspect ratio
    /* These two parameters apply only to audio */
    int64_t channel_layout;     ///< channel layout of current buffer (see libavutil/audioconvert.h)
    int64_t sample_rate;        ///< samples per second

    int format;                 ///< agreed upon media format

    /**
     * Lists of formats supported by the input and output filters respectively.
     * These lists are used for negotiating the format to actually be used,
     * which will be loaded into the format member, above, when chosen.
     */
    AVFilterFormats *in_formats;
    AVFilterFormats *out_formats;

    /**
     * The buffer reference currently being sent across the link by the source
     * filter. This is used internally by the filter system to allow
     * automatic copying of buffers which do not have sufficient permissions
     * for the destination. This should not be accessed directly by the
     * filters.
     */
    AVFilterBufferRef *src_buf;

    AVFilterBufferRef *cur_buf;
    AVFilterBufferRef *out_buf;

    /**
     * Define the time base used by the PTS of the frames/samples
     * which will pass through this link.
     * During the configuration stage, each filter is supposed to
     * change only the output timebase, while the timebase of the
     * input link is assumed to be an unchangeable property.
     */
    AVRational time_base;
};

/**
 * Link two filters together.
 *
 * @param src    the source filter
 * @param srcpad index of the output pad on the source filter
 * @param dst    the destination filter
 * @param dstpad index of the input pad on the destination filter
 * @return       zero on success
 */
int avfilter_link(AVFilterContext *src, unsigned srcpad,
                  AVFilterContext *dst, unsigned dstpad);

/**
 * Negotiate the media format, dimensions, etc of all inputs to a filter.
 *
 * @param filter the filter to negotiate the properties for its inputs
 * @return       zero on successful negotiation
 */
int avfilter_config_links(AVFilterContext *filter);

/**
 * Request a picture buffer with a specific set of permissions.
 *
 * @param link  the output link to the filter from which the buffer will
 *              be requested
 * @param perms the required access permissions
 * @param w     the minimum width of the buffer to allocate
 * @param h     the minimum height of the buffer to allocate
 * @return      A reference to the buffer. This must be unreferenced with
 *              avfilter_unref_buffer when you are finished with it.
 */
AVFilterBufferRef *avfilter_get_video_buffer(AVFilterLink *link, int perms,
                                          int w, int h);

/**
 * Create a buffer reference wrapped around an already allocated image
 * buffer.
 *
 * @param data pointers to the planes of the image to reference
 * @param linesize linesizes for the planes of the image to reference
 * @param perms the required access permissions
 * @param w the width of the image specified by the data and linesize arrays
 * @param h the height of the image specified by the data and linesize arrays
 * @param format the pixel format of the image specified by the data and linesize arrays
 */
AVFilterBufferRef *
avfilter_get_video_buffer_ref_from_arrays(uint8_t *data[4], int linesize[4], int perms,
                                          int w, int h, enum PixelFormat format);

/**
 * Request an audio samples buffer with a specific set of permissions.
 *
 * @param link           the output link to the filter from which the buffer will
 *                       be requested
 * @param perms          the required access permissions
 * @param sample_fmt     the format of each sample in the buffer to allocate
 * @param size           the buffer size in bytes
 * @param channel_layout the number and type of channels per sample in the buffer to allocate
 * @param planar         audio data layout - planar or packed
 * @return               A reference to the samples. This must be unreferenced with
 *                       avfilter_unref_buffer when you are finished with it.
 */
AVFilterBufferRef *avfilter_get_audio_buffer(AVFilterLink *link, int perms,
                                             enum AVSampleFormat sample_fmt, int size,
                                             int64_t channel_layout, int planar);

/**
 * Request an input frame from the filter at the other end of the link.
 *
 * @param link the input link
 * @return     zero on success
 */
int avfilter_request_frame(AVFilterLink *link);

/**
 * Poll a frame from the filter chain.
 *
 * @param  link the input link
 * @return the number of immediately available frames, a negative
 * number in case of error
 */
int avfilter_poll_frame(AVFilterLink *link);

/**
 * Notifie the next filter of the start of a frame.
 *
 * @param link   the output link the frame will be sent over
 * @param picref A reference to the frame about to be sent. The data for this
 *               frame need only be valid once draw_slice() is called for that
 *               portion. The receiving filter will free this reference when
 *               it no longer needs it.
 */
void avfilter_start_frame(AVFilterLink *link, AVFilterBufferRef *picref);

/**
 * Notifie the next filter that the current frame has finished.
 *
 * @param link the output link the frame was sent over
 */
void avfilter_end_frame(AVFilterLink *link);

/**
 * Send a slice to the next filter.
 *
 * Slices have to be provided in sequential order, either in
 * top-bottom or bottom-top order. If slices are provided in
 * non-sequential order the behavior of the function is undefined.
 *
 * @param link the output link over which the frame is being sent
 * @param y    offset in pixels from the top of the image for this slice
 * @param h    height of this slice in pixels
 * @param slice_dir the assumed direction for sending slices,
 *             from the top slice to the bottom slice if the value is 1,
 *             from the bottom slice to the top slice if the value is -1,
 *             for other values the behavior of the function is undefined.
 */
void avfilter_draw_slice(AVFilterLink *link, int y, int h, int slice_dir);

/**
 * Send a buffer of audio samples to the next filter.
 *
 * @param link       the output link over which the audio samples are being sent
 * @param samplesref a reference to the buffer of audio samples being sent. The
 *                   receiving filter will free this reference when it no longer
 *                   needs it or pass it on to the next filter.
 */
void avfilter_filter_samples(AVFilterLink *link, AVFilterBufferRef *samplesref);

/** Initialize the filter system. Register all builtin filters. */
void avfilter_register_all(void);

/** Uninitialize the filter system. Unregister all filters. */
void avfilter_uninit(void);

/**
 * Register a filter. This is only needed if you plan to use
 * avfilter_get_by_name later to lookup the AVFilter structure by name. A
 * filter can still by instantiated with avfilter_open even if it is not
 * registered.
 *
 * @param filter the filter to register
 * @return 0 if the registration was succesfull, a negative value
 * otherwise
 */
int avfilter_register(AVFilter *filter);

/**
 * Get a filter definition matching the given name.
 *
 * @param name the filter name to find
 * @return     the filter definition, if any matching one is registered.
 *             NULL if none found.
 */
AVFilter *avfilter_get_by_name(const char *name);

/**
 * If filter is NULL, returns a pointer to the first registered filter pointer,
 * if filter is non-NULL, returns the next pointer after filter.
 * If the returned pointer points to NULL, the last registered filter
 * was already reached.
 */
AVFilter **av_filter_next(AVFilter **filter);

/**
 * Create a filter instance.
 *
 * @param filter_ctx put here a pointer to the created filter context
 * on success, NULL on failure
 * @param filter    the filter to create an instance of
 * @param inst_name Name to give to the new instance. Can be NULL for none.
 * @return >= 0 in case of success, a negative error code otherwise
 */
int avfilter_open(AVFilterContext **filter_ctx, AVFilter *filter, const char *inst_name);

/**
 * Initialize a filter.
 *
 * @param filter the filter to initialize
 * @param args   A string of parameters to use when initializing the filter.
 *               The format and meaning of this string varies by filter.
 * @param opaque Any extra non-string data needed by the filter. The meaning
 *               of this parameter varies by filter.
 * @return       zero on success
 */
int avfilter_init_filter(AVFilterContext *filter, const char *args, void *opaque);

/**
 * Free a filter context.
 *
 * @param filter the filter to free
 */
void avfilter_free(AVFilterContext *filter);

/**
 * Insert a filter in the middle of an existing link.
 *
 * @param link the link into which the filter should be inserted
 * @param filt the filter to be inserted
 * @param filt_srcpad_idx the input pad on the filter to connect
 * @param filt_dstpad_idx the output pad on the filter to connect
 * @return     zero on success
 */
int avfilter_insert_filter(AVFilterLink *link, AVFilterContext *filt,
                           unsigned filt_srcpad_idx, unsigned filt_dstpad_idx);

/**
 * Insert a new pad.
 *
 * @param idx Insertion point. Pad is inserted at the end if this point
 *            is beyond the end of the list of pads.
 * @param count Pointer to the number of pads in the list
 * @param padidx_off Offset within an AVFilterLink structure to the element
 *                   to increment when inserting a new pad causes link
 *                   numbering to change
 * @param pads Pointer to the pointer to the beginning of the list of pads
 * @param links Pointer to the pointer to the beginning of the list of links
 * @param newpad The new pad to add. A copy is made when adding.
 */
void avfilter_insert_pad(unsigned idx, unsigned *count, size_t padidx_off,
                         AVFilterPad **pads, AVFilterLink ***links,
                         AVFilterPad *newpad);

/** Insert a new input pad for the filter. */
static inline void avfilter_insert_inpad(AVFilterContext *f, unsigned index,
                                         AVFilterPad *p)
{
    avfilter_insert_pad(index, &f->input_count, offsetof(AVFilterLink, dstpad),
                        &f->input_pads, &f->inputs, p);
}

/** Insert a new output pad for the filter. */
static inline void avfilter_insert_outpad(AVFilterContext *f, unsigned index,
                                          AVFilterPad *p)
{
    avfilter_insert_pad(index, &f->output_count, offsetof(AVFilterLink, srcpad),
                        &f->output_pads, &f->outputs, p);
}

#endif  /* AVFILTER_AVFILTER_H */<|MERGE_RESOLUTION|>--- conflicted
+++ resolved
@@ -115,11 +115,7 @@
     AVRational pixel_aspect;    ///< pixel aspect ratio
     int interlaced;             ///< is frame interlaced
     int top_field_first;        ///< field order
-<<<<<<< HEAD
-    int pict_type;              ///< Picture type of the frame
-=======
     enum AVPictureType pict_type; ///< picture type of the frame
->>>>>>> 79ee8977
     int key_frame;              ///< 1 -> keyframe, 0-> not
 } AVFilterBufferRefVideoProps;
 

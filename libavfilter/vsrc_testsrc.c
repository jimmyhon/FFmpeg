/*
 * Copyright (c) 2007 Nicolas George <nicolas.george@normalesup.org>
 * Copyright (c) 2011 Stefano Sabatini
 *
 * This file is part of FFmpeg.
 *
 * FFmpeg is free software; you can redistribute it and/or
 * modify it under the terms of the GNU Lesser General Public
 * License as published by the Free Software Foundation; either
 * version 2.1 of the License, or (at your option) any later version.
 *
 * FFmpeg is distributed in the hope that it will be useful,
 * but WITHOUT ANY WARRANTY; without even the implied warranty of
 * MERCHANTABILITY or FITNESS FOR A PARTICULAR PURPOSE.  See the GNU
 * Lesser General Public License for more details.
 *
 * You should have received a copy of the GNU Lesser General Public
 * License along with FFmpeg; if not, write to the Free Software
 * Foundation, Inc., 51 Franklin Street, Fifth Floor, Boston, MA 02110-1301 USA
 */

/**
 * @file
 * Misc test sources.
 *
 * testsrc is based on the test pattern generator demuxer by Nicolas George:
 * http://lists.ffmpeg.org/pipermail/ffmpeg-devel/2007-October/037845.html
 *
 * rgbtestsrc is ported from MPlayer libmpcodecs/vf_rgbtest.c by
 * Michael Niedermayer.
 */

#include <float.h>

#include "libavutil/opt.h"
#include "libavutil/intreadwrite.h"
#include "libavutil/parseutils.h"
#include "avfilter.h"
#include "formats.h"
#include "internal.h"
#include "video.h"

typedef struct {
    const AVClass *class;
    int w, h;
    unsigned int nb_frame;
    AVRational time_base;
    int64_t pts, max_pts;
    char *rate;                 ///< video frame rate
    char *duration;             ///< total duration of the generated video
    AVRational sar;             ///< sample aspect ratio
    int nb_decimals;

    void (* fill_picture_fn)(AVFilterContext *ctx, AVFilterBufferRef *picref);

    /* only used by rgbtest */
    int rgba_map[4];
} TestSourceContext;

#define OFFSET(x) offsetof(TestSourceContext, x)

static const AVOption testsrc_options[]= {
    { "size",     "set video size",     OFFSET(w),        AV_OPT_TYPE_IMAGE_SIZE, {.str = "320x240"}, 0, 0 },
    { "s",        "set video size",     OFFSET(w),        AV_OPT_TYPE_IMAGE_SIZE, {.str = "320x240"}, 0, 0 },
    { "rate",     "set video rate",     OFFSET(rate),     AV_OPT_TYPE_STRING, {.str = "25"},      0, 0 },
    { "r",        "set video rate",     OFFSET(rate),     AV_OPT_TYPE_STRING, {.str = "25"},      0, 0 },
    { "duration", "set video duration", OFFSET(duration), AV_OPT_TYPE_STRING, {.str = NULL},      0, 0 },
    { "d",        "set video duration", OFFSET(duration), AV_OPT_TYPE_STRING, {.str = NULL},      0, 0 },
    { "sar",      "set video sample aspect ratio", OFFSET(sar), AV_OPT_TYPE_RATIONAL, {.dbl= 1},  0, INT_MAX },
    { "decimals", "set number of decimals to show", OFFSET(nb_decimals), AV_OPT_TYPE_INT, {.dbl=0},  INT_MIN, INT_MAX },
    { "n",        "set number of decimals to show", OFFSET(nb_decimals), AV_OPT_TYPE_INT, {.dbl=0},  INT_MIN, INT_MAX },
    { NULL },
};

static av_cold int init(AVFilterContext *ctx, const char *args)
{
    TestSourceContext *test = ctx->priv;
    AVRational frame_rate_q;
    int64_t duration = -1;
    int ret = 0;

    av_opt_set_defaults(test);

    if ((ret = (av_set_options_string(test, args, "=", ":"))) < 0) {
        av_log(ctx, AV_LOG_ERROR, "Error parsing options string: '%s'\n", args);
        return ret;
    }

    if ((ret = av_parse_video_rate(&frame_rate_q, test->rate)) < 0) {
        av_log(ctx, AV_LOG_ERROR, "Invalid frame rate: '%s'\n", test->rate);
        return ret;
    }
    av_freep(&test->rate);

    if ((test->duration) && (ret = av_parse_time(&duration, test->duration, 1)) < 0) {
        av_log(ctx, AV_LOG_ERROR, "Invalid duration: '%s'\n", test->duration);
        return ret;
    }
    av_freep(&test->duration);

    if (test->nb_decimals && strcmp(ctx->filter->name, "testsrc")) {
        av_log(ctx, AV_LOG_WARNING,
               "Option 'decimals' is ignored with source '%s'\n",
               ctx->filter->name);
    }

    test->time_base.num = frame_rate_q.den;
    test->time_base.den = frame_rate_q.num;
    test->max_pts = duration >= 0 ?
        av_rescale_q(duration, AV_TIME_BASE_Q, test->time_base) : -1;
    test->nb_frame = 0;
    test->pts = 0;

    av_log(ctx, AV_LOG_VERBOSE, "size:%dx%d rate:%d/%d duration:%f sar:%d/%d\n",
           test->w, test->h, frame_rate_q.num, frame_rate_q.den,
           duration < 0 ? -1 : test->max_pts * av_q2d(test->time_base),
           test->sar.num, test->sar.den);
    return 0;
}

static int config_props(AVFilterLink *outlink)
{
    TestSourceContext *test = outlink->src->priv;

    outlink->w = test->w;
    outlink->h = test->h;
    outlink->sample_aspect_ratio = test->sar;
    outlink->time_base = test->time_base;

    return 0;
}

static int request_frame(AVFilterLink *outlink)
{
    TestSourceContext *test = outlink->src->priv;
    AVFilterBufferRef *picref;

    if (test->max_pts >= 0 && test->pts >= test->max_pts)
        return AVERROR_EOF;
    picref = ff_get_video_buffer(outlink, AV_PERM_WRITE, test->w, test->h);
    picref->pts = test->pts++;
    picref->pos = -1;
    picref->video->key_frame = 1;
    picref->video->interlaced = 0;
    picref->video->pict_type = AV_PICTURE_TYPE_I;
    picref->video->sample_aspect_ratio = test->sar;
    test->fill_picture_fn(outlink->src, picref);
    test->nb_frame++;

    ff_start_frame(outlink, picref);
    ff_draw_slice(outlink, 0, test->h, 1);
    ff_end_frame(outlink);

    return 0;
}

#if CONFIG_NULLSRC_FILTER

static const AVClass nullsrc_class = {
    .class_name = "nullsrc",
    .item_name  = av_default_item_name,
    .option     = testsrc_options,
    .version    = LIBAVUTIL_VERSION_INT,
    .category   = AV_CLASS_CATEGORY_FILTER,
};

static void nullsrc_fill_picture(AVFilterContext *ctx, AVFilterBufferRef *picref) { }

static av_cold int nullsrc_init(AVFilterContext *ctx, const char *args)
{
    TestSourceContext *test = ctx->priv;

    test->class = &nullsrc_class;
    test->fill_picture_fn = nullsrc_fill_picture;
    return init(ctx, args);
}

AVFilter avfilter_vsrc_nullsrc = {
    .name        = "nullsrc",
    .description = NULL_IF_CONFIG_SMALL("Null video source, return unprocessed video frames."),
    .init       = nullsrc_init,
    .priv_size  = sizeof(TestSourceContext),

    .inputs    = (const AVFilterPad[]) {{ .name = NULL}},
    .outputs   = (const AVFilterPad[]) {{ .name = "default",
                                    .type = AVMEDIA_TYPE_VIDEO,
                                    .request_frame = request_frame,
                                    .config_props  = config_props, },
                                  { .name = NULL}},
};

#endif /* CONFIG_NULLSRC_FILTER */

#if CONFIG_TESTSRC_FILTER

AVFILTER_DEFINE_CLASS(testsrc);

/**
 * Fill a rectangle with value val.
 *
 * @param val the RGB value to set
 * @param dst pointer to the destination buffer to fill
 * @param dst_linesize linesize of destination
 * @param segment_width width of the segment
 * @param x horizontal coordinate where to draw the rectangle in the destination buffer
 * @param y horizontal coordinate where to draw the rectangle in the destination buffer
 * @param w width  of the rectangle to draw, expressed as a number of segment_width units
 * @param h height of the rectangle to draw, expressed as a number of segment_width units
 */
static void draw_rectangle(unsigned val, uint8_t *dst, int dst_linesize, unsigned segment_width,
                           unsigned x, unsigned y, unsigned w, unsigned h)
{
    int i;
    int step = 3;

    dst += segment_width * (step * x + y * dst_linesize);
    w *= segment_width * step;
    h *= segment_width;
    for (i = 0; i < h; i++) {
        memset(dst, val, w);
        dst += dst_linesize;
    }
}

static void draw_digit(int digit, uint8_t *dst, unsigned dst_linesize,
                       unsigned segment_width)
{
#define TOP_HBAR        1
#define MID_HBAR        2
#define BOT_HBAR        4
#define LEFT_TOP_VBAR   8
#define LEFT_BOT_VBAR  16
#define RIGHT_TOP_VBAR 32
#define RIGHT_BOT_VBAR 64
    struct {
        int x, y, w, h;
    } segments[] = {
        { 1,  0, 5, 1 }, /* TOP_HBAR */
        { 1,  6, 5, 1 }, /* MID_HBAR */
        { 1, 12, 5, 1 }, /* BOT_HBAR */
        { 0,  1, 1, 5 }, /* LEFT_TOP_VBAR */
        { 0,  7, 1, 5 }, /* LEFT_BOT_VBAR */
        { 6,  1, 1, 5 }, /* RIGHT_TOP_VBAR */
        { 6,  7, 1, 5 }  /* RIGHT_BOT_VBAR */
    };
    static const unsigned char masks[10] = {
        /* 0 */ TOP_HBAR         |BOT_HBAR|LEFT_TOP_VBAR|LEFT_BOT_VBAR|RIGHT_TOP_VBAR|RIGHT_BOT_VBAR,
        /* 1 */                                                        RIGHT_TOP_VBAR|RIGHT_BOT_VBAR,
        /* 2 */ TOP_HBAR|MID_HBAR|BOT_HBAR|LEFT_BOT_VBAR                             |RIGHT_TOP_VBAR,
        /* 3 */ TOP_HBAR|MID_HBAR|BOT_HBAR                            |RIGHT_TOP_VBAR|RIGHT_BOT_VBAR,
        /* 4 */          MID_HBAR         |LEFT_TOP_VBAR              |RIGHT_TOP_VBAR|RIGHT_BOT_VBAR,
        /* 5 */ TOP_HBAR|BOT_HBAR|MID_HBAR|LEFT_TOP_VBAR                             |RIGHT_BOT_VBAR,
        /* 6 */ TOP_HBAR|BOT_HBAR|MID_HBAR|LEFT_TOP_VBAR|LEFT_BOT_VBAR               |RIGHT_BOT_VBAR,
        /* 7 */ TOP_HBAR                                              |RIGHT_TOP_VBAR|RIGHT_BOT_VBAR,
        /* 8 */ TOP_HBAR|BOT_HBAR|MID_HBAR|LEFT_TOP_VBAR|LEFT_BOT_VBAR|RIGHT_TOP_VBAR|RIGHT_BOT_VBAR,
        /* 9 */ TOP_HBAR|BOT_HBAR|MID_HBAR|LEFT_TOP_VBAR              |RIGHT_TOP_VBAR|RIGHT_BOT_VBAR,
    };
    unsigned mask = masks[digit];
    int i;

    draw_rectangle(0, dst, dst_linesize, segment_width, 0, 0, 8, 13);
    for (i = 0; i < FF_ARRAY_ELEMS(segments); i++)
        if (mask & (1<<i))
            draw_rectangle(255, dst, dst_linesize, segment_width,
                           segments[i].x, segments[i].y, segments[i].w, segments[i].h);
}

#define GRADIENT_SIZE (6 * 256)

static void test_fill_picture(AVFilterContext *ctx, AVFilterBufferRef *picref)
{
    TestSourceContext *test = ctx->priv;
    uint8_t *p, *p0;
    int x, y;
    int color, color_rest;
    int icolor;
    int radius;
    int quad0, quad;
    int dquad_x, dquad_y;
    int grad, dgrad, rgrad, drgrad;
    int seg_size;
    int second;
    int i;
    uint8_t *data = picref->data[0];
    int width  = picref->video->w;
    int height = picref->video->h;

    /* draw colored bars and circle */
    radius = (width + height) / 4;
    quad0 = width * width / 4 + height * height / 4 - radius * radius;
    dquad_y = 1 - height;
    p0 = data;
    for (y = 0; y < height; y++) {
        p = p0;
        color = 0;
        color_rest = 0;
        quad = quad0;
        dquad_x = 1 - width;
        for (x = 0; x < width; x++) {
            icolor = color;
            if (quad < 0)
                icolor ^= 7;
            quad += dquad_x;
            dquad_x += 2;
            *(p++) = icolor & 1 ? 255 : 0;
            *(p++) = icolor & 2 ? 255 : 0;
            *(p++) = icolor & 4 ? 255 : 0;
            color_rest += 8;
            if (color_rest >= width) {
                color_rest -= width;
                color++;
            }
        }
        quad0 += dquad_y;
        dquad_y += 2;
        p0 += picref->linesize[0];
    }

    /* draw sliding color line */
    p0 = p = data + picref->linesize[0] * height * 3/4;
    grad = (256 * test->nb_frame * test->time_base.num / test->time_base.den) %
        GRADIENT_SIZE;
    rgrad = 0;
    dgrad = GRADIENT_SIZE / width;
    drgrad = GRADIENT_SIZE % width;
    for (x = 0; x < width; x++) {
        *(p++) =
            grad < 256 || grad >= 5 * 256 ? 255 :
            grad >= 2 * 256 && grad < 4 * 256 ? 0 :
            grad < 2 * 256 ? 2 * 256 - 1 - grad : grad - 4 * 256;
        *(p++) =
            grad >= 4 * 256 ? 0 :
            grad >= 1 * 256 && grad < 3 * 256 ? 255 :
            grad < 1 * 256 ? grad : 4 * 256 - 1 - grad;
        *(p++) =
            grad < 2 * 256 ? 0 :
            grad >= 3 * 256 && grad < 5 * 256 ? 255 :
            grad < 3 * 256 ? grad - 2 * 256 : 6 * 256 - 1 - grad;
        grad += dgrad;
        rgrad += drgrad;
        if (rgrad >= GRADIENT_SIZE) {
            grad++;
            rgrad -= GRADIENT_SIZE;
        }
        if (grad >= GRADIENT_SIZE)
            grad -= GRADIENT_SIZE;
    }
    p = p0;
    for (y = height / 8; y > 0; y--) {
        memcpy(p+picref->linesize[0], p, 3 * width);
        p += picref->linesize[0];
    }

    /* draw digits */
    seg_size = width / 80;
    if (seg_size >= 1 && height >= 13 * seg_size) {
        double time = av_q2d(test->time_base) * test->nb_frame *
                      pow(10, test->nb_decimals);
        if (time > INT_MAX)
            return;
        second = (int)time;
        x = width - (width - seg_size * 64) / 2;
        y = (height - seg_size * 13) / 2;
        p = data + (x*3 + y * picref->linesize[0]);
        for (i = 0; i < 8; i++) {
            p -= 3 * 8 * seg_size;
            draw_digit(second % 10, p, picref->linesize[0], seg_size);
            second /= 10;
            if (second == 0)
                break;
        }
    }
}

static av_cold int test_init(AVFilterContext *ctx, const char *args)
{
    TestSourceContext *test = ctx->priv;

    test->class = &testsrc_class;
    test->fill_picture_fn = test_fill_picture;
    return init(ctx, args);
}

static int test_query_formats(AVFilterContext *ctx)
{
    static const enum PixelFormat pix_fmts[] = {
        PIX_FMT_RGB24, PIX_FMT_NONE
    };
    ff_set_common_formats(ctx, ff_make_format_list(pix_fmts));
    return 0;
}

AVFilter avfilter_vsrc_testsrc = {
    .name      = "testsrc",
    .description = NULL_IF_CONFIG_SMALL("Generate test pattern."),
    .priv_size = sizeof(TestSourceContext),
    .init      = test_init,

    .query_formats   = test_query_formats,

    .inputs    = (const AVFilterPad[]) {{ .name = NULL}},

    .outputs   = (const AVFilterPad[]) {{ .name = "default",
<<<<<<< HEAD
                                    .type = AVMEDIA_TYPE_VIDEO,
                                    .request_frame = request_frame,
                                    .config_props  = config_props, },
                                  { .name = NULL }},
=======
                                          .type = AVMEDIA_TYPE_VIDEO,
                                          .request_frame = request_frame,
                                          .config_props  = config_props, },
                                        { .name = NULL }},
>>>>>>> 1470ce21
};

#endif /* CONFIG_TESTSRC_FILTER */

#if CONFIG_RGBTESTSRC_FILTER

static const AVClass rgbtestsrc_class = {
    .class_name = "rgbtestsrc",
    .item_name  = av_default_item_name,
    .option     = testsrc_options,
    .version    = LIBAVUTIL_VERSION_INT,
    .category   = AV_CLASS_CATEGORY_FILTER,
};

#define R 0
#define G 1
#define B 2
#define A 3

static void rgbtest_put_pixel(uint8_t *dst, int dst_linesize,
                              int x, int y, int r, int g, int b, enum PixelFormat fmt,
                              int rgba_map[4])
{
    int32_t v;
    uint8_t *p;

    switch (fmt) {
    case PIX_FMT_BGR444: ((uint16_t*)(dst + y*dst_linesize))[x] = ((r >> 4) << 8) | ((g >> 4) << 4) | (b >> 4); break;
    case PIX_FMT_RGB444: ((uint16_t*)(dst + y*dst_linesize))[x] = ((b >> 4) << 8) | ((g >> 4) << 4) | (r >> 4); break;
    case PIX_FMT_BGR555: ((uint16_t*)(dst + y*dst_linesize))[x] = ((r>>3)<<10) | ((g>>3)<<5) | (b>>3); break;
    case PIX_FMT_RGB555: ((uint16_t*)(dst + y*dst_linesize))[x] = ((b>>3)<<10) | ((g>>3)<<5) | (r>>3); break;
    case PIX_FMT_BGR565: ((uint16_t*)(dst + y*dst_linesize))[x] = ((r>>3)<<11) | ((g>>2)<<5) | (b>>3); break;
    case PIX_FMT_RGB565: ((uint16_t*)(dst + y*dst_linesize))[x] = ((b>>3)<<11) | ((g>>2)<<5) | (r>>3); break;
    case PIX_FMT_RGB24:
    case PIX_FMT_BGR24:
        v = (r << (rgba_map[R]*8)) + (g << (rgba_map[G]*8)) + (b << (rgba_map[B]*8));
        p = dst + 3*x + y*dst_linesize;
        AV_WL24(p, v);
        break;
    case PIX_FMT_RGBA:
    case PIX_FMT_BGRA:
    case PIX_FMT_ARGB:
    case PIX_FMT_ABGR:
        v = (r << (rgba_map[R]*8)) + (g << (rgba_map[G]*8)) + (b << (rgba_map[B]*8)) + (255 << (rgba_map[A]*8));
        p = dst + 4*x + y*dst_linesize;
        AV_WL32(p, v);
        break;
    }
}

static void rgbtest_fill_picture(AVFilterContext *ctx, AVFilterBufferRef *picref)
{
    TestSourceContext *test = ctx->priv;
    int x, y, w = picref->video->w, h = picref->video->h;

    for (y = 0; y < h; y++) {
         for (x = 0; x < picref->video->w; x++) {
             int c = 256*x/w;
             int r = 0, g = 0, b = 0;

             if      (3*y < h  ) r = c;
             else if (3*y < 2*h) g = c;
             else                b = c;

             rgbtest_put_pixel(picref->data[0], picref->linesize[0], x, y, r, g, b,
                               ctx->outputs[0]->format, test->rgba_map);
         }
     }
}

static av_cold int rgbtest_init(AVFilterContext *ctx, const char *args)
{
    TestSourceContext *test = ctx->priv;

    test->class = &rgbtestsrc_class;
    test->fill_picture_fn = rgbtest_fill_picture;
    return init(ctx, args);
}

static int rgbtest_query_formats(AVFilterContext *ctx)
{
    static const enum PixelFormat pix_fmts[] = {
        PIX_FMT_RGBA, PIX_FMT_ARGB, PIX_FMT_BGRA, PIX_FMT_ABGR,
        PIX_FMT_BGR24, PIX_FMT_RGB24,
        PIX_FMT_RGB444, PIX_FMT_BGR444,
        PIX_FMT_RGB565, PIX_FMT_BGR565,
        PIX_FMT_RGB555, PIX_FMT_BGR555,
        PIX_FMT_NONE
    };
    ff_set_common_formats(ctx, ff_make_format_list(pix_fmts));
    return 0;
}

static int rgbtest_config_props(AVFilterLink *outlink)
{
    TestSourceContext *test = outlink->src->priv;

    switch (outlink->format) {
    case PIX_FMT_ARGB:  test->rgba_map[A] = 0; test->rgba_map[R] = 1; test->rgba_map[G] = 2; test->rgba_map[B] = 3; break;
    case PIX_FMT_ABGR:  test->rgba_map[A] = 0; test->rgba_map[B] = 1; test->rgba_map[G] = 2; test->rgba_map[R] = 3; break;
    case PIX_FMT_RGBA:
    case PIX_FMT_RGB24: test->rgba_map[R] = 0; test->rgba_map[G] = 1; test->rgba_map[B] = 2; test->rgba_map[A] = 3; break;
    case PIX_FMT_BGRA:
    case PIX_FMT_BGR24: test->rgba_map[B] = 0; test->rgba_map[G] = 1; test->rgba_map[R] = 2; test->rgba_map[A] = 3; break;
    }

    return config_props(outlink);
}

AVFilter avfilter_vsrc_rgbtestsrc = {
    .name      = "rgbtestsrc",
    .description = NULL_IF_CONFIG_SMALL("Generate RGB test pattern."),
    .priv_size = sizeof(TestSourceContext),
    .init      = rgbtest_init,

    .query_formats   = rgbtest_query_formats,

    .inputs    = (const AVFilterPad[]) {{ .name = NULL}},

    .outputs   = (const AVFilterPad[]) {{ .name = "default",
<<<<<<< HEAD
                                    .type = AVMEDIA_TYPE_VIDEO,
                                    .request_frame = request_frame,
                                    .config_props  = rgbtest_config_props, },
                                  { .name = NULL }},
=======
                                          .type = AVMEDIA_TYPE_VIDEO,
                                          .request_frame = request_frame,
                                          .config_props  = rgbtest_config_props, },
                                        { .name = NULL }},
>>>>>>> 1470ce21
};

#endif /* CONFIG_RGBTESTSRC_FILTER */<|MERGE_RESOLUTION|>--- conflicted
+++ resolved
@@ -401,17 +401,10 @@
     .inputs    = (const AVFilterPad[]) {{ .name = NULL}},
 
     .outputs   = (const AVFilterPad[]) {{ .name = "default",
-<<<<<<< HEAD
-                                    .type = AVMEDIA_TYPE_VIDEO,
-                                    .request_frame = request_frame,
-                                    .config_props  = config_props, },
-                                  { .name = NULL }},
-=======
                                           .type = AVMEDIA_TYPE_VIDEO,
                                           .request_frame = request_frame,
                                           .config_props  = config_props, },
                                         { .name = NULL }},
->>>>>>> 1470ce21
 };
 
 #endif /* CONFIG_TESTSRC_FILTER */
@@ -532,17 +525,10 @@
     .inputs    = (const AVFilterPad[]) {{ .name = NULL}},
 
     .outputs   = (const AVFilterPad[]) {{ .name = "default",
-<<<<<<< HEAD
-                                    .type = AVMEDIA_TYPE_VIDEO,
-                                    .request_frame = request_frame,
-                                    .config_props  = rgbtest_config_props, },
-                                  { .name = NULL }},
-=======
                                           .type = AVMEDIA_TYPE_VIDEO,
                                           .request_frame = request_frame,
                                           .config_props  = rgbtest_config_props, },
                                         { .name = NULL }},
->>>>>>> 1470ce21
 };
 
 #endif /* CONFIG_RGBTESTSRC_FILTER */
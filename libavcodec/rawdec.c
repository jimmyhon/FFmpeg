/*
 * Raw Video Decoder
 * Copyright (c) 2001 Fabrice Bellard
 *
 * This file is part of FFmpeg.
 *
 * FFmpeg is free software; you can redistribute it and/or
 * modify it under the terms of the GNU Lesser General Public
 * License as published by the Free Software Foundation; either
 * version 2.1 of the License, or (at your option) any later version.
 *
 * FFmpeg is distributed in the hope that it will be useful,
 * but WITHOUT ANY WARRANTY; without even the implied warranty of
 * MERCHANTABILITY or FITNESS FOR A PARTICULAR PURPOSE.  See the GNU
 * Lesser General Public License for more details.
 *
 * You should have received a copy of the GNU Lesser General Public
 * License along with FFmpeg; if not, write to the Free Software
 * Foundation, Inc., 51 Franklin Street, Fifth Floor, Boston, MA 02110-1301 USA
 */

/**
 * @file
 * Raw Video Decoder
 */

#include "avcodec.h"
#include "internal.h"
#include "raw.h"
#include "libavutil/avassert.h"
#include "libavutil/buffer.h"
#include "libavutil/common.h"
#include "libavutil/intreadwrite.h"
#include "libavutil/imgutils.h"
#include "libavutil/opt.h"

typedef struct RawVideoContext {
    AVClass *av_class;
    AVBufferRef *palette;
    int frame_size;  /* size of the frame in bytes */
    int flip;
    int is_2_4_bpp; // 2 or 4 bpp raw in avi/mov
    int is_yuv2;
    int tff;
} RawVideoContext;

static const AVOption options[]={
{"top", "top field first", offsetof(RawVideoContext, tff), AV_OPT_TYPE_INT, {.i64 = -1}, -1, 1, AV_OPT_FLAG_DECODING_PARAM|AV_OPT_FLAG_VIDEO_PARAM},
{NULL}
};

static const AVClass rawdec_class = {
    .class_name = "rawdec",
    .option     = options,
    .version    = LIBAVUTIL_VERSION_INT,
};

static const PixelFormatTag pix_fmt_bps_avi[] = {
    { AV_PIX_FMT_MONOWHITE, 1 },
    { AV_PIX_FMT_PAL8,    2 },
    { AV_PIX_FMT_PAL8,    4 },
    { AV_PIX_FMT_PAL8,    8 },
    { AV_PIX_FMT_RGB444LE, 12 },
    { AV_PIX_FMT_RGB555LE, 15 },
    { AV_PIX_FMT_RGB555LE, 16 },
    { AV_PIX_FMT_BGR24,  24 },
    { AV_PIX_FMT_BGRA,   32 },
    { AV_PIX_FMT_NONE,    0 },
};

static const PixelFormatTag pix_fmt_bps_mov[] = {
    { AV_PIX_FMT_MONOWHITE, 1 },
    { AV_PIX_FMT_PAL8,      2 },
    { AV_PIX_FMT_PAL8,      4 },
    { AV_PIX_FMT_PAL8,      8 },
    // FIXME swscale does not support 16 bit in .mov, sample 16bit.mov
    // http://developer.apple.com/documentation/QuickTime/QTFF/QTFFChap3/qtff3.html
    { AV_PIX_FMT_RGB555BE, 16 },
    { AV_PIX_FMT_RGB24,    24 },
    { AV_PIX_FMT_ARGB,     32 },
    { AV_PIX_FMT_MONOWHITE,33 },
    { AV_PIX_FMT_NONE,      0 },
};

enum AVPixelFormat avpriv_find_pix_fmt(const PixelFormatTag *tags,
                                       unsigned int fourcc)
{
    while (tags->pix_fmt >= 0) {
        if (tags->fourcc == fourcc)
            return tags->pix_fmt;
        tags++;
    }
    return AV_PIX_FMT_NONE;
}

#if LIBAVCODEC_VERSION_MAJOR < 55
enum AVPixelFormat ff_find_pix_fmt(const PixelFormatTag *tags, unsigned int fourcc)
{
    return avpriv_find_pix_fmt(tags, fourcc);
}
#endif

static av_cold int raw_init_decoder(AVCodecContext *avctx)
{
    RawVideoContext *context = avctx->priv_data;
    const AVPixFmtDescriptor *desc;

    if (   avctx->codec_tag == MKTAG('r','a','w',' ')
        || avctx->codec_tag == MKTAG('N','O','1','6'))
        avctx->pix_fmt = avpriv_find_pix_fmt(pix_fmt_bps_mov,
                                      avctx->bits_per_coded_sample);
    else if (avctx->codec_tag == MKTAG('W', 'R', 'A', 'W'))
        avctx->pix_fmt = avpriv_find_pix_fmt(pix_fmt_bps_avi,
                                      avctx->bits_per_coded_sample);
    else if (avctx->codec_tag)
        avctx->pix_fmt = avpriv_find_pix_fmt(ff_raw_pix_fmt_tags, avctx->codec_tag);
    else if (avctx->pix_fmt == AV_PIX_FMT_NONE && avctx->bits_per_coded_sample)
        avctx->pix_fmt = avpriv_find_pix_fmt(pix_fmt_bps_avi,
                                      avctx->bits_per_coded_sample);

    desc = av_pix_fmt_desc_get(avctx->pix_fmt);
    if (!desc) {
        av_log(avctx, AV_LOG_ERROR, "Invalid pixel format.\n");
        return AVERROR(EINVAL);
    }

    if (desc->flags & (AV_PIX_FMT_FLAG_PAL | AV_PIX_FMT_FLAG_PSEUDOPAL)) {
        context->palette = av_buffer_alloc(AVPALETTE_SIZE);
        if (!context->palette)
            return AVERROR(ENOMEM);
        if (desc->flags & AV_PIX_FMT_FLAG_PSEUDOPAL)
            avpriv_set_systematic_pal2((uint32_t*)context->palette->data, avctx->pix_fmt);
        else
            memset(context->palette->data, 0, AVPALETTE_SIZE);
    }

    if ((avctx->bits_per_coded_sample == 4 || avctx->bits_per_coded_sample == 2) &&
        avctx->pix_fmt == AV_PIX_FMT_PAL8 &&
       (!avctx->codec_tag || avctx->codec_tag == MKTAG('r','a','w',' '))) {
        context->is_2_4_bpp = 1;
        context->frame_size = avpicture_get_size(avctx->pix_fmt,
                                                 FFALIGN(avctx->width, 16),
                                                 avctx->height);
    } else {
        context->frame_size = avpicture_get_size(avctx->pix_fmt, avctx->width,
                                                 avctx->height);
    }

    if ((avctx->extradata_size >= 9 &&
         !memcmp(avctx->extradata + avctx->extradata_size - 9, "BottomUp", 9)) ||
        avctx->codec_tag == MKTAG('c','y','u','v') ||
        avctx->codec_tag == MKTAG(3, 0, 0, 0) ||
        avctx->codec_tag == MKTAG('W','R','A','W'))
        context->flip = 1;

    if (avctx->codec_tag == AV_RL32("yuv2") &&
        avctx->pix_fmt   == AV_PIX_FMT_YUYV422)
        context->is_yuv2 = 1;

    return 0;
}

static void flip(AVCodecContext *avctx, AVPicture *picture)
{
    picture->data[0]     += picture->linesize[0] * (avctx->height - 1);
    picture->linesize[0] *= -1;
}

static int raw_decode(AVCodecContext *avctx, void *data, int *got_frame,
                      AVPacket *avpkt)
{
    const AVPixFmtDescriptor *desc = av_pix_fmt_desc_get(avctx->pix_fmt);
    RawVideoContext *context       = avctx->priv_data;
    const uint8_t *buf             = avpkt->data;
    int buf_size                   = avpkt->size;
    int linesize_align             = 4;
    int res, len;
    int need_copy                  = !avpkt->buf || context->is_2_4_bpp || context->is_yuv2;

    AVFrame   *frame   = data;
    AVPicture *picture = data;

    frame->pict_type        = AV_PICTURE_TYPE_I;
    frame->key_frame        = 1;
    frame->reordered_opaque = avctx->reordered_opaque;
<<<<<<< HEAD
    frame->pkt_pts          = avctx->pkt->pts;
    av_frame_set_pkt_pos     (frame, avctx->pkt->pos);
    av_frame_set_pkt_duration(frame, avctx->pkt->duration);

    if (context->tff >= 0) {
        frame->interlaced_frame = 1;
        frame->top_field_first  = context->tff;
    }
=======
    frame->pkt_pts          = avctx->internal->pkt->pts;
>>>>>>> da6506c6

    if ((res = av_image_check_size(avctx->width, avctx->height, 0, avctx)) < 0)
        return res;

    if (need_copy)
        frame->buf[0] = av_buffer_alloc(FFMAX(context->frame_size, buf_size));
    else
        frame->buf[0] = av_buffer_ref(avpkt->buf);
    if (!frame->buf[0])
        return AVERROR(ENOMEM);

    //2bpp and 4bpp raw in avi and mov (yes this is ugly ...)
    if (context->is_2_4_bpp) {
        int i;
        uint8_t *dst = frame->buf[0]->data;
        buf_size = context->frame_size - AVPALETTE_SIZE;
        if (avctx->bits_per_coded_sample == 4) {
            for (i = 0; 2 * i + 1 < buf_size && i<avpkt->size; i++) {
                dst[2 * i + 0] = buf[i] >> 4;
                dst[2 * i + 1] = buf[i] & 15;
            }
            linesize_align = 8;
        } else {
            av_assert0(avctx->bits_per_coded_sample == 2);
            for (i = 0; 4 * i + 3 < buf_size && i<avpkt->size; i++) {
                dst[4 * i + 0] = buf[i] >> 6;
                dst[4 * i + 1] = buf[i] >> 4 & 3;
                dst[4 * i + 2] = buf[i] >> 2 & 3;
                dst[4 * i + 3] = buf[i]      & 3;
            }
            linesize_align = 16;
        }
        buf = dst;
    } else if (need_copy) {
        memcpy(frame->buf[0]->data, buf, buf_size);
        buf = frame->buf[0]->data;
    }

    if (avctx->codec_tag == MKTAG('A', 'V', '1', 'x') ||
        avctx->codec_tag == MKTAG('A', 'V', 'u', 'p'))
        buf += buf_size - context->frame_size;

    len = context->frame_size - (avctx->pix_fmt==AV_PIX_FMT_PAL8 ? AVPALETTE_SIZE : 0);
    if (buf_size < len) {
        av_log(avctx, AV_LOG_ERROR, "Invalid buffer size, packet size %d < expected frame_size %d\n", buf_size, len);
        av_buffer_unref(&frame->buf[0]);
        return AVERROR(EINVAL);
    }

    if ((res = avpicture_fill(picture, buf, avctx->pix_fmt,
                              avctx->width, avctx->height)) < 0) {
        av_buffer_unref(&frame->buf[0]);
        return res;
    }

    if (avctx->pix_fmt == AV_PIX_FMT_PAL8) {
        const uint8_t *pal = av_packet_get_side_data(avpkt, AV_PKT_DATA_PALETTE,
                                                     NULL);

        if (pal) {
            av_buffer_unref(&context->palette);
            context->palette = av_buffer_alloc(AVPALETTE_SIZE);
            if (!context->palette) {
                av_buffer_unref(&frame->buf[0]);
                return AVERROR(ENOMEM);
            }
            memcpy(context->palette->data, pal, AVPALETTE_SIZE);
            frame->palette_has_changed = 1;
        }
    }

    if ((avctx->pix_fmt==AV_PIX_FMT_BGR24    ||
        avctx->pix_fmt==AV_PIX_FMT_GRAY8    ||
        avctx->pix_fmt==AV_PIX_FMT_RGB555LE ||
        avctx->pix_fmt==AV_PIX_FMT_RGB555BE ||
        avctx->pix_fmt==AV_PIX_FMT_RGB565LE ||
        avctx->pix_fmt==AV_PIX_FMT_MONOWHITE ||
        avctx->pix_fmt==AV_PIX_FMT_PAL8) &&
        FFALIGN(frame->linesize[0], linesize_align) * avctx->height <= buf_size)
        frame->linesize[0] = FFALIGN(frame->linesize[0], linesize_align);

    if (avctx->pix_fmt == AV_PIX_FMT_NV12 && avctx->codec_tag == MKTAG('N', 'V', '1', '2') &&
        FFALIGN(frame->linesize[0], linesize_align) * avctx->height +
        FFALIGN(frame->linesize[1], linesize_align) * ((avctx->height + 1) / 2) <= buf_size) {
        int la0 = FFALIGN(frame->linesize[0], linesize_align);
        frame->data[1] += (la0 - frame->linesize[0]) * avctx->height;
        frame->linesize[0] = la0;
        frame->linesize[1] = FFALIGN(frame->linesize[1], linesize_align);
    }

    if ((avctx->pix_fmt == AV_PIX_FMT_PAL8 && buf_size < context->frame_size) ||
        (desc->flags & AV_PIX_FMT_FLAG_PSEUDOPAL)) {
        frame->buf[1]  = av_buffer_ref(context->palette);
        if (!frame->buf[1]) {
            av_buffer_unref(&frame->buf[0]);
            return AVERROR(ENOMEM);
        }
        frame->data[1] = frame->buf[1]->data;
    }

    if (avctx->pix_fmt == AV_PIX_FMT_BGR24 &&
        ((frame->linesize[0] + 3) & ~3) * avctx->height <= buf_size)
        frame->linesize[0] = (frame->linesize[0] + 3) & ~3;

    if (context->flip)
        flip(avctx, picture);

    if (avctx->codec_tag == MKTAG('Y', 'V', '1', '2') ||
        avctx->codec_tag == MKTAG('Y', 'V', '1', '6') ||
        avctx->codec_tag == MKTAG('Y', 'V', '2', '4') ||
        avctx->codec_tag == MKTAG('Y', 'V', 'U', '9'))
        FFSWAP(uint8_t *, picture->data[1], picture->data[2]);

    if (avctx->codec_tag == AV_RL32("I420") && (avctx->width+1)*(avctx->height+1) * 3/2 == buf_size) {
        picture->data[1] = picture->data[1] +  (avctx->width+1)*(avctx->height+1) -avctx->width*avctx->height;
        picture->data[2] = picture->data[2] + ((avctx->width+1)*(avctx->height+1) -avctx->width*avctx->height)*5/4;
    }

    if (avctx->codec_tag == AV_RL32("yuv2") &&
        avctx->pix_fmt   == AV_PIX_FMT_YUYV422) {
        int x, y;
        uint8_t *line = picture->data[0];
        for (y = 0; y < avctx->height; y++) {
            for (x = 0; x < avctx->width; x++)
                line[2 * x + 1] ^= 0x80;
            line += picture->linesize[0];
        }
    }
    if (avctx->codec_tag == AV_RL32("YVYU") &&
        avctx->pix_fmt   == AV_PIX_FMT_YUYV422) {
        int x, y;
        uint8_t *line = picture->data[0];
        for(y = 0; y < avctx->height; y++) {
            for(x = 0; x < avctx->width - 1; x += 2)
                FFSWAP(uint8_t, line[2*x + 1], line[2*x + 3]);
            line += picture->linesize[0];
        }
    }

    if (avctx->field_order > AV_FIELD_PROGRESSIVE) { /* we have interlaced material flagged in container */
        frame->interlaced_frame = 1;
        if (avctx->field_order == AV_FIELD_TT || avctx->field_order == AV_FIELD_TB)
            frame->top_field_first = 1;
    }

    *got_frame = 1;
    return buf_size;
}

static av_cold int raw_close_decoder(AVCodecContext *avctx)
{
    RawVideoContext *context = avctx->priv_data;

    av_buffer_unref(&context->palette);
    return 0;
}

AVCodec ff_rawvideo_decoder = {
    .name           = "rawvideo",
    .long_name      = NULL_IF_CONFIG_SMALL("raw video"),
    .type           = AVMEDIA_TYPE_VIDEO,
    .id             = AV_CODEC_ID_RAWVIDEO,
    .priv_data_size = sizeof(RawVideoContext),
    .init           = raw_init_decoder,
    .close          = raw_close_decoder,
    .decode         = raw_decode,
    .priv_class     = &rawdec_class,
};<|MERGE_RESOLUTION|>--- conflicted
+++ resolved
@@ -183,18 +183,14 @@
     frame->pict_type        = AV_PICTURE_TYPE_I;
     frame->key_frame        = 1;
     frame->reordered_opaque = avctx->reordered_opaque;
-<<<<<<< HEAD
-    frame->pkt_pts          = avctx->pkt->pts;
-    av_frame_set_pkt_pos     (frame, avctx->pkt->pos);
-    av_frame_set_pkt_duration(frame, avctx->pkt->duration);
+    frame->pkt_pts          = avctx->internal->pkt->pts;
+    av_frame_set_pkt_pos     (frame, avctx->internal->pkt->pos);
+    av_frame_set_pkt_duration(frame, avctx->internal->pkt->duration);
 
     if (context->tff >= 0) {
         frame->interlaced_frame = 1;
         frame->top_field_first  = context->tff;
     }
-=======
-    frame->pkt_pts          = avctx->internal->pkt->pts;
->>>>>>> da6506c6
 
     if ((res = av_image_check_size(avctx->width, avctx->height, 0, avctx)) < 0)
         return res;

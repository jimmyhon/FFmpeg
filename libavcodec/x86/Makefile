--- conflicted
+++ resolved
@@ -42,17 +42,13 @@
 MMX-OBJS-$(CONFIG_DNXHD_ENCODER)       += x86/dnxhd_mmx.o
 MMX-OBJS-$(CONFIG_MPEGAUDIODSP)        += x86/mpegaudiodec_mmx.o
 YASM-OBJS-$(CONFIG_MPEGAUDIODSP)       += x86/imdct36_sse.o
-MMX-OBJS-$(CONFIG_PNG_DECODER)         += x86/png_mmx.o
 MMX-OBJS-$(CONFIG_ENCODERS)            += x86/dsputilenc_mmx.o
 YASM-OBJS-$(CONFIG_ENCODERS)           += x86/dsputilenc_yasm.o
 MMX-OBJS-$(CONFIG_GPL)                 += x86/idct_mmx.o
 MMX-OBJS-$(CONFIG_LPC)                 += x86/lpc_mmx.o
-<<<<<<< HEAD
 YASM-OBJS-$(CONFIG_PRORES_LGPL_DECODER)     += x86/proresdsp.o
 MMX-OBJS-$(CONFIG_PRORES_LGPL_DECODER)      += x86/proresdsp-init.o
-=======
 MMX-OBJS-$(CONFIG_PNG_DECODER)         += x86/pngdsp-init.o
->>>>>>> 20a7d317
 YASM-OBJS-$(CONFIG_PRORES_DECODER)     += x86/proresdsp.o
 MMX-OBJS-$(CONFIG_PRORES_DECODER)      += x86/proresdsp-init.o
 MMX-OBJS-$(CONFIG_DWT)                 += x86/snowdsp_mmx.o \

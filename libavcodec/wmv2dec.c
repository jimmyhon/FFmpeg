--- conflicted
+++ resolved
@@ -479,12 +479,6 @@
     .close          = wmv2_decode_end,
     .decode         = ff_h263_decode_frame,
     .capabilities   = CODEC_CAP_DRAW_HORIZ_BAND | CODEC_CAP_DR1,
-<<<<<<< HEAD
-    .long_name = NULL_IF_CONFIG_SMALL("Windows Media Video 8"),
-    .pix_fmts= ff_pixfmt_list_420,
-=======
-    .max_lowres     = 3,
     .long_name      = NULL_IF_CONFIG_SMALL("Windows Media Video 8"),
     .pix_fmts       = ff_pixfmt_list_420,
->>>>>>> d293e346
 };
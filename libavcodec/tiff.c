--- conflicted
+++ resolved
@@ -570,27 +570,17 @@
             break;
         case TIFF_PACKBITS:
             for (pixels = 0; pixels < width;) {
-<<<<<<< HEAD
                 if (ssrc + size - src < 2) {
                     av_log(s->avctx, AV_LOG_ERROR, "Read went out of bounds\n");
                     return AVERROR_INVALIDDATA;
                 }
                 code = s->fill_order ? (int8_t) ff_reverse[*src++]: (int8_t) *src++;
-=======
-                if (ssrc + size - src < 2)
-                    return AVERROR_INVALIDDATA;
-                code = (int8_t) *src++;
->>>>>>> 9c221697
                 if (code >= 0) {
                     code++;
                     if (pixels + code > width ||
                         ssrc + size - src < code) {
                         av_log(s->avctx, AV_LOG_ERROR,
                                "Copy went out of bounds\n");
-                        return AVERROR_INVALIDDATA;
-                    }
-                    if (ssrc + size - src < code) {
-                        av_log(s->avctx, AV_LOG_ERROR, "Read went out of bounds\n");
                         return AVERROR_INVALIDDATA;
                     }
                     horizontal_fill(s->bpp * (s->avctx->pix_fmt == AV_PIX_FMT_PAL8),

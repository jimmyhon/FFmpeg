/*
 * copyright (c) 2001 Fabrice Bellard
 *
 * This file is part of FFmpeg.
 *
 * FFmpeg is free software; you can redistribute it and/or
 * modify it under the terms of the GNU Lesser General Public
 * License as published by the Free Software Foundation; either
 * version 2.1 of the License, or (at your option) any later version.
 *
 * FFmpeg is distributed in the hope that it will be useful,
 * but WITHOUT ANY WARRANTY; without even the implied warranty of
 * MERCHANTABILITY or FITNESS FOR A PARTICULAR PURPOSE.  See the GNU
 * Lesser General Public License for more details.
 *
 * You should have received a copy of the GNU Lesser General Public
 * License along with FFmpeg; if not, write to the Free Software
 * Foundation, Inc., 51 Franklin Street, Fifth Floor, Boston, MA 02110-1301 USA
 */

#ifndef AVCODEC_AVCODEC_H
#define AVCODEC_AVCODEC_H

/**
 * @file
 * @ingroup libavc
 * Libavcodec external API header
 */

#include <errno.h>
#include "libavutil/samplefmt.h"
#include "libavutil/attributes.h"
#include "libavutil/avutil.h"
#include "libavutil/buffer.h"
#include "libavutil/cpu.h"
#include "libavutil/channel_layout.h"
#include "libavutil/dict.h"
#include "libavutil/frame.h"
#include "libavutil/log.h"
#include "libavutil/pixfmt.h"
#include "libavutil/rational.h"

#include "version.h"

/**
 * @defgroup libavc Encoding/Decoding Library
 * @{
 *
 * @defgroup lavc_decoding Decoding
 * @{
 * @}
 *
 * @defgroup lavc_encoding Encoding
 * @{
 * @}
 *
 * @defgroup lavc_codec Codecs
 * @{
 * @defgroup lavc_codec_native Native Codecs
 * @{
 * @}
 * @defgroup lavc_codec_wrappers External library wrappers
 * @{
 * @}
 * @defgroup lavc_codec_hwaccel Hardware Accelerators bridge
 * @{
 * @}
 * @}
 * @defgroup lavc_internal Internal
 * @{
 * @}
 * @}
 *
 */

/**
 * @defgroup lavc_core Core functions/structures.
 * @ingroup libavc
 *
 * Basic definitions, functions for querying libavcodec capabilities,
 * allocating core structures, etc.
 * @{
 */


/**
 * Identify the syntax and semantics of the bitstream.
 * The principle is roughly:
 * Two decoders with the same ID can decode the same streams.
 * Two encoders with the same ID can encode compatible streams.
 * There may be slight deviations from the principle due to implementation
 * details.
 *
 * If you add a codec ID to this list, add it so that
 * 1. no value of a existing codec ID changes (that would break ABI),
 * 2. Give it a value which when taken as ASCII is recognized uniquely by a human as this specific codec.
 *    This ensures that 2 forks can independently add AVCodecIDs without producing conflicts.
 *
 * After adding new codec IDs, do not forget to add an entry to the codec
 * descriptor list and bump libavcodec minor version.
 */
enum AVCodecID {
    AV_CODEC_ID_NONE,

    /* video codecs */
    AV_CODEC_ID_MPEG1VIDEO,
    AV_CODEC_ID_MPEG2VIDEO, ///< preferred ID for MPEG-1/2 video decoding
#if FF_API_XVMC
    AV_CODEC_ID_MPEG2VIDEO_XVMC,
#endif /* FF_API_XVMC */
    AV_CODEC_ID_H261,
    AV_CODEC_ID_H263,
    AV_CODEC_ID_RV10,
    AV_CODEC_ID_RV20,
    AV_CODEC_ID_MJPEG,
    AV_CODEC_ID_MJPEGB,
    AV_CODEC_ID_LJPEG,
    AV_CODEC_ID_SP5X,
    AV_CODEC_ID_JPEGLS,
    AV_CODEC_ID_MPEG4,
    AV_CODEC_ID_RAWVIDEO,
    AV_CODEC_ID_MSMPEG4V1,
    AV_CODEC_ID_MSMPEG4V2,
    AV_CODEC_ID_MSMPEG4V3,
    AV_CODEC_ID_WMV1,
    AV_CODEC_ID_WMV2,
    AV_CODEC_ID_H263P,
    AV_CODEC_ID_H263I,
    AV_CODEC_ID_FLV1,
    AV_CODEC_ID_SVQ1,
    AV_CODEC_ID_SVQ3,
    AV_CODEC_ID_DVVIDEO,
    AV_CODEC_ID_HUFFYUV,
    AV_CODEC_ID_CYUV,
    AV_CODEC_ID_H264,
    AV_CODEC_ID_INDEO3,
    AV_CODEC_ID_VP3,
    AV_CODEC_ID_THEORA,
    AV_CODEC_ID_ASV1,
    AV_CODEC_ID_ASV2,
    AV_CODEC_ID_FFV1,
    AV_CODEC_ID_4XM,
    AV_CODEC_ID_VCR1,
    AV_CODEC_ID_CLJR,
    AV_CODEC_ID_MDEC,
    AV_CODEC_ID_ROQ,
    AV_CODEC_ID_INTERPLAY_VIDEO,
    AV_CODEC_ID_XAN_WC3,
    AV_CODEC_ID_XAN_WC4,
    AV_CODEC_ID_RPZA,
    AV_CODEC_ID_CINEPAK,
    AV_CODEC_ID_WS_VQA,
    AV_CODEC_ID_MSRLE,
    AV_CODEC_ID_MSVIDEO1,
    AV_CODEC_ID_IDCIN,
    AV_CODEC_ID_8BPS,
    AV_CODEC_ID_SMC,
    AV_CODEC_ID_FLIC,
    AV_CODEC_ID_TRUEMOTION1,
    AV_CODEC_ID_VMDVIDEO,
    AV_CODEC_ID_MSZH,
    AV_CODEC_ID_ZLIB,
    AV_CODEC_ID_QTRLE,
    AV_CODEC_ID_TSCC,
    AV_CODEC_ID_ULTI,
    AV_CODEC_ID_QDRAW,
    AV_CODEC_ID_VIXL,
    AV_CODEC_ID_QPEG,
    AV_CODEC_ID_PNG,
    AV_CODEC_ID_PPM,
    AV_CODEC_ID_PBM,
    AV_CODEC_ID_PGM,
    AV_CODEC_ID_PGMYUV,
    AV_CODEC_ID_PAM,
    AV_CODEC_ID_FFVHUFF,
    AV_CODEC_ID_RV30,
    AV_CODEC_ID_RV40,
    AV_CODEC_ID_VC1,
    AV_CODEC_ID_WMV3,
    AV_CODEC_ID_LOCO,
    AV_CODEC_ID_WNV1,
    AV_CODEC_ID_AASC,
    AV_CODEC_ID_INDEO2,
    AV_CODEC_ID_FRAPS,
    AV_CODEC_ID_TRUEMOTION2,
    AV_CODEC_ID_BMP,
    AV_CODEC_ID_CSCD,
    AV_CODEC_ID_MMVIDEO,
    AV_CODEC_ID_ZMBV,
    AV_CODEC_ID_AVS,
    AV_CODEC_ID_SMACKVIDEO,
    AV_CODEC_ID_NUV,
    AV_CODEC_ID_KMVC,
    AV_CODEC_ID_FLASHSV,
    AV_CODEC_ID_CAVS,
    AV_CODEC_ID_JPEG2000,
    AV_CODEC_ID_VMNC,
    AV_CODEC_ID_VP5,
    AV_CODEC_ID_VP6,
    AV_CODEC_ID_VP6F,
    AV_CODEC_ID_TARGA,
    AV_CODEC_ID_DSICINVIDEO,
    AV_CODEC_ID_TIERTEXSEQVIDEO,
    AV_CODEC_ID_TIFF,
    AV_CODEC_ID_GIF,
    AV_CODEC_ID_DXA,
    AV_CODEC_ID_DNXHD,
    AV_CODEC_ID_THP,
    AV_CODEC_ID_SGI,
    AV_CODEC_ID_C93,
    AV_CODEC_ID_BETHSOFTVID,
    AV_CODEC_ID_PTX,
    AV_CODEC_ID_TXD,
    AV_CODEC_ID_VP6A,
    AV_CODEC_ID_AMV,
    AV_CODEC_ID_VB,
    AV_CODEC_ID_PCX,
    AV_CODEC_ID_SUNRAST,
    AV_CODEC_ID_INDEO4,
    AV_CODEC_ID_INDEO5,
    AV_CODEC_ID_MIMIC,
    AV_CODEC_ID_RL2,
    AV_CODEC_ID_ESCAPE124,
    AV_CODEC_ID_DIRAC,
    AV_CODEC_ID_BFI,
    AV_CODEC_ID_CMV,
    AV_CODEC_ID_MOTIONPIXELS,
    AV_CODEC_ID_TGV,
    AV_CODEC_ID_TGQ,
    AV_CODEC_ID_TQI,
    AV_CODEC_ID_AURA,
    AV_CODEC_ID_AURA2,
    AV_CODEC_ID_V210X,
    AV_CODEC_ID_TMV,
    AV_CODEC_ID_V210,
    AV_CODEC_ID_DPX,
    AV_CODEC_ID_MAD,
    AV_CODEC_ID_FRWU,
    AV_CODEC_ID_FLASHSV2,
    AV_CODEC_ID_CDGRAPHICS,
    AV_CODEC_ID_R210,
    AV_CODEC_ID_ANM,
    AV_CODEC_ID_BINKVIDEO,
    AV_CODEC_ID_IFF_ILBM,
    AV_CODEC_ID_IFF_BYTERUN1,
    AV_CODEC_ID_KGV1,
    AV_CODEC_ID_YOP,
    AV_CODEC_ID_VP8,
    AV_CODEC_ID_PICTOR,
    AV_CODEC_ID_ANSI,
    AV_CODEC_ID_A64_MULTI,
    AV_CODEC_ID_A64_MULTI5,
    AV_CODEC_ID_R10K,
    AV_CODEC_ID_MXPEG,
    AV_CODEC_ID_LAGARITH,
    AV_CODEC_ID_PRORES,
    AV_CODEC_ID_JV,
    AV_CODEC_ID_DFA,
    AV_CODEC_ID_WMV3IMAGE,
    AV_CODEC_ID_VC1IMAGE,
    AV_CODEC_ID_UTVIDEO,
    AV_CODEC_ID_BMV_VIDEO,
    AV_CODEC_ID_VBLE,
    AV_CODEC_ID_DXTORY,
    AV_CODEC_ID_V410,
    AV_CODEC_ID_XWD,
    AV_CODEC_ID_CDXL,
    AV_CODEC_ID_XBM,
    AV_CODEC_ID_ZEROCODEC,
    AV_CODEC_ID_MSS1,
    AV_CODEC_ID_MSA1,
    AV_CODEC_ID_TSCC2,
    AV_CODEC_ID_MTS2,
    AV_CODEC_ID_CLLC,
    AV_CODEC_ID_MSS2,
    AV_CODEC_ID_VP9,
    AV_CODEC_ID_AIC,
    AV_CODEC_ID_ESCAPE130_DEPRECATED,
    AV_CODEC_ID_G2M_DEPRECATED,
    AV_CODEC_ID_WEBP_DEPRECATED,
    AV_CODEC_ID_HNM4_VIDEO,
    AV_CODEC_ID_HEVC_DEPRECATED,
    AV_CODEC_ID_FIC,
    AV_CODEC_ID_ALIAS_PIX,
    AV_CODEC_ID_BRENDER_PIX_DEPRECATED,
    AV_CODEC_ID_PAF_VIDEO_DEPRECATED,
    AV_CODEC_ID_EXR_DEPRECATED,
    AV_CODEC_ID_VP7_DEPRECATED,
    AV_CODEC_ID_SANM_DEPRECATED,
    AV_CODEC_ID_SGIRLE_DEPRECATED,
    AV_CODEC_ID_MVC1_DEPRECATED,
    AV_CODEC_ID_MVC2_DEPRECATED,

    AV_CODEC_ID_BRENDER_PIX= MKBETAG('B','P','I','X'),
    AV_CODEC_ID_Y41P       = MKBETAG('Y','4','1','P'),
    AV_CODEC_ID_ESCAPE130  = MKBETAG('E','1','3','0'),
    AV_CODEC_ID_EXR        = MKBETAG('0','E','X','R'),
    AV_CODEC_ID_AVRP       = MKBETAG('A','V','R','P'),

    AV_CODEC_ID_012V       = MKBETAG('0','1','2','V'),
    AV_CODEC_ID_G2M        = MKBETAG( 0 ,'G','2','M'),
    AV_CODEC_ID_AVUI       = MKBETAG('A','V','U','I'),
    AV_CODEC_ID_AYUV       = MKBETAG('A','Y','U','V'),
    AV_CODEC_ID_TARGA_Y216 = MKBETAG('T','2','1','6'),
    AV_CODEC_ID_V308       = MKBETAG('V','3','0','8'),
    AV_CODEC_ID_V408       = MKBETAG('V','4','0','8'),
    AV_CODEC_ID_YUV4       = MKBETAG('Y','U','V','4'),
    AV_CODEC_ID_SANM       = MKBETAG('S','A','N','M'),
    AV_CODEC_ID_PAF_VIDEO  = MKBETAG('P','A','F','V'),
    AV_CODEC_ID_AVRN       = MKBETAG('A','V','R','n'),
    AV_CODEC_ID_CPIA       = MKBETAG('C','P','I','A'),
    AV_CODEC_ID_XFACE      = MKBETAG('X','F','A','C'),
    AV_CODEC_ID_SGIRLE     = MKBETAG('S','G','I','R'),
    AV_CODEC_ID_MVC1       = MKBETAG('M','V','C','1'),
    AV_CODEC_ID_MVC2       = MKBETAG('M','V','C','2'),
    AV_CODEC_ID_SNOW       = MKBETAG('S','N','O','W'),
    AV_CODEC_ID_WEBP       = MKBETAG('W','E','B','P'),
    AV_CODEC_ID_SMVJPEG    = MKBETAG('S','M','V','J'),
    AV_CODEC_ID_HEVC       = MKBETAG('H','2','6','5'),
#define AV_CODEC_ID_H265 AV_CODEC_ID_HEVC
    AV_CODEC_ID_VP7        = MKBETAG('V','P','7','0'),

    /* various PCM "codecs" */
    AV_CODEC_ID_FIRST_AUDIO = 0x10000,     ///< A dummy id pointing at the start of audio codecs
    AV_CODEC_ID_PCM_S16LE = 0x10000,
    AV_CODEC_ID_PCM_S16BE,
    AV_CODEC_ID_PCM_U16LE,
    AV_CODEC_ID_PCM_U16BE,
    AV_CODEC_ID_PCM_S8,
    AV_CODEC_ID_PCM_U8,
    AV_CODEC_ID_PCM_MULAW,
    AV_CODEC_ID_PCM_ALAW,
    AV_CODEC_ID_PCM_S32LE,
    AV_CODEC_ID_PCM_S32BE,
    AV_CODEC_ID_PCM_U32LE,
    AV_CODEC_ID_PCM_U32BE,
    AV_CODEC_ID_PCM_S24LE,
    AV_CODEC_ID_PCM_S24BE,
    AV_CODEC_ID_PCM_U24LE,
    AV_CODEC_ID_PCM_U24BE,
    AV_CODEC_ID_PCM_S24DAUD,
    AV_CODEC_ID_PCM_ZORK,
    AV_CODEC_ID_PCM_S16LE_PLANAR,
    AV_CODEC_ID_PCM_DVD,
    AV_CODEC_ID_PCM_F32BE,
    AV_CODEC_ID_PCM_F32LE,
    AV_CODEC_ID_PCM_F64BE,
    AV_CODEC_ID_PCM_F64LE,
    AV_CODEC_ID_PCM_BLURAY,
    AV_CODEC_ID_PCM_LXF,
    AV_CODEC_ID_S302M,
    AV_CODEC_ID_PCM_S8_PLANAR,
    AV_CODEC_ID_PCM_S24LE_PLANAR_DEPRECATED,
    AV_CODEC_ID_PCM_S32LE_PLANAR_DEPRECATED,
    AV_CODEC_ID_PCM_S24LE_PLANAR = MKBETAG(24,'P','S','P'),
    AV_CODEC_ID_PCM_S32LE_PLANAR = MKBETAG(32,'P','S','P'),
    AV_CODEC_ID_PCM_S16BE_PLANAR = MKBETAG('P','S','P',16),

    /* various ADPCM codecs */
    AV_CODEC_ID_ADPCM_IMA_QT = 0x11000,
    AV_CODEC_ID_ADPCM_IMA_WAV,
    AV_CODEC_ID_ADPCM_IMA_DK3,
    AV_CODEC_ID_ADPCM_IMA_DK4,
    AV_CODEC_ID_ADPCM_IMA_WS,
    AV_CODEC_ID_ADPCM_IMA_SMJPEG,
    AV_CODEC_ID_ADPCM_MS,
    AV_CODEC_ID_ADPCM_4XM,
    AV_CODEC_ID_ADPCM_XA,
    AV_CODEC_ID_ADPCM_ADX,
    AV_CODEC_ID_ADPCM_EA,
    AV_CODEC_ID_ADPCM_G726,
    AV_CODEC_ID_ADPCM_CT,
    AV_CODEC_ID_ADPCM_SWF,
    AV_CODEC_ID_ADPCM_YAMAHA,
    AV_CODEC_ID_ADPCM_SBPRO_4,
    AV_CODEC_ID_ADPCM_SBPRO_3,
    AV_CODEC_ID_ADPCM_SBPRO_2,
    AV_CODEC_ID_ADPCM_THP,
    AV_CODEC_ID_ADPCM_IMA_AMV,
    AV_CODEC_ID_ADPCM_EA_R1,
    AV_CODEC_ID_ADPCM_EA_R3,
    AV_CODEC_ID_ADPCM_EA_R2,
    AV_CODEC_ID_ADPCM_IMA_EA_SEAD,
    AV_CODEC_ID_ADPCM_IMA_EA_EACS,
    AV_CODEC_ID_ADPCM_EA_XAS,
    AV_CODEC_ID_ADPCM_EA_MAXIS_XA,
    AV_CODEC_ID_ADPCM_IMA_ISS,
    AV_CODEC_ID_ADPCM_G722,
    AV_CODEC_ID_ADPCM_IMA_APC,
    AV_CODEC_ID_ADPCM_VIMA_DEPRECATED,
    AV_CODEC_ID_ADPCM_VIMA = MKBETAG('V','I','M','A'),
    AV_CODEC_ID_VIMA       = MKBETAG('V','I','M','A'),
    AV_CODEC_ID_ADPCM_AFC  = MKBETAG('A','F','C',' '),
    AV_CODEC_ID_ADPCM_IMA_OKI = MKBETAG('O','K','I',' '),
    AV_CODEC_ID_ADPCM_DTK  = MKBETAG('D','T','K',' '),
    AV_CODEC_ID_ADPCM_IMA_RAD = MKBETAG('R','A','D',' '),
    AV_CODEC_ID_ADPCM_G726LE = MKBETAG('6','2','7','G'),

    /* AMR */
    AV_CODEC_ID_AMR_NB = 0x12000,
    AV_CODEC_ID_AMR_WB,

    /* RealAudio codecs*/
    AV_CODEC_ID_RA_144 = 0x13000,
    AV_CODEC_ID_RA_288,

    /* various DPCM codecs */
    AV_CODEC_ID_ROQ_DPCM = 0x14000,
    AV_CODEC_ID_INTERPLAY_DPCM,
    AV_CODEC_ID_XAN_DPCM,
    AV_CODEC_ID_SOL_DPCM,

    /* audio codecs */
    AV_CODEC_ID_MP2 = 0x15000,
    AV_CODEC_ID_MP3, ///< preferred ID for decoding MPEG audio layer 1, 2 or 3
    AV_CODEC_ID_AAC,
    AV_CODEC_ID_AC3,
    AV_CODEC_ID_DTS,
    AV_CODEC_ID_VORBIS,
    AV_CODEC_ID_DVAUDIO,
    AV_CODEC_ID_WMAV1,
    AV_CODEC_ID_WMAV2,
    AV_CODEC_ID_MACE3,
    AV_CODEC_ID_MACE6,
    AV_CODEC_ID_VMDAUDIO,
    AV_CODEC_ID_FLAC,
    AV_CODEC_ID_MP3ADU,
    AV_CODEC_ID_MP3ON4,
    AV_CODEC_ID_SHORTEN,
    AV_CODEC_ID_ALAC,
    AV_CODEC_ID_WESTWOOD_SND1,
    AV_CODEC_ID_GSM, ///< as in Berlin toast format
    AV_CODEC_ID_QDM2,
    AV_CODEC_ID_COOK,
    AV_CODEC_ID_TRUESPEECH,
    AV_CODEC_ID_TTA,
    AV_CODEC_ID_SMACKAUDIO,
    AV_CODEC_ID_QCELP,
    AV_CODEC_ID_WAVPACK,
    AV_CODEC_ID_DSICINAUDIO,
    AV_CODEC_ID_IMC,
    AV_CODEC_ID_MUSEPACK7,
    AV_CODEC_ID_MLP,
    AV_CODEC_ID_GSM_MS, /* as found in WAV */
    AV_CODEC_ID_ATRAC3,
#if FF_API_VOXWARE
    AV_CODEC_ID_VOXWARE,
#endif
    AV_CODEC_ID_APE,
    AV_CODEC_ID_NELLYMOSER,
    AV_CODEC_ID_MUSEPACK8,
    AV_CODEC_ID_SPEEX,
    AV_CODEC_ID_WMAVOICE,
    AV_CODEC_ID_WMAPRO,
    AV_CODEC_ID_WMALOSSLESS,
    AV_CODEC_ID_ATRAC3P,
    AV_CODEC_ID_EAC3,
    AV_CODEC_ID_SIPR,
    AV_CODEC_ID_MP1,
    AV_CODEC_ID_TWINVQ,
    AV_CODEC_ID_TRUEHD,
    AV_CODEC_ID_MP4ALS,
    AV_CODEC_ID_ATRAC1,
    AV_CODEC_ID_BINKAUDIO_RDFT,
    AV_CODEC_ID_BINKAUDIO_DCT,
    AV_CODEC_ID_AAC_LATM,
    AV_CODEC_ID_QDMC,
    AV_CODEC_ID_CELT,
    AV_CODEC_ID_G723_1,
    AV_CODEC_ID_G729,
    AV_CODEC_ID_8SVX_EXP,
    AV_CODEC_ID_8SVX_FIB,
    AV_CODEC_ID_BMV_AUDIO,
    AV_CODEC_ID_RALF,
    AV_CODEC_ID_IAC,
    AV_CODEC_ID_ILBC,
    AV_CODEC_ID_OPUS_DEPRECATED,
    AV_CODEC_ID_COMFORT_NOISE,
    AV_CODEC_ID_TAK_DEPRECATED,
    AV_CODEC_ID_METASOUND,
    AV_CODEC_ID_PAF_AUDIO_DEPRECATED,
    AV_CODEC_ID_ON2AVC,
    AV_CODEC_ID_FFWAVESYNTH = MKBETAG('F','F','W','S'),
    AV_CODEC_ID_SONIC       = MKBETAG('S','O','N','C'),
    AV_CODEC_ID_SONIC_LS    = MKBETAG('S','O','N','L'),
    AV_CODEC_ID_PAF_AUDIO   = MKBETAG('P','A','F','A'),
    AV_CODEC_ID_OPUS        = MKBETAG('O','P','U','S'),
    AV_CODEC_ID_TAK         = MKBETAG('t','B','a','K'),
    AV_CODEC_ID_EVRC        = MKBETAG('s','e','v','c'),
    AV_CODEC_ID_SMV         = MKBETAG('s','s','m','v'),
    AV_CODEC_ID_DSD_LSBF    = MKBETAG('D','S','D','L'),
    AV_CODEC_ID_DSD_MSBF    = MKBETAG('D','S','D','M'),
    AV_CODEC_ID_DSD_LSBF_PLANAR = MKBETAG('D','S','D','1'),
    AV_CODEC_ID_DSD_MSBF_PLANAR = MKBETAG('D','S','D','8'),

    /* subtitle codecs */
    AV_CODEC_ID_FIRST_SUBTITLE = 0x17000,          ///< A dummy ID pointing at the start of subtitle codecs.
    AV_CODEC_ID_DVD_SUBTITLE = 0x17000,
    AV_CODEC_ID_DVB_SUBTITLE,
    AV_CODEC_ID_TEXT,  ///< raw UTF-8 text
    AV_CODEC_ID_XSUB,
    AV_CODEC_ID_SSA,
    AV_CODEC_ID_MOV_TEXT,
    AV_CODEC_ID_HDMV_PGS_SUBTITLE,
    AV_CODEC_ID_DVB_TELETEXT,
    AV_CODEC_ID_SRT,
    AV_CODEC_ID_MICRODVD   = MKBETAG('m','D','V','D'),
    AV_CODEC_ID_EIA_608    = MKBETAG('c','6','0','8'),
    AV_CODEC_ID_JACOSUB    = MKBETAG('J','S','U','B'),
    AV_CODEC_ID_SAMI       = MKBETAG('S','A','M','I'),
    AV_CODEC_ID_REALTEXT   = MKBETAG('R','T','X','T'),
    AV_CODEC_ID_SUBVIEWER1 = MKBETAG('S','b','V','1'),
    AV_CODEC_ID_SUBVIEWER  = MKBETAG('S','u','b','V'),
    AV_CODEC_ID_SUBRIP     = MKBETAG('S','R','i','p'),
    AV_CODEC_ID_WEBVTT     = MKBETAG('W','V','T','T'),
    AV_CODEC_ID_MPL2       = MKBETAG('M','P','L','2'),
    AV_CODEC_ID_VPLAYER    = MKBETAG('V','P','l','r'),
    AV_CODEC_ID_PJS        = MKBETAG('P','h','J','S'),
    AV_CODEC_ID_ASS        = MKBETAG('A','S','S',' '),  ///< ASS as defined in Matroska

    /* other specific kind of codecs (generally used for attachments) */
    AV_CODEC_ID_FIRST_UNKNOWN = 0x18000,           ///< A dummy ID pointing at the start of various fake codecs.
    AV_CODEC_ID_TTF = 0x18000,
    AV_CODEC_ID_BINTEXT    = MKBETAG('B','T','X','T'),
    AV_CODEC_ID_XBIN       = MKBETAG('X','B','I','N'),
    AV_CODEC_ID_IDF        = MKBETAG( 0 ,'I','D','F'),
    AV_CODEC_ID_OTF        = MKBETAG( 0 ,'O','T','F'),
    AV_CODEC_ID_SMPTE_KLV  = MKBETAG('K','L','V','A'),
    AV_CODEC_ID_DVD_NAV    = MKBETAG('D','N','A','V'),
    AV_CODEC_ID_TIMED_ID3  = MKBETAG('T','I','D','3'),
    AV_CODEC_ID_BIN_DATA   = MKBETAG('D','A','T','A'),


    AV_CODEC_ID_PROBE = 0x19000, ///< codec_id is not known (like AV_CODEC_ID_NONE) but lavf should attempt to identify it

    AV_CODEC_ID_MPEG2TS = 0x20000, /**< _FAKE_ codec to indicate a raw MPEG-2 TS
                                * stream (only used by libavformat) */
    AV_CODEC_ID_MPEG4SYSTEMS = 0x20001, /**< _FAKE_ codec to indicate a MPEG-4 Systems
                                * stream (only used by libavformat) */
    AV_CODEC_ID_FFMETADATA = 0x21000,   ///< Dummy codec for streams containing only metadata information.

#if FF_API_CODEC_ID
#include "old_codec_ids.h"
#endif
};

/**
 * This struct describes the properties of a single codec described by an
 * AVCodecID.
 * @see avcodec_descriptor_get()
 */
typedef struct AVCodecDescriptor {
    enum AVCodecID     id;
    enum AVMediaType type;
    /**
     * Name of the codec described by this descriptor. It is non-empty and
     * unique for each codec descriptor. It should contain alphanumeric
     * characters and '_' only.
     */
    const char      *name;
    /**
     * A more descriptive name for this codec. May be NULL.
     */
    const char *long_name;
    /**
     * Codec properties, a combination of AV_CODEC_PROP_* flags.
     */
    int             props;

    /**
     * MIME type(s) associated with the codec.
     * May be NULL; if not, a NULL-terminated array of MIME types.
     * The first item is always non-NULL and is the preferred MIME type.
     */
    const char *const *mime_types;
} AVCodecDescriptor;

/**
 * Codec uses only intra compression.
 * Video codecs only.
 */
#define AV_CODEC_PROP_INTRA_ONLY    (1 << 0)
/**
 * Codec supports lossy compression. Audio and video codecs only.
 * @note a codec may support both lossy and lossless
 * compression modes
 */
#define AV_CODEC_PROP_LOSSY         (1 << 1)
/**
 * Codec supports lossless compression. Audio and video codecs only.
 */
#define AV_CODEC_PROP_LOSSLESS      (1 << 2)
/**
 * Codec supports frame reordering. That is, the coded order (the order in which
 * the encoded packets are output by the encoders / stored / input to the
 * decoders) may be different from the presentation order of the corresponding
 * frames.
 *
 * For codecs that do not have this property set, PTS and DTS should always be
 * equal.
 */
#define AV_CODEC_PROP_REORDER       (1 << 3)
/**
 * Subtitle codec is bitmap based
 * Decoded AVSubtitle data can be read from the AVSubtitleRect->pict field.
 */
#define AV_CODEC_PROP_BITMAP_SUB    (1 << 16)
/**
 * Subtitle codec is text based.
 * Decoded AVSubtitle data can be read from the AVSubtitleRect->ass field.
 */
#define AV_CODEC_PROP_TEXT_SUB      (1 << 17)

/**
 * @ingroup lavc_decoding
 * Required number of additionally allocated bytes at the end of the input bitstream for decoding.
 * This is mainly needed because some optimized bitstream readers read
 * 32 or 64 bit at once and could read over the end.<br>
 * Note: If the first 23 bits of the additional bytes are not 0, then damaged
 * MPEG bitstreams could cause overread and segfault.
 */
#define FF_INPUT_BUFFER_PADDING_SIZE 32

/**
 * @ingroup lavc_encoding
 * minimum encoding buffer size
 * Used to avoid some checks during header writing.
 */
#define FF_MIN_BUFFER_SIZE 16384


/**
 * @ingroup lavc_encoding
 * motion estimation type.
 */
enum Motion_Est_ID {
    ME_ZERO = 1,    ///< no search, that is use 0,0 vector whenever one is needed
    ME_FULL,
    ME_LOG,
    ME_PHODS,
    ME_EPZS,        ///< enhanced predictive zonal search
    ME_X1,          ///< reserved for experiments
    ME_HEX,         ///< hexagon based search
    ME_UMH,         ///< uneven multi-hexagon search
    ME_TESA,        ///< transformed exhaustive search algorithm
    ME_ITER=50,     ///< iterative search
};

/**
 * @ingroup lavc_decoding
 */
enum AVDiscard{
    /* We leave some space between them for extensions (drop some
     * keyframes for intra-only or drop just some bidir frames). */
    AVDISCARD_NONE    =-16, ///< discard nothing
    AVDISCARD_DEFAULT =  0, ///< discard useless packets like 0 size packets in avi
    AVDISCARD_NONREF  =  8, ///< discard all non reference
    AVDISCARD_BIDIR   = 16, ///< discard all bidirectional frames
    AVDISCARD_NONINTRA= 24, ///< discard all non intra frames
    AVDISCARD_NONKEY  = 32, ///< discard all frames except keyframes
    AVDISCARD_ALL     = 48, ///< discard all
};

enum AVAudioServiceType {
    AV_AUDIO_SERVICE_TYPE_MAIN              = 0,
    AV_AUDIO_SERVICE_TYPE_EFFECTS           = 1,
    AV_AUDIO_SERVICE_TYPE_VISUALLY_IMPAIRED = 2,
    AV_AUDIO_SERVICE_TYPE_HEARING_IMPAIRED  = 3,
    AV_AUDIO_SERVICE_TYPE_DIALOGUE          = 4,
    AV_AUDIO_SERVICE_TYPE_COMMENTARY        = 5,
    AV_AUDIO_SERVICE_TYPE_EMERGENCY         = 6,
    AV_AUDIO_SERVICE_TYPE_VOICE_OVER        = 7,
    AV_AUDIO_SERVICE_TYPE_KARAOKE           = 8,
    AV_AUDIO_SERVICE_TYPE_NB                   , ///< Not part of ABI
};

/**
 * @ingroup lavc_encoding
 */
typedef struct RcOverride{
    int start_frame;
    int end_frame;
    int qscale; // If this is 0 then quality_factor will be used instead.
    float quality_factor;
} RcOverride;

#if FF_API_MAX_BFRAMES
/**
 * @deprecated there is no libavcodec-wide limit on the number of B-frames
 */
#define FF_MAX_B_FRAMES 16
#endif

/* encoding support
   These flags can be passed in AVCodecContext.flags before initialization.
   Note: Not everything is supported yet.
*/

/**
 * Allow decoders to produce frames with data planes that are not aligned
 * to CPU requirements (e.g. due to cropping).
 */
#define CODEC_FLAG_UNALIGNED 0x0001
#define CODEC_FLAG_QSCALE 0x0002  ///< Use fixed qscale.
#define CODEC_FLAG_4MV    0x0004  ///< 4 MV per MB allowed / advanced prediction for H.263.
#define CODEC_FLAG_OUTPUT_CORRUPT 0x0008 ///< Output even those frames that might be corrupted
#define CODEC_FLAG_QPEL   0x0010  ///< Use qpel MC.
#if FF_API_GMC
/**
 * @deprecated use the "gmc" private option of the libxvid encoder
 */
#define CODEC_FLAG_GMC    0x0020  ///< Use GMC.
#endif
#if FF_API_MV0
/**
 * @deprecated use the flag "mv0" in the "mpv_flags" private option of the
 * mpegvideo encoders
 */
#define CODEC_FLAG_MV0    0x0040
#endif
#if FF_API_INPUT_PRESERVED
/**
 * @deprecated passing reference-counted frames to the encoders replaces this
 * flag
 */
#define CODEC_FLAG_INPUT_PRESERVED 0x0100
#endif
#define CODEC_FLAG_PASS1           0x0200   ///< Use internal 2pass ratecontrol in first pass mode.
#define CODEC_FLAG_PASS2           0x0400   ///< Use internal 2pass ratecontrol in second pass mode.
#define CODEC_FLAG_GRAY            0x2000   ///< Only decode/encode grayscale.
#if FF_API_EMU_EDGE
/**
 * @deprecated edges are not used/required anymore. I.e. this flag is now always
 * set.
 */
#define CODEC_FLAG_EMU_EDGE        0x4000
#endif
#define CODEC_FLAG_PSNR            0x8000   ///< error[?] variables will be set during encoding.
#define CODEC_FLAG_TRUNCATED       0x00010000 /** Input bitstream might be truncated at a random
                                                  location instead of only at frame boundaries. */
#if FF_API_NORMALIZE_AQP
/**
 * @deprecated use the flag "naq" in the "mpv_flags" private option of the
 * mpegvideo encoders
 */
#define CODEC_FLAG_NORMALIZE_AQP  0x00020000
#endif
#define CODEC_FLAG_INTERLACED_DCT 0x00040000 ///< Use interlaced DCT.
#define CODEC_FLAG_LOW_DELAY      0x00080000 ///< Force low delay.
#define CODEC_FLAG_GLOBAL_HEADER  0x00400000 ///< Place global headers in extradata instead of every keyframe.
#define CODEC_FLAG_BITEXACT       0x00800000 ///< Use only bitexact stuff (except (I)DCT).
/* Fx : Flag for h263+ extra options */
#define CODEC_FLAG_AC_PRED        0x01000000 ///< H.263 advanced intra coding / MPEG-4 AC prediction
#define CODEC_FLAG_LOOP_FILTER    0x00000800 ///< loop filter
#define CODEC_FLAG_INTERLACED_ME  0x20000000 ///< interlaced motion estimation
#define CODEC_FLAG_CLOSED_GOP     0x80000000
#define CODEC_FLAG2_FAST          0x00000001 ///< Allow non spec compliant speedup tricks.
#define CODEC_FLAG2_NO_OUTPUT     0x00000004 ///< Skip bitstream encoding.
#define CODEC_FLAG2_LOCAL_HEADER  0x00000008 ///< Place global headers at every keyframe instead of in extradata.
#define CODEC_FLAG2_DROP_FRAME_TIMECODE 0x00002000 ///< timecode is in drop frame format. DEPRECATED!!!!
#define CODEC_FLAG2_IGNORE_CROP   0x00010000 ///< Discard cropping information from SPS.

#define CODEC_FLAG2_CHUNKS        0x00008000 ///< Input bitstream might be truncated at a packet boundaries instead of only at frame boundaries.
#define CODEC_FLAG2_SHOW_ALL      0x00400000 ///< Show all frames before the first keyframe
#define CODEC_FLAG2_EXPORT_MVS    0x10000000 ///< Export motion vectors through frame side data
#define CODEC_FLAG2_SKIP_MANUAL   0x20000000 ///< Do not skip samples and export skip information as frame side data

/* Unsupported options :
 *              Syntax Arithmetic coding (SAC)
 *              Reference Picture Selection
 *              Independent Segment Decoding */
/* /Fx */
/* codec capabilities */

#define CODEC_CAP_DRAW_HORIZ_BAND 0x0001 ///< Decoder can use draw_horiz_band callback.
/**
 * Codec uses get_buffer() for allocating buffers and supports custom allocators.
 * If not set, it might not use get_buffer() at all or use operations that
 * assume the buffer was allocated by avcodec_default_get_buffer.
 */
#define CODEC_CAP_DR1             0x0002
#define CODEC_CAP_TRUNCATED       0x0008
#if FF_API_XVMC
/* Codec can export data for HW decoding. This flag indicates that
 * the codec would call get_format() with list that might contain HW accelerated
 * pixel formats (XvMC, VDPAU, VAAPI, etc). The application can pick any of them
 * including raw image format.
 * The application can use the passed context to determine bitstream version,
 * chroma format, resolution etc.
 */
#define CODEC_CAP_HWACCEL         0x0010
#endif /* FF_API_XVMC */
/**
 * Encoder or decoder requires flushing with NULL input at the end in order to
 * give the complete and correct output.
 *
 * NOTE: If this flag is not set, the codec is guaranteed to never be fed with
 *       with NULL data. The user can still send NULL data to the public encode
 *       or decode function, but libavcodec will not pass it along to the codec
 *       unless this flag is set.
 *
 * Decoders:
 * The decoder has a non-zero delay and needs to be fed with avpkt->data=NULL,
 * avpkt->size=0 at the end to get the delayed data until the decoder no longer
 * returns frames.
 *
 * Encoders:
 * The encoder needs to be fed with NULL data at the end of encoding until the
 * encoder no longer returns data.
 *
 * NOTE: For encoders implementing the AVCodec.encode2() function, setting this
 *       flag also means that the encoder must set the pts and duration for
 *       each output packet. If this flag is not set, the pts and duration will
 *       be determined by libavcodec from the input frame.
 */
#define CODEC_CAP_DELAY           0x0020
/**
 * Codec can be fed a final frame with a smaller size.
 * This can be used to prevent truncation of the last audio samples.
 */
#define CODEC_CAP_SMALL_LAST_FRAME 0x0040
#if FF_API_CAP_VDPAU
/**
 * Codec can export data for HW decoding (VDPAU).
 */
#define CODEC_CAP_HWACCEL_VDPAU    0x0080
#endif
/**
 * Codec can output multiple frames per AVPacket
 * Normally demuxers return one frame at a time, demuxers which do not do
 * are connected to a parser to split what they return into proper frames.
 * This flag is reserved to the very rare category of codecs which have a
 * bitstream that cannot be split into frames without timeconsuming
 * operations like full decoding. Demuxers carring such bitstreams thus
 * may return multiple frames in a packet. This has many disadvantages like
 * prohibiting stream copy in many cases thus it should only be considered
 * as a last resort.
 */
#define CODEC_CAP_SUBFRAMES        0x0100
/**
 * Codec is experimental and is thus avoided in favor of non experimental
 * encoders
 */
#define CODEC_CAP_EXPERIMENTAL     0x0200
/**
 * Codec should fill in channel configuration and samplerate instead of container
 */
#define CODEC_CAP_CHANNEL_CONF     0x0400
#if FF_API_NEG_LINESIZES
/**
 * @deprecated no codecs use this capability
 */
#define CODEC_CAP_NEG_LINESIZES    0x0800
#endif
/**
 * Codec supports frame-level multithreading.
 */
#define CODEC_CAP_FRAME_THREADS    0x1000
/**
 * Codec supports slice-based (or partition-based) multithreading.
 */
#define CODEC_CAP_SLICE_THREADS    0x2000
/**
 * Codec supports changed parameters at any point.
 */
#define CODEC_CAP_PARAM_CHANGE     0x4000
/**
 * Codec supports avctx->thread_count == 0 (auto).
 */
#define CODEC_CAP_AUTO_THREADS     0x8000
/**
 * Audio encoder supports receiving a different number of samples in each call.
 */
#define CODEC_CAP_VARIABLE_FRAME_SIZE 0x10000
/**
 * Codec is intra only.
 */
#define CODEC_CAP_INTRA_ONLY       0x40000000
/**
 * Codec is lossless.
 */
#define CODEC_CAP_LOSSLESS         0x80000000

#if FF_API_MB_TYPE
//The following defines may change, don't expect compatibility if you use them.
#define MB_TYPE_INTRA4x4   0x0001
#define MB_TYPE_INTRA16x16 0x0002 //FIXME H.264-specific
#define MB_TYPE_INTRA_PCM  0x0004 //FIXME H.264-specific
#define MB_TYPE_16x16      0x0008
#define MB_TYPE_16x8       0x0010
#define MB_TYPE_8x16       0x0020
#define MB_TYPE_8x8        0x0040
#define MB_TYPE_INTERLACED 0x0080
#define MB_TYPE_DIRECT2    0x0100 //FIXME
#define MB_TYPE_ACPRED     0x0200
#define MB_TYPE_GMC        0x0400
#define MB_TYPE_SKIP       0x0800
#define MB_TYPE_P0L0       0x1000
#define MB_TYPE_P1L0       0x2000
#define MB_TYPE_P0L1       0x4000
#define MB_TYPE_P1L1       0x8000
#define MB_TYPE_L0         (MB_TYPE_P0L0 | MB_TYPE_P1L0)
#define MB_TYPE_L1         (MB_TYPE_P0L1 | MB_TYPE_P1L1)
#define MB_TYPE_L0L1       (MB_TYPE_L0   | MB_TYPE_L1)
#define MB_TYPE_QUANT      0x00010000
#define MB_TYPE_CBP        0x00020000
//Note bits 24-31 are reserved for codec specific use (h264 ref0, mpeg1 0mv, ...)
#endif

/**
 * Pan Scan area.
 * This specifies the area which should be displayed.
 * Note there may be multiple such areas for one frame.
 */
typedef struct AVPanScan{
    /**
     * id
     * - encoding: Set by user.
     * - decoding: Set by libavcodec.
     */
    int id;

    /**
     * width and height in 1/16 pel
     * - encoding: Set by user.
     * - decoding: Set by libavcodec.
     */
    int width;
    int height;

    /**
     * position of the top left corner in 1/16 pel for up to 3 fields/frames
     * - encoding: Set by user.
     * - decoding: Set by libavcodec.
     */
    int16_t position[3][2];
}AVPanScan;

#if FF_API_QSCALE_TYPE
#define FF_QSCALE_TYPE_MPEG1 0
#define FF_QSCALE_TYPE_MPEG2 1
#define FF_QSCALE_TYPE_H264  2
#define FF_QSCALE_TYPE_VP56  3
#endif

#if FF_API_GET_BUFFER
#define FF_BUFFER_TYPE_INTERNAL 1
#define FF_BUFFER_TYPE_USER     2 ///< direct rendering buffers (image is (de)allocated by user)
#define FF_BUFFER_TYPE_SHARED   4 ///< Buffer from somewhere else; don't deallocate image (data/base), all other tables are not shared.
#define FF_BUFFER_TYPE_COPY     8 ///< Just a (modified) copy of some other buffer, don't deallocate anything.

#define FF_BUFFER_HINTS_VALID    0x01 // Buffer hints value is meaningful (if 0 ignore).
#define FF_BUFFER_HINTS_READABLE 0x02 // Codec will read from buffer.
#define FF_BUFFER_HINTS_PRESERVE 0x04 // User must not alter buffer content.
#define FF_BUFFER_HINTS_REUSABLE 0x08 // Codec will reuse the buffer (update).
#endif

/**
 * The decoder will keep a reference to the frame and may reuse it later.
 */
#define AV_GET_BUFFER_FLAG_REF (1 << 0)

/**
 * @defgroup lavc_packet AVPacket
 *
 * Types and functions for working with AVPacket.
 * @{
 */
enum AVPacketSideDataType {
    AV_PKT_DATA_PALETTE,
    AV_PKT_DATA_NEW_EXTRADATA,

    /**
     * An AV_PKT_DATA_PARAM_CHANGE side data packet is laid out as follows:
     * @code
     * u32le param_flags
     * if (param_flags & AV_SIDE_DATA_PARAM_CHANGE_CHANNEL_COUNT)
     *     s32le channel_count
     * if (param_flags & AV_SIDE_DATA_PARAM_CHANGE_CHANNEL_LAYOUT)
     *     u64le channel_layout
     * if (param_flags & AV_SIDE_DATA_PARAM_CHANGE_SAMPLE_RATE)
     *     s32le sample_rate
     * if (param_flags & AV_SIDE_DATA_PARAM_CHANGE_DIMENSIONS)
     *     s32le width
     *     s32le height
     * @endcode
     */
    AV_PKT_DATA_PARAM_CHANGE,

    /**
     * An AV_PKT_DATA_H263_MB_INFO side data packet contains a number of
     * structures with info about macroblocks relevant to splitting the
     * packet into smaller packets on macroblock edges (e.g. as for RFC 2190).
     * That is, it does not necessarily contain info about all macroblocks,
     * as long as the distance between macroblocks in the info is smaller
     * than the target payload size.
     * Each MB info structure is 12 bytes, and is laid out as follows:
     * @code
     * u32le bit offset from the start of the packet
     * u8    current quantizer at the start of the macroblock
     * u8    GOB number
     * u16le macroblock address within the GOB
     * u8    horizontal MV predictor
     * u8    vertical MV predictor
     * u8    horizontal MV predictor for block number 3
     * u8    vertical MV predictor for block number 3
     * @endcode
     */
    AV_PKT_DATA_H263_MB_INFO,

    /**
     * This side data should be associated with an audio stream and contains
     * ReplayGain information in form of the AVReplayGain struct.
     */
    AV_PKT_DATA_REPLAYGAIN,

    /**
     * This side data contains a 3x3 transformation matrix describing an affine
     * transformation that needs to be applied to the decoded video frames for
     * correct presentation.
     *
     * See libavutil/display.h for a detailed description of the data.
     */
    AV_PKT_DATA_DISPLAYMATRIX,

    /**
     * This side data should be associated with a video stream and contains
     * Stereoscopic 3D information in form of the AVStereo3D struct.
     */
    AV_PKT_DATA_STEREO3D,

    /**
     * Recommmends skipping the specified number of samples
     * @code
     * u32le number of samples to skip from start of this packet
     * u32le number of samples to skip from end of this packet
     * u8    reason for start skip
     * u8    reason for end   skip (0=padding silence, 1=convergence)
     * @endcode
     */
    AV_PKT_DATA_SKIP_SAMPLES=70,

    /**
     * An AV_PKT_DATA_JP_DUALMONO side data packet indicates that
     * the packet may contain "dual mono" audio specific to Japanese DTV
     * and if it is true, recommends only the selected channel to be used.
     * @code
     * u8    selected channels (0=mail/left, 1=sub/right, 2=both)
     * @endcode
     */
    AV_PKT_DATA_JP_DUALMONO,

    /**
     * A list of zero terminated key/value strings. There is no end marker for
     * the list, so it is required to rely on the side data size to stop.
     */
    AV_PKT_DATA_STRINGS_METADATA,

    /**
     * Subtitle event position
     * @code
     * u32le x1
     * u32le y1
     * u32le x2
     * u32le y2
     * @endcode
     */
    AV_PKT_DATA_SUBTITLE_POSITION,

    /**
     * Data found in BlockAdditional element of matroska container. There is
     * no end marker for the data, so it is required to rely on the side data
     * size to recognize the end. 8 byte id (as found in BlockAddId) followed
     * by data.
     */
    AV_PKT_DATA_MATROSKA_BLOCKADDITIONAL,

    /**
     * The optional first identifier line of a WebVTT cue.
     */
    AV_PKT_DATA_WEBVTT_IDENTIFIER,

    /**
     * The optional settings (rendering instructions) that immediately
     * follow the timestamp specifier of a WebVTT cue.
     */
    AV_PKT_DATA_WEBVTT_SETTINGS,

    /**
     * A list of zero terminated key/value strings. There is no end marker for
     * the list, so it is required to rely on the side data size to stop. This
     * side data includes updated metadata which appeared in the stream.
     */
    AV_PKT_DATA_METADATA_UPDATE,
};

typedef struct AVPacketSideData {
    uint8_t *data;
    int      size;
    enum AVPacketSideDataType type;
} AVPacketSideData;

/**
 * This structure stores compressed data. It is typically exported by demuxers
 * and then passed as input to decoders, or received as output from encoders and
 * then passed to muxers.
 *
 * For video, it should typically contain one compressed frame. For audio it may
 * contain several compressed frames.
 *
 * AVPacket is one of the few structs in FFmpeg, whose size is a part of public
 * ABI. Thus it may be allocated on stack and no new fields can be added to it
 * without libavcodec and libavformat major bump.
 *
 * The semantics of data ownership depends on the buf or destruct (deprecated)
 * fields. If either is set, the packet data is dynamically allocated and is
 * valid indefinitely until av_free_packet() is called (which in turn calls
 * av_buffer_unref()/the destruct callback to free the data). If neither is set,
 * the packet data is typically backed by some static buffer somewhere and is
 * only valid for a limited time (e.g. until the next read call when demuxing).
 *
 * The side data is always allocated with av_malloc() and is freed in
 * av_free_packet().
 */
typedef struct AVPacket {
    /**
     * A reference to the reference-counted buffer where the packet data is
     * stored.
     * May be NULL, then the packet data is not reference-counted.
     */
    AVBufferRef *buf;
    /**
     * Presentation timestamp in AVStream->time_base units; the time at which
     * the decompressed packet will be presented to the user.
     * Can be AV_NOPTS_VALUE if it is not stored in the file.
     * pts MUST be larger or equal to dts as presentation cannot happen before
     * decompression, unless one wants to view hex dumps. Some formats misuse
     * the terms dts and pts/cts to mean something different. Such timestamps
     * must be converted to true pts/dts before they are stored in AVPacket.
     */
    int64_t pts;
    /**
     * Decompression timestamp in AVStream->time_base units; the time at which
     * the packet is decompressed.
     * Can be AV_NOPTS_VALUE if it is not stored in the file.
     */
    int64_t dts;
    uint8_t *data;
    int   size;
    int   stream_index;
    /**
     * A combination of AV_PKT_FLAG values
     */
    int   flags;
    /**
     * Additional packet data that can be provided by the container.
     * Packet can contain several types of side information.
     */
    AVPacketSideData *side_data;
    int side_data_elems;

    /**
     * Duration of this packet in AVStream->time_base units, 0 if unknown.
     * Equals next_pts - this_pts in presentation order.
     */
    int   duration;
#if FF_API_DESTRUCT_PACKET
    attribute_deprecated
    void  (*destruct)(struct AVPacket *);
    attribute_deprecated
    void  *priv;
#endif
    int64_t pos;                            ///< byte position in stream, -1 if unknown

    /**
     * Time difference in AVStream->time_base units from the pts of this
     * packet to the point at which the output from the decoder has converged
     * independent from the availability of previous frames. That is, the
     * frames are virtually identical no matter if decoding started from
     * the very first frame or from this keyframe.
     * Is AV_NOPTS_VALUE if unknown.
     * This field is not the display duration of the current packet.
     * This field has no meaning if the packet does not have AV_PKT_FLAG_KEY
     * set.
     *
     * The purpose of this field is to allow seeking in streams that have no
     * keyframes in the conventional sense. It corresponds to the
     * recovery point SEI in H.264 and match_time_delta in NUT. It is also
     * essential for some types of subtitle streams to ensure that all
     * subtitles are correctly displayed after seeking.
     */
    int64_t convergence_duration;
} AVPacket;
#define AV_PKT_FLAG_KEY     0x0001 ///< The packet contains a keyframe
#define AV_PKT_FLAG_CORRUPT 0x0002 ///< The packet content is corrupted

enum AVSideDataParamChangeFlags {
    AV_SIDE_DATA_PARAM_CHANGE_CHANNEL_COUNT  = 0x0001,
    AV_SIDE_DATA_PARAM_CHANGE_CHANNEL_LAYOUT = 0x0002,
    AV_SIDE_DATA_PARAM_CHANGE_SAMPLE_RATE    = 0x0004,
    AV_SIDE_DATA_PARAM_CHANGE_DIMENSIONS     = 0x0008,
};
/**
 * @}
 */

struct AVCodecInternal;

enum AVFieldOrder {
    AV_FIELD_UNKNOWN,
    AV_FIELD_PROGRESSIVE,
    AV_FIELD_TT,          //< Top coded_first, top displayed first
    AV_FIELD_BB,          //< Bottom coded first, bottom displayed first
    AV_FIELD_TB,          //< Top coded first, bottom displayed first
    AV_FIELD_BT,          //< Bottom coded first, top displayed first
};

/**
 * main external API structure.
 * New fields can be added to the end with minor version bumps.
 * Removal, reordering and changes to existing fields require a major
 * version bump.
 * Please use AVOptions (av_opt* / av_set/get*()) to access these fields from user
 * applications.
 * sizeof(AVCodecContext) must not be used outside libav*.
 */
typedef struct AVCodecContext {
    /**
     * information on struct for av_log
     * - set by avcodec_alloc_context3
     */
    const AVClass *av_class;
    int log_level_offset;

    enum AVMediaType codec_type; /* see AVMEDIA_TYPE_xxx */
    const struct AVCodec  *codec;
#if FF_API_CODEC_NAME
    /**
     * @deprecated this field is not used for anything in libavcodec
     */
    attribute_deprecated
    char             codec_name[32];
#endif
    enum AVCodecID     codec_id; /* see AV_CODEC_ID_xxx */

    /**
     * fourcc (LSB first, so "ABCD" -> ('D'<<24) + ('C'<<16) + ('B'<<8) + 'A').
     * This is used to work around some encoder bugs.
     * A demuxer should set this to what is stored in the field used to identify the codec.
     * If there are multiple such fields in a container then the demuxer should choose the one
     * which maximizes the information about the used codec.
     * If the codec tag field in a container is larger than 32 bits then the demuxer should
     * remap the longer ID to 32 bits with a table or other structure. Alternatively a new
     * extra_codec_tag + size could be added but for this a clear advantage must be demonstrated
     * first.
     * - encoding: Set by user, if not then the default based on codec_id will be used.
     * - decoding: Set by user, will be converted to uppercase by libavcodec during init.
     */
    unsigned int codec_tag;

    /**
     * fourcc from the AVI stream header (LSB first, so "ABCD" -> ('D'<<24) + ('C'<<16) + ('B'<<8) + 'A').
     * This is used to work around some encoder bugs.
     * - encoding: unused
     * - decoding: Set by user, will be converted to uppercase by libavcodec during init.
     */
    unsigned int stream_codec_tag;

    void *priv_data;

    /**
     * Private context used for internal data.
     *
     * Unlike priv_data, this is not codec-specific. It is used in general
     * libavcodec functions.
     */
    struct AVCodecInternal *internal;

    /**
     * Private data of the user, can be used to carry app specific stuff.
     * - encoding: Set by user.
     * - decoding: Set by user.
     */
    void *opaque;

    /**
     * the average bitrate
     * - encoding: Set by user; unused for constant quantizer encoding.
     * - decoding: Set by libavcodec. 0 or some bitrate if this info is available in the stream.
     */
    int bit_rate;

    /**
     * number of bits the bitstream is allowed to diverge from the reference.
     *           the reference can be CBR (for CBR pass1) or VBR (for pass2)
     * - encoding: Set by user; unused for constant quantizer encoding.
     * - decoding: unused
     */
    int bit_rate_tolerance;

    /**
     * Global quality for codecs which cannot change it per frame.
     * This should be proportional to MPEG-1/2/4 qscale.
     * - encoding: Set by user.
     * - decoding: unused
     */
    int global_quality;

    /**
     * - encoding: Set by user.
     * - decoding: unused
     */
    int compression_level;
#define FF_COMPRESSION_DEFAULT -1

    /**
     * CODEC_FLAG_*.
     * - encoding: Set by user.
     * - decoding: Set by user.
     */
    int flags;

    /**
     * CODEC_FLAG2_*
     * - encoding: Set by user.
     * - decoding: Set by user.
     */
    int flags2;

    /**
     * some codecs need / can use extradata like Huffman tables.
     * mjpeg: Huffman tables
     * rv10: additional flags
     * mpeg4: global headers (they can be in the bitstream or here)
     * The allocated memory should be FF_INPUT_BUFFER_PADDING_SIZE bytes larger
     * than extradata_size to avoid problems if it is read with the bitstream reader.
     * The bytewise contents of extradata must not depend on the architecture or CPU endianness.
     * - encoding: Set/allocated/freed by libavcodec.
     * - decoding: Set/allocated/freed by user.
     */
    uint8_t *extradata;
    int extradata_size;

    /**
     * This is the fundamental unit of time (in seconds) in terms
     * of which frame timestamps are represented. For fixed-fps content,
     * timebase should be 1/framerate and timestamp increments should be
     * identically 1.
     * This often, but not always is the inverse of the frame rate or field rate
     * for video.
     * - encoding: MUST be set by user.
     * - decoding: the use of this field for decoding is deprecated.
     *             Use framerate instead.
     */
    AVRational time_base;

    /**
     * For some codecs, the time base is closer to the field rate than the frame rate.
     * Most notably, H.264 and MPEG-2 specify time_base as half of frame duration
     * if no telecine is used ...
     *
     * Set to time_base ticks per frame. Default 1, e.g., H.264/MPEG-2 set it to 2.
     */
    int ticks_per_frame;

    /**
     * Codec delay.
     *
     * Encoding: Number of frames delay there will be from the encoder input to
     *           the decoder output. (we assume the decoder matches the spec)
     * Decoding: Number of frames delay in addition to what a standard decoder
     *           as specified in the spec would produce.
     *
     * Video:
     *   Number of frames the decoded output will be delayed relative to the
     *   encoded input.
     *
     * Audio:
     *   For encoding, this field is unused (see initial_padding).
     *
     *   For decoding, this is the number of samples the decoder needs to
     *   output before the decoder's output is valid. When seeking, you should
     *   start decoding this many samples prior to your desired seek point.
     *
     * - encoding: Set by libavcodec.
     * - decoding: Set by libavcodec.
     */
    int delay;


    /* video only */
    /**
     * picture width / height.
     * - encoding: MUST be set by user.
     * - decoding: May be set by the user before opening the decoder if known e.g.
     *             from the container. Some decoders will require the dimensions
     *             to be set by the caller. During decoding, the decoder may
     *             overwrite those values as required.
     */
    int width, height;

    /**
     * Bitstream width / height, may be different from width/height e.g. when
     * the decoded frame is cropped before being output or lowres is enabled.
     * - encoding: unused
     * - decoding: May be set by the user before opening the decoder if known
     *             e.g. from the container. During decoding, the decoder may
     *             overwrite those values as required.
     */
    int coded_width, coded_height;

#if FF_API_ASPECT_EXTENDED
#define FF_ASPECT_EXTENDED 15
#endif

    /**
     * the number of pictures in a group of pictures, or 0 for intra_only
     * - encoding: Set by user.
     * - decoding: unused
     */
    int gop_size;

    /**
     * Pixel format, see AV_PIX_FMT_xxx.
     * May be set by the demuxer if known from headers.
     * May be overridden by the decoder if it knows better.
     * - encoding: Set by user.
     * - decoding: Set by user if known, overridden by libavcodec if known
     */
    enum AVPixelFormat pix_fmt;

    /**
     * Motion estimation algorithm used for video coding.
     * 1 (zero), 2 (full), 3 (log), 4 (phods), 5 (epzs), 6 (x1), 7 (hex),
     * 8 (umh), 9 (iter), 10 (tesa) [7, 8, 10 are x264 specific, 9 is snow specific]
     * - encoding: MUST be set by user.
     * - decoding: unused
     */
    int me_method;

    /**
     * If non NULL, 'draw_horiz_band' is called by the libavcodec
     * decoder to draw a horizontal band. It improves cache usage. Not
     * all codecs can do that. You must check the codec capabilities
     * beforehand.
     * When multithreading is used, it may be called from multiple threads
     * at the same time; threads might draw different parts of the same AVFrame,
     * or multiple AVFrames, and there is no guarantee that slices will be drawn
     * in order.
     * The function is also used by hardware acceleration APIs.
     * It is called at least once during frame decoding to pass
     * the data needed for hardware render.
     * In that mode instead of pixel data, AVFrame points to
     * a structure specific to the acceleration API. The application
     * reads the structure and can change some fields to indicate progress
     * or mark state.
     * - encoding: unused
     * - decoding: Set by user.
     * @param height the height of the slice
     * @param y the y position of the slice
     * @param type 1->top field, 2->bottom field, 3->frame
     * @param offset offset into the AVFrame.data from which the slice should be read
     */
    void (*draw_horiz_band)(struct AVCodecContext *s,
                            const AVFrame *src, int offset[AV_NUM_DATA_POINTERS],
                            int y, int type, int height);

    /**
     * callback to negotiate the pixelFormat
     * @param fmt is the list of formats which are supported by the codec,
     * it is terminated by -1 as 0 is a valid format, the formats are ordered by quality.
     * The first is always the native one.
     * @note The callback may be called again immediately if initialization for
     * the selected (hardware-accelerated) pixel format failed.
     * @warning Behavior is undefined if the callback returns a value not
     * in the fmt list of formats.
     * @return the chosen format
     * - encoding: unused
     * - decoding: Set by user, if not set the native format will be chosen.
     */
    enum AVPixelFormat (*get_format)(struct AVCodecContext *s, const enum AVPixelFormat * fmt);

    /**
     * maximum number of B-frames between non-B-frames
     * Note: The output will be delayed by max_b_frames+1 relative to the input.
     * - encoding: Set by user.
     * - decoding: unused
     */
    int max_b_frames;

    /**
     * qscale factor between IP and B-frames
     * If > 0 then the last P-frame quantizer will be used (q= lastp_q*factor+offset).
     * If < 0 then normal ratecontrol will be done (q= -normal_q*factor+offset).
     * - encoding: Set by user.
     * - decoding: unused
     */
    float b_quant_factor;

    /** obsolete FIXME remove */
    int rc_strategy;
#define FF_RC_STRATEGY_XVID 1

    int b_frame_strategy;

    /**
     * qscale offset between IP and B-frames
     * - encoding: Set by user.
     * - decoding: unused
     */
    float b_quant_offset;

    /**
     * Size of the frame reordering buffer in the decoder.
     * For MPEG-2 it is 1 IPB or 0 low delay IP.
     * - encoding: Set by libavcodec.
     * - decoding: Set by libavcodec.
     */
    int has_b_frames;

    /**
     * 0-> h263 quant 1-> mpeg quant
     * - encoding: Set by user.
     * - decoding: unused
     */
    int mpeg_quant;

    /**
     * qscale factor between P and I-frames
     * If > 0 then the last p frame quantizer will be used (q= lastp_q*factor+offset).
     * If < 0 then normal ratecontrol will be done (q= -normal_q*factor+offset).
     * - encoding: Set by user.
     * - decoding: unused
     */
    float i_quant_factor;

    /**
     * qscale offset between P and I-frames
     * - encoding: Set by user.
     * - decoding: unused
     */
    float i_quant_offset;

    /**
     * luminance masking (0-> disabled)
     * - encoding: Set by user.
     * - decoding: unused
     */
    float lumi_masking;

    /**
     * temporary complexity masking (0-> disabled)
     * - encoding: Set by user.
     * - decoding: unused
     */
    float temporal_cplx_masking;

    /**
     * spatial complexity masking (0-> disabled)
     * - encoding: Set by user.
     * - decoding: unused
     */
    float spatial_cplx_masking;

    /**
     * p block masking (0-> disabled)
     * - encoding: Set by user.
     * - decoding: unused
     */
    float p_masking;

    /**
     * darkness masking (0-> disabled)
     * - encoding: Set by user.
     * - decoding: unused
     */
    float dark_masking;

    /**
     * slice count
     * - encoding: Set by libavcodec.
     * - decoding: Set by user (or 0).
     */
    int slice_count;
    /**
     * prediction method (needed for huffyuv)
     * - encoding: Set by user.
     * - decoding: unused
     */
     int prediction_method;
#define FF_PRED_LEFT   0
#define FF_PRED_PLANE  1
#define FF_PRED_MEDIAN 2

    /**
     * slice offsets in the frame in bytes
     * - encoding: Set/allocated by libavcodec.
     * - decoding: Set/allocated by user (or NULL).
     */
    int *slice_offset;

    /**
     * sample aspect ratio (0 if unknown)
     * That is the width of a pixel divided by the height of the pixel.
     * Numerator and denominator must be relatively prime and smaller than 256 for some video standards.
     * - encoding: Set by user.
     * - decoding: Set by libavcodec.
     */
    AVRational sample_aspect_ratio;

    /**
     * motion estimation comparison function
     * - encoding: Set by user.
     * - decoding: unused
     */
    int me_cmp;
    /**
     * subpixel motion estimation comparison function
     * - encoding: Set by user.
     * - decoding: unused
     */
    int me_sub_cmp;
    /**
     * macroblock comparison function (not supported yet)
     * - encoding: Set by user.
     * - decoding: unused
     */
    int mb_cmp;
    /**
     * interlaced DCT comparison function
     * - encoding: Set by user.
     * - decoding: unused
     */
    int ildct_cmp;
#define FF_CMP_SAD    0
#define FF_CMP_SSE    1
#define FF_CMP_SATD   2
#define FF_CMP_DCT    3
#define FF_CMP_PSNR   4
#define FF_CMP_BIT    5
#define FF_CMP_RD     6
#define FF_CMP_ZERO   7
#define FF_CMP_VSAD   8
#define FF_CMP_VSSE   9
#define FF_CMP_NSSE   10
#define FF_CMP_W53    11
#define FF_CMP_W97    12
#define FF_CMP_DCTMAX 13
#define FF_CMP_DCT264 14
#define FF_CMP_CHROMA 256

    /**
     * ME diamond size & shape
     * - encoding: Set by user.
     * - decoding: unused
     */
    int dia_size;

    /**
     * amount of previous MV predictors (2a+1 x 2a+1 square)
     * - encoding: Set by user.
     * - decoding: unused
     */
    int last_predictor_count;

    /**
     * prepass for motion estimation
     * - encoding: Set by user.
     * - decoding: unused
     */
    int pre_me;

    /**
     * motion estimation prepass comparison function
     * - encoding: Set by user.
     * - decoding: unused
     */
    int me_pre_cmp;

    /**
     * ME prepass diamond size & shape
     * - encoding: Set by user.
     * - decoding: unused
     */
    int pre_dia_size;

    /**
     * subpel ME quality
     * - encoding: Set by user.
     * - decoding: unused
     */
    int me_subpel_quality;

#if FF_API_AFD
    /**
     * DTG active format information (additional aspect ratio
     * information only used in DVB MPEG-2 transport streams)
     * 0 if not set.
     *
     * - encoding: unused
     * - decoding: Set by decoder.
     * @deprecated Deprecated in favor of AVSideData
     */
    attribute_deprecated int dtg_active_format;
#define FF_DTG_AFD_SAME         8
#define FF_DTG_AFD_4_3          9
#define FF_DTG_AFD_16_9         10
#define FF_DTG_AFD_14_9         11
#define FF_DTG_AFD_4_3_SP_14_9  13
#define FF_DTG_AFD_16_9_SP_14_9 14
#define FF_DTG_AFD_SP_4_3       15
#endif /* FF_API_AFD */

    /**
     * maximum motion estimation search range in subpel units
     * If 0 then no limit.
     *
     * - encoding: Set by user.
     * - decoding: unused
     */
    int me_range;

    /**
     * intra quantizer bias
     * - encoding: Set by user.
     * - decoding: unused
     */
    int intra_quant_bias;
#define FF_DEFAULT_QUANT_BIAS 999999

    /**
     * inter quantizer bias
     * - encoding: Set by user.
     * - decoding: unused
     */
    int inter_quant_bias;

    /**
     * slice flags
     * - encoding: unused
     * - decoding: Set by user.
     */
    int slice_flags;
#define SLICE_FLAG_CODED_ORDER    0x0001 ///< draw_horiz_band() is called in coded order instead of display
#define SLICE_FLAG_ALLOW_FIELD    0x0002 ///< allow draw_horiz_band() with field slices (MPEG2 field pics)
#define SLICE_FLAG_ALLOW_PLANE    0x0004 ///< allow draw_horiz_band() with 1 component at a time (SVQ1)

#if FF_API_XVMC
    /**
     * XVideo Motion Acceleration
     * - encoding: forbidden
     * - decoding: set by decoder
     * @deprecated XvMC doesn't need it anymore.
     */
    attribute_deprecated int xvmc_acceleration;
#endif /* FF_API_XVMC */

    /**
     * macroblock decision mode
     * - encoding: Set by user.
     * - decoding: unused
     */
    int mb_decision;
#define FF_MB_DECISION_SIMPLE 0        ///< uses mb_cmp
#define FF_MB_DECISION_BITS   1        ///< chooses the one which needs the fewest bits
#define FF_MB_DECISION_RD     2        ///< rate distortion

    /**
     * custom intra quantization matrix
     * - encoding: Set by user, can be NULL.
     * - decoding: Set by libavcodec.
     */
    uint16_t *intra_matrix;

    /**
     * custom inter quantization matrix
     * - encoding: Set by user, can be NULL.
     * - decoding: Set by libavcodec.
     */
    uint16_t *inter_matrix;

    /**
     * scene change detection threshold
     * 0 is default, larger means fewer detected scene changes.
     * - encoding: Set by user.
     * - decoding: unused
     */
    int scenechange_threshold;

    /**
     * noise reduction strength
     * - encoding: Set by user.
     * - decoding: unused
     */
    int noise_reduction;

#if FF_API_MPV_OPT
    /**
     * @deprecated this field is unused
     */
    attribute_deprecated
    int me_threshold;

    /**
     * @deprecated this field is unused
     */
    attribute_deprecated
    int mb_threshold;
#endif

    /**
     * precision of the intra DC coefficient - 8
     * - encoding: Set by user.
     * - decoding: unused
     */
    int intra_dc_precision;

    /**
     * Number of macroblock rows at the top which are skipped.
     * - encoding: unused
     * - decoding: Set by user.
     */
    int skip_top;

    /**
     * Number of macroblock rows at the bottom which are skipped.
     * - encoding: unused
     * - decoding: Set by user.
     */
    int skip_bottom;

#if FF_API_MPV_OPT
    /**
     * @deprecated use encoder private options instead
     */
    attribute_deprecated
    float border_masking;
#endif

    /**
     * minimum MB lagrange multipler
     * - encoding: Set by user.
     * - decoding: unused
     */
    int mb_lmin;

    /**
     * maximum MB lagrange multipler
     * - encoding: Set by user.
     * - decoding: unused
     */
    int mb_lmax;

    /**
     *
     * - encoding: Set by user.
     * - decoding: unused
     */
    int me_penalty_compensation;

    /**
     *
     * - encoding: Set by user.
     * - decoding: unused
     */
    int bidir_refine;

    /**
     *
     * - encoding: Set by user.
     * - decoding: unused
     */
    int brd_scale;

    /**
     * minimum GOP size
     * - encoding: Set by user.
     * - decoding: unused
     */
    int keyint_min;

    /**
     * number of reference frames
     * - encoding: Set by user.
     * - decoding: Set by lavc.
     */
    int refs;

    /**
     * chroma qp offset from luma
     * - encoding: Set by user.
     * - decoding: unused
     */
    int chromaoffset;

#if FF_API_UNUSED_MEMBERS
    /**
     * Multiplied by qscale for each frame and added to scene_change_score.
     * - encoding: Set by user.
     * - decoding: unused
     */
    attribute_deprecated int scenechange_factor;
#endif

    /**
     *
     * Note: Value depends upon the compare function used for fullpel ME.
     * - encoding: Set by user.
     * - decoding: unused
     */
    int mv0_threshold;

    /**
     * Adjust sensitivity of b_frame_strategy 1.
     * - encoding: Set by user.
     * - decoding: unused
     */
    int b_sensitivity;

    /**
     * Chromaticity coordinates of the source primaries.
     * - encoding: Set by user
     * - decoding: Set by libavcodec
     */
    enum AVColorPrimaries color_primaries;

    /**
     * Color Transfer Characteristic.
     * - encoding: Set by user
     * - decoding: Set by libavcodec
     */
    enum AVColorTransferCharacteristic color_trc;

    /**
     * YUV colorspace type.
     * - encoding: Set by user
     * - decoding: Set by libavcodec
     */
    enum AVColorSpace colorspace;

    /**
     * MPEG vs JPEG YUV range.
     * - encoding: Set by user
     * - decoding: Set by libavcodec
     */
    enum AVColorRange color_range;

    /**
     * This defines the location of chroma samples.
     * - encoding: Set by user
     * - decoding: Set by libavcodec
     */
    enum AVChromaLocation chroma_sample_location;

    /**
     * Number of slices.
     * Indicates number of picture subdivisions. Used for parallelized
     * decoding.
     * - encoding: Set by user
     * - decoding: unused
     */
    int slices;

    /** Field order
     * - encoding: set by libavcodec
     * - decoding: Set by user.
     */
    enum AVFieldOrder field_order;

    /* audio only */
    int sample_rate; ///< samples per second
    int channels;    ///< number of audio channels

    /**
     * audio sample format
     * - encoding: Set by user.
     * - decoding: Set by libavcodec.
     */
    enum AVSampleFormat sample_fmt;  ///< sample format

    /* The following data should not be initialized. */
    /**
     * Number of samples per channel in an audio frame.
     *
     * - encoding: set by libavcodec in avcodec_open2(). Each submitted frame
     *   except the last must contain exactly frame_size samples per channel.
     *   May be 0 when the codec has CODEC_CAP_VARIABLE_FRAME_SIZE set, then the
     *   frame size is not restricted.
     * - decoding: may be set by some decoders to indicate constant frame size
     */
    int frame_size;

    /**
     * Frame counter, set by libavcodec.
     *
     * - decoding: total number of frames returned from the decoder so far.
     * - encoding: total number of frames passed to the encoder so far.
     *
     *   @note the counter is not incremented if encoding/decoding resulted in
     *   an error.
     */
    int frame_number;

    /**
     * number of bytes per packet if constant and known or 0
     * Used by some WAV based audio codecs.
     */
    int block_align;

    /**
     * Audio cutoff bandwidth (0 means "automatic")
     * - encoding: Set by user.
     * - decoding: unused
     */
    int cutoff;

#if FF_API_REQUEST_CHANNELS
    /**
     * Decoder should decode to this many channels if it can (0 for default)
     * - encoding: unused
     * - decoding: Set by user.
     * @deprecated Deprecated in favor of request_channel_layout.
     */
    attribute_deprecated int request_channels;
#endif

    /**
     * Audio channel layout.
     * - encoding: set by user.
     * - decoding: set by user, may be overwritten by libavcodec.
     */
    uint64_t channel_layout;

    /**
     * Request decoder to use this channel layout if it can (0 for default)
     * - encoding: unused
     * - decoding: Set by user.
     */
    uint64_t request_channel_layout;

    /**
     * Type of service that the audio stream conveys.
     * - encoding: Set by user.
     * - decoding: Set by libavcodec.
     */
    enum AVAudioServiceType audio_service_type;

    /**
     * desired sample format
     * - encoding: Not used.
     * - decoding: Set by user.
     * Decoder will decode to this format if it can.
     */
    enum AVSampleFormat request_sample_fmt;

#if FF_API_GET_BUFFER
    /**
     * Called at the beginning of each frame to get a buffer for it.
     *
     * The function will set AVFrame.data[], AVFrame.linesize[].
     * AVFrame.extended_data[] must also be set, but it should be the same as
     * AVFrame.data[] except for planar audio with more channels than can fit
     * in AVFrame.data[]. In that case, AVFrame.data[] shall still contain as
     * many data pointers as it can hold.
     *
     * if CODEC_CAP_DR1 is not set then get_buffer() must call
     * avcodec_default_get_buffer() instead of providing buffers allocated by
     * some other means.
     *
     * AVFrame.data[] should be 32- or 16-byte-aligned unless the CPU doesn't
     * need it. avcodec_default_get_buffer() aligns the output buffer properly,
     * but if get_buffer() is overridden then alignment considerations should
     * be taken into account.
     *
     * @see avcodec_default_get_buffer()
     *
     * Video:
     *
     * If pic.reference is set then the frame will be read later by libavcodec.
     * avcodec_align_dimensions2() should be used to find the required width and
     * height, as they normally need to be rounded up to the next multiple of 16.
     *
     * If frame multithreading is used and thread_safe_callbacks is set,
     * it may be called from a different thread, but not from more than one at
     * once. Does not need to be reentrant.
     *
     * @see release_buffer(), reget_buffer()
     * @see avcodec_align_dimensions2()
     *
     * Audio:
     *
     * Decoders request a buffer of a particular size by setting
     * AVFrame.nb_samples prior to calling get_buffer(). The decoder may,
     * however, utilize only part of the buffer by setting AVFrame.nb_samples
     * to a smaller value in the output frame.
     *
     * Decoders cannot use the buffer after returning from
     * avcodec_decode_audio4(), so they will not call release_buffer(), as it
     * is assumed to be released immediately upon return. In some rare cases,
     * a decoder may need to call get_buffer() more than once in a single
     * call to avcodec_decode_audio4(). In that case, when get_buffer() is
     * called again after it has already been called once, the previously
     * acquired buffer is assumed to be released at that time and may not be
     * reused by the decoder.
     *
     * As a convenience, av_samples_get_buffer_size() and
     * av_samples_fill_arrays() in libavutil may be used by custom get_buffer()
     * functions to find the required data size and to fill data pointers and
     * linesize. In AVFrame.linesize, only linesize[0] may be set for audio
     * since all planes must be the same size.
     *
     * @see av_samples_get_buffer_size(), av_samples_fill_arrays()
     *
     * - encoding: unused
     * - decoding: Set by libavcodec, user can override.
     *
     * @deprecated use get_buffer2()
     */
    attribute_deprecated
    int (*get_buffer)(struct AVCodecContext *c, AVFrame *pic);

    /**
     * Called to release buffers which were allocated with get_buffer.
     * A released buffer can be reused in get_buffer().
     * pic.data[*] must be set to NULL.
     * May be called from a different thread if frame multithreading is used,
     * but not by more than one thread at once, so does not need to be reentrant.
     * - encoding: unused
     * - decoding: Set by libavcodec, user can override.
     *
     * @deprecated custom freeing callbacks should be set from get_buffer2()
     */
    attribute_deprecated
    void (*release_buffer)(struct AVCodecContext *c, AVFrame *pic);

    /**
     * Called at the beginning of a frame to get cr buffer for it.
     * Buffer type (size, hints) must be the same. libavcodec won't check it.
     * libavcodec will pass previous buffer in pic, function should return
     * same buffer or new buffer with old frame "painted" into it.
     * If pic.data[0] == NULL must behave like get_buffer().
     * if CODEC_CAP_DR1 is not set then reget_buffer() must call
     * avcodec_default_reget_buffer() instead of providing buffers allocated by
     * some other means.
     * - encoding: unused
     * - decoding: Set by libavcodec, user can override.
     */
    attribute_deprecated
    int (*reget_buffer)(struct AVCodecContext *c, AVFrame *pic);
#endif

    /**
     * This callback is called at the beginning of each frame to get data
     * buffer(s) for it. There may be one contiguous buffer for all the data or
     * there may be a buffer per each data plane or anything in between. What
     * this means is, you may set however many entries in buf[] you feel necessary.
     * Each buffer must be reference-counted using the AVBuffer API (see description
     * of buf[] below).
     *
     * The following fields will be set in the frame before this callback is
     * called:
     * - format
     * - width, height (video only)
     * - sample_rate, channel_layout, nb_samples (audio only)
     * Their values may differ from the corresponding values in
     * AVCodecContext. This callback must use the frame values, not the codec
     * context values, to calculate the required buffer size.
     *
     * This callback must fill the following fields in the frame:
     * - data[]
     * - linesize[]
     * - extended_data:
     *   * if the data is planar audio with more than 8 channels, then this
     *     callback must allocate and fill extended_data to contain all pointers
     *     to all data planes. data[] must hold as many pointers as it can.
     *     extended_data must be allocated with av_malloc() and will be freed in
     *     av_frame_unref().
     *   * otherwise exended_data must point to data
     * - buf[] must contain one or more pointers to AVBufferRef structures. Each of
     *   the frame's data and extended_data pointers must be contained in these. That
     *   is, one AVBufferRef for each allocated chunk of memory, not necessarily one
     *   AVBufferRef per data[] entry. See: av_buffer_create(), av_buffer_alloc(),
     *   and av_buffer_ref().
     * - extended_buf and nb_extended_buf must be allocated with av_malloc() by
     *   this callback and filled with the extra buffers if there are more
     *   buffers than buf[] can hold. extended_buf will be freed in
     *   av_frame_unref().
     *
     * If CODEC_CAP_DR1 is not set then get_buffer2() must call
     * avcodec_default_get_buffer2() instead of providing buffers allocated by
     * some other means.
     *
     * Each data plane must be aligned to the maximum required by the target
     * CPU.
     *
     * @see avcodec_default_get_buffer2()
     *
     * Video:
     *
     * If AV_GET_BUFFER_FLAG_REF is set in flags then the frame may be reused
     * (read and/or written to if it is writable) later by libavcodec.
     *
     * avcodec_align_dimensions2() should be used to find the required width and
     * height, as they normally need to be rounded up to the next multiple of 16.
     *
     * Some decoders do not support linesizes changing between frames.
     *
     * If frame multithreading is used and thread_safe_callbacks is set,
     * this callback may be called from a different thread, but not from more
     * than one at once. Does not need to be reentrant.
     *
     * @see avcodec_align_dimensions2()
     *
     * Audio:
     *
     * Decoders request a buffer of a particular size by setting
     * AVFrame.nb_samples prior to calling get_buffer2(). The decoder may,
     * however, utilize only part of the buffer by setting AVFrame.nb_samples
     * to a smaller value in the output frame.
     *
     * As a convenience, av_samples_get_buffer_size() and
     * av_samples_fill_arrays() in libavutil may be used by custom get_buffer2()
     * functions to find the required data size and to fill data pointers and
     * linesize. In AVFrame.linesize, only linesize[0] may be set for audio
     * since all planes must be the same size.
     *
     * @see av_samples_get_buffer_size(), av_samples_fill_arrays()
     *
     * - encoding: unused
     * - decoding: Set by libavcodec, user can override.
     */
    int (*get_buffer2)(struct AVCodecContext *s, AVFrame *frame, int flags);

    /**
     * If non-zero, the decoded audio and video frames returned from
     * avcodec_decode_video2() and avcodec_decode_audio4() are reference-counted
     * and are valid indefinitely. The caller must free them with
     * av_frame_unref() when they are not needed anymore.
     * Otherwise, the decoded frames must not be freed by the caller and are
     * only valid until the next decode call.
     *
     * - encoding: unused
     * - decoding: set by the caller before avcodec_open2().
     */
    int refcounted_frames;

    /* - encoding parameters */
    float qcompress;  ///< amount of qscale change between easy & hard scenes (0.0-1.0)
    float qblur;      ///< amount of qscale smoothing over time (0.0-1.0)

    /**
     * minimum quantizer
     * - encoding: Set by user.
     * - decoding: unused
     */
    int qmin;

    /**
     * maximum quantizer
     * - encoding: Set by user.
     * - decoding: unused
     */
    int qmax;

    /**
     * maximum quantizer difference between frames
     * - encoding: Set by user.
     * - decoding: unused
     */
    int max_qdiff;

#if FF_API_MPV_OPT
    /**
     * @deprecated use encoder private options instead
     */
    attribute_deprecated
    float rc_qsquish;

    attribute_deprecated
    float rc_qmod_amp;
    attribute_deprecated
    int rc_qmod_freq;
#endif

    /**
     * decoder bitstream buffer size
     * - encoding: Set by user.
     * - decoding: unused
     */
    int rc_buffer_size;

    /**
     * ratecontrol override, see RcOverride
     * - encoding: Allocated/set/freed by user.
     * - decoding: unused
     */
    int rc_override_count;
    RcOverride *rc_override;

#if FF_API_MPV_OPT
    /**
     * @deprecated use encoder private options instead
     */
    attribute_deprecated
    const char *rc_eq;
#endif

    /**
     * maximum bitrate
     * - encoding: Set by user.
     * - decoding: Set by libavcodec.
     */
    int rc_max_rate;

    /**
     * minimum bitrate
     * - encoding: Set by user.
     * - decoding: unused
     */
    int rc_min_rate;

#if FF_API_MPV_OPT
    /**
     * @deprecated use encoder private options instead
     */
    attribute_deprecated
    float rc_buffer_aggressivity;

    attribute_deprecated
    float rc_initial_cplx;
#endif

    /**
     * Ratecontrol attempt to use, at maximum, <value> of what can be used without an underflow.
     * - encoding: Set by user.
     * - decoding: unused.
     */
    float rc_max_available_vbv_use;

    /**
     * Ratecontrol attempt to use, at least, <value> times the amount needed to prevent a vbv overflow.
     * - encoding: Set by user.
     * - decoding: unused.
     */
    float rc_min_vbv_overflow_use;

    /**
     * Number of bits which should be loaded into the rc buffer before decoding starts.
     * - encoding: Set by user.
     * - decoding: unused
     */
    int rc_initial_buffer_occupancy;

#define FF_CODER_TYPE_VLC       0
#define FF_CODER_TYPE_AC        1
#define FF_CODER_TYPE_RAW       2
#define FF_CODER_TYPE_RLE       3
#if FF_API_UNUSED_MEMBERS
#define FF_CODER_TYPE_DEFLATE   4
#endif /* FF_API_UNUSED_MEMBERS */
    /**
     * coder type
     * - encoding: Set by user.
     * - decoding: unused
     */
    int coder_type;

    /**
     * context model
     * - encoding: Set by user.
     * - decoding: unused
     */
    int context_model;

#if FF_API_MPV_OPT
    /**
<<<<<<< HEAD
     * minimum Lagrange multiplier
     * - encoding: Set by user.
     * - decoding: unused
=======
     * @deprecated use encoder private options instead
>>>>>>> 530c1441
     */
    attribute_deprecated
    int lmin;

    /**
<<<<<<< HEAD
     * maximum Lagrange multiplier
     * - encoding: Set by user.
     * - decoding: unused
=======
     * @deprecated use encoder private options instead
>>>>>>> 530c1441
     */
    attribute_deprecated
    int lmax;
#endif

    /**
     * frame skip threshold
     * - encoding: Set by user.
     * - decoding: unused
     */
    int frame_skip_threshold;

    /**
     * frame skip factor
     * - encoding: Set by user.
     * - decoding: unused
     */
    int frame_skip_factor;

    /**
     * frame skip exponent
     * - encoding: Set by user.
     * - decoding: unused
     */
    int frame_skip_exp;

    /**
     * frame skip comparison function
     * - encoding: Set by user.
     * - decoding: unused
     */
    int frame_skip_cmp;

    /**
     * trellis RD quantization
     * - encoding: Set by user.
     * - decoding: unused
     */
    int trellis;

    /**
     * - encoding: Set by user.
     * - decoding: unused
     */
    int min_prediction_order;

    /**
     * - encoding: Set by user.
     * - decoding: unused
     */
    int max_prediction_order;

    /**
     * GOP timecode frame start number
     * - encoding: Set by user, in non drop frame format
     * - decoding: Set by libavcodec (timecode in the 25 bits format, -1 if unset)
     */
    int64_t timecode_frame_start;

    /* The RTP callback: This function is called    */
    /* every time the encoder has a packet to send. */
    /* It depends on the encoder if the data starts */
    /* with a Start Code (it should). H.263 does.   */
    /* mb_nb contains the number of macroblocks     */
    /* encoded in the RTP payload.                  */
    void (*rtp_callback)(struct AVCodecContext *avctx, void *data, int size, int mb_nb);

    int rtp_payload_size;   /* The size of the RTP payload: the coder will  */
                            /* do its best to deliver a chunk with size     */
                            /* below rtp_payload_size, the chunk will start */
                            /* with a start code on some codecs like H.263. */
                            /* This doesn't take account of any particular  */
                            /* headers inside the transmitted RTP payload.  */

    /* statistics, used for 2-pass encoding */
    int mv_bits;
    int header_bits;
    int i_tex_bits;
    int p_tex_bits;
    int i_count;
    int p_count;
    int skip_count;
    int misc_bits;

    /**
     * number of bits used for the previously encoded frame
     * - encoding: Set by libavcodec.
     * - decoding: unused
     */
    int frame_bits;

    /**
     * pass1 encoding statistics output buffer
     * - encoding: Set by libavcodec.
     * - decoding: unused
     */
    char *stats_out;

    /**
     * pass2 encoding statistics input buffer
     * Concatenated stuff from stats_out of pass1 should be placed here.
     * - encoding: Allocated/set/freed by user.
     * - decoding: unused
     */
    char *stats_in;

    /**
     * Work around bugs in encoders which sometimes cannot be detected automatically.
     * - encoding: Set by user
     * - decoding: Set by user
     */
    int workaround_bugs;
#define FF_BUG_AUTODETECT       1  ///< autodetection
#if FF_API_OLD_MSMPEG4
#define FF_BUG_OLD_MSMPEG4      2
#endif
#define FF_BUG_XVID_ILACE       4
#define FF_BUG_UMP4             8
#define FF_BUG_NO_PADDING       16
#define FF_BUG_AMV              32
#if FF_API_AC_VLC
#define FF_BUG_AC_VLC           0  ///< Will be removed, libavcodec can now handle these non-compliant files by default.
#endif
#define FF_BUG_QPEL_CHROMA      64
#define FF_BUG_STD_QPEL         128
#define FF_BUG_QPEL_CHROMA2     256
#define FF_BUG_DIRECT_BLOCKSIZE 512
#define FF_BUG_EDGE             1024
#define FF_BUG_HPEL_CHROMA      2048
#define FF_BUG_DC_CLIP          4096
#define FF_BUG_MS               8192 ///< Work around various bugs in Microsoft's broken decoders.
#define FF_BUG_TRUNCATED       16384

    /**
     * strictly follow the standard (MPEG4, ...).
     * - encoding: Set by user.
     * - decoding: Set by user.
     * Setting this to STRICT or higher means the encoder and decoder will
     * generally do stupid things, whereas setting it to unofficial or lower
     * will mean the encoder might produce output that is not supported by all
     * spec-compliant decoders. Decoders don't differentiate between normal,
     * unofficial and experimental (that is, they always try to decode things
     * when they can) unless they are explicitly asked to behave stupidly
     * (=strictly conform to the specs)
     */
    int strict_std_compliance;
#define FF_COMPLIANCE_VERY_STRICT   2 ///< Strictly conform to an older more strict version of the spec or reference software.
#define FF_COMPLIANCE_STRICT        1 ///< Strictly conform to all the things in the spec no matter what consequences.
#define FF_COMPLIANCE_NORMAL        0
#define FF_COMPLIANCE_UNOFFICIAL   -1 ///< Allow unofficial extensions
#define FF_COMPLIANCE_EXPERIMENTAL -2 ///< Allow nonstandardized experimental things.

    /**
     * error concealment flags
     * - encoding: unused
     * - decoding: Set by user.
     */
    int error_concealment;
#define FF_EC_GUESS_MVS   1
#define FF_EC_DEBLOCK     2
#define FF_EC_FAVOR_INTER 256

    /**
     * debug
     * - encoding: Set by user.
     * - decoding: Set by user.
     */
    int debug;
#define FF_DEBUG_PICT_INFO   1
#define FF_DEBUG_RC          2
#define FF_DEBUG_BITSTREAM   4
#define FF_DEBUG_MB_TYPE     8
#define FF_DEBUG_QP          16
#if FF_API_DEBUG_MV
/**
 * @deprecated this option does nothing
 */
#define FF_DEBUG_MV          32
#endif
#define FF_DEBUG_DCT_COEFF   0x00000040
#define FF_DEBUG_SKIP        0x00000080
#define FF_DEBUG_STARTCODE   0x00000100
#if FF_API_UNUSED_MEMBERS
#define FF_DEBUG_PTS         0x00000200
#endif /* FF_API_UNUSED_MEMBERS */
#define FF_DEBUG_ER          0x00000400
#define FF_DEBUG_MMCO        0x00000800
#define FF_DEBUG_BUGS        0x00001000
#if FF_API_DEBUG_MV
#define FF_DEBUG_VIS_QP      0x00002000 ///< only access through AVOptions from outside libavcodec
#define FF_DEBUG_VIS_MB_TYPE 0x00004000 ///< only access through AVOptions from outside libavcodec
#endif
#define FF_DEBUG_BUFFERS     0x00008000
#define FF_DEBUG_THREADS     0x00010000
#define FF_DEBUG_NOMC        0x01000000

#if FF_API_DEBUG_MV
    /**
     * debug
     * Code outside libavcodec should access this field using AVOptions
     * - encoding: Set by user.
     * - decoding: Set by user.
     */
    int debug_mv;
#define FF_DEBUG_VIS_MV_P_FOR  0x00000001 //visualize forward predicted MVs of P frames
#define FF_DEBUG_VIS_MV_B_FOR  0x00000002 //visualize forward predicted MVs of B frames
#define FF_DEBUG_VIS_MV_B_BACK 0x00000004 //visualize backward predicted MVs of B frames
#endif

    /**
     * Error recognition; may misdetect some more or less valid parts as errors.
     * - encoding: unused
     * - decoding: Set by user.
     */
    int err_recognition;

/**
 * Verify checksums embedded in the bitstream (could be of either encoded or
 * decoded data, depending on the codec) and print an error message on mismatch.
 * If AV_EF_EXPLODE is also set, a mismatching checksum will result in the
 * decoder returning an error.
 */
#define AV_EF_CRCCHECK  (1<<0)
#define AV_EF_BITSTREAM (1<<1)          ///< detect bitstream specification deviations
#define AV_EF_BUFFER    (1<<2)          ///< detect improper bitstream length
#define AV_EF_EXPLODE   (1<<3)          ///< abort decoding on minor error detection

#define AV_EF_IGNORE_ERR (1<<15)        ///< ignore errors and continue
#define AV_EF_CAREFUL    (1<<16)        ///< consider things that violate the spec, are fast to calculate and have not been seen in the wild as errors
#define AV_EF_COMPLIANT  (1<<17)        ///< consider all spec non compliances as errors
#define AV_EF_AGGRESSIVE (1<<18)        ///< consider things that a sane encoder should not do as an error


    /**
     * opaque 64bit number (generally a PTS) that will be reordered and
     * output in AVFrame.reordered_opaque
     * - encoding: unused
     * - decoding: Set by user.
     */
    int64_t reordered_opaque;

    /**
     * Hardware accelerator in use
     * - encoding: unused.
     * - decoding: Set by libavcodec
     */
    struct AVHWAccel *hwaccel;

    /**
     * Hardware accelerator context.
     * For some hardware accelerators, a global context needs to be
     * provided by the user. In that case, this holds display-dependent
     * data FFmpeg cannot instantiate itself. Please refer to the
     * FFmpeg HW accelerator documentation to know how to fill this
     * is. e.g. for VA API, this is a struct vaapi_context.
     * - encoding: unused
     * - decoding: Set by user
     */
    void *hwaccel_context;

    /**
     * error
     * - encoding: Set by libavcodec if flags&CODEC_FLAG_PSNR.
     * - decoding: unused
     */
    uint64_t error[AV_NUM_DATA_POINTERS];

    /**
     * DCT algorithm, see FF_DCT_* below
     * - encoding: Set by user.
     * - decoding: unused
     */
    int dct_algo;
#define FF_DCT_AUTO    0
#define FF_DCT_FASTINT 1
#if FF_API_UNUSED_MEMBERS
#define FF_DCT_INT     2
#endif /* FF_API_UNUSED_MEMBERS */
#define FF_DCT_MMX     3
#define FF_DCT_ALTIVEC 5
#define FF_DCT_FAAN    6

    /**
     * IDCT algorithm, see FF_IDCT_* below.
     * - encoding: Set by user.
     * - decoding: Set by user.
     */
    int idct_algo;
#define FF_IDCT_AUTO          0
#define FF_IDCT_INT           1
#define FF_IDCT_SIMPLE        2
#define FF_IDCT_SIMPLEMMX     3
#define FF_IDCT_ARM           7
#define FF_IDCT_ALTIVEC       8
#if FF_API_ARCH_SH4
#define FF_IDCT_SH4           9
#endif
#define FF_IDCT_SIMPLEARM     10
#if FF_API_UNUSED_MEMBERS
#define FF_IDCT_IPP           13
#endif /* FF_API_UNUSED_MEMBERS */
#define FF_IDCT_XVID          14
#if FF_API_IDCT_XVIDMMX
#define FF_IDCT_XVIDMMX       14
#endif /* FF_API_IDCT_XVIDMMX */
#define FF_IDCT_SIMPLEARMV5TE 16
#define FF_IDCT_SIMPLEARMV6   17
#if FF_API_ARCH_SPARC
#define FF_IDCT_SIMPLEVIS     18
#endif
#define FF_IDCT_FAAN          20
#define FF_IDCT_SIMPLENEON    22
#if FF_API_ARCH_ALPHA
#define FF_IDCT_SIMPLEALPHA   23
#endif
#define FF_IDCT_SIMPLEAUTO    128

    /**
     * bits per sample/pixel from the demuxer (needed for huffyuv).
     * - encoding: Set by libavcodec.
     * - decoding: Set by user.
     */
     int bits_per_coded_sample;

    /**
     * Bits per sample/pixel of internal libavcodec pixel/sample format.
     * - encoding: set by user.
     * - decoding: set by libavcodec.
     */
    int bits_per_raw_sample;

#if FF_API_LOWRES
    /**
     * low resolution decoding, 1-> 1/2 size, 2->1/4 size
     * - encoding: unused
     * - decoding: Set by user.
     * Code outside libavcodec should access this field using:
     * av_codec_{get,set}_lowres(avctx)
     */
     int lowres;
#endif

    /**
     * the picture in the bitstream
     * - encoding: Set by libavcodec.
     * - decoding: unused
     */
    AVFrame *coded_frame;

    /**
     * thread count
     * is used to decide how many independent tasks should be passed to execute()
     * - encoding: Set by user.
     * - decoding: Set by user.
     */
    int thread_count;

    /**
     * Which multithreading methods to use.
     * Use of FF_THREAD_FRAME will increase decoding delay by one frame per thread,
     * so clients which cannot provide future frames should not use it.
     *
     * - encoding: Set by user, otherwise the default is used.
     * - decoding: Set by user, otherwise the default is used.
     */
    int thread_type;
#define FF_THREAD_FRAME   1 ///< Decode more than one frame at once
#define FF_THREAD_SLICE   2 ///< Decode more than one part of a single frame at once

    /**
     * Which multithreading methods are in use by the codec.
     * - encoding: Set by libavcodec.
     * - decoding: Set by libavcodec.
     */
    int active_thread_type;

    /**
     * Set by the client if its custom get_buffer() callback can be called
     * synchronously from another thread, which allows faster multithreaded decoding.
     * draw_horiz_band() will be called from other threads regardless of this setting.
     * Ignored if the default get_buffer() is used.
     * - encoding: Set by user.
     * - decoding: Set by user.
     */
    int thread_safe_callbacks;

    /**
     * The codec may call this to execute several independent things.
     * It will return only after finishing all tasks.
     * The user may replace this with some multithreaded implementation,
     * the default implementation will execute the parts serially.
     * @param count the number of things to execute
     * - encoding: Set by libavcodec, user can override.
     * - decoding: Set by libavcodec, user can override.
     */
    int (*execute)(struct AVCodecContext *c, int (*func)(struct AVCodecContext *c2, void *arg), void *arg2, int *ret, int count, int size);

    /**
     * The codec may call this to execute several independent things.
     * It will return only after finishing all tasks.
     * The user may replace this with some multithreaded implementation,
     * the default implementation will execute the parts serially.
     * Also see avcodec_thread_init and e.g. the --enable-pthread configure option.
     * @param c context passed also to func
     * @param count the number of things to execute
     * @param arg2 argument passed unchanged to func
     * @param ret return values of executed functions, must have space for "count" values. May be NULL.
     * @param func function that will be called count times, with jobnr from 0 to count-1.
     *             threadnr will be in the range 0 to c->thread_count-1 < MAX_THREADS and so that no
     *             two instances of func executing at the same time will have the same threadnr.
     * @return always 0 currently, but code should handle a future improvement where when any call to func
     *         returns < 0 no further calls to func may be done and < 0 is returned.
     * - encoding: Set by libavcodec, user can override.
     * - decoding: Set by libavcodec, user can override.
     */
    int (*execute2)(struct AVCodecContext *c, int (*func)(struct AVCodecContext *c2, void *arg, int jobnr, int threadnr), void *arg2, int *ret, int count);

#if FF_API_THREAD_OPAQUE
    /**
     * @deprecated this field should not be used from outside of lavc
     */
    attribute_deprecated
    void *thread_opaque;
#endif

    /**
     * noise vs. sse weight for the nsse comparison function
     * - encoding: Set by user.
     * - decoding: unused
     */
     int nsse_weight;

    /**
     * profile
     * - encoding: Set by user.
     * - decoding: Set by libavcodec.
     */
     int profile;
#define FF_PROFILE_UNKNOWN -99
#define FF_PROFILE_RESERVED -100

#define FF_PROFILE_AAC_MAIN 0
#define FF_PROFILE_AAC_LOW  1
#define FF_PROFILE_AAC_SSR  2
#define FF_PROFILE_AAC_LTP  3
#define FF_PROFILE_AAC_HE   4
#define FF_PROFILE_AAC_HE_V2 28
#define FF_PROFILE_AAC_LD   22
#define FF_PROFILE_AAC_ELD  38
#define FF_PROFILE_MPEG2_AAC_LOW 128
#define FF_PROFILE_MPEG2_AAC_HE  131

#define FF_PROFILE_DTS         20
#define FF_PROFILE_DTS_ES      30
#define FF_PROFILE_DTS_96_24   40
#define FF_PROFILE_DTS_HD_HRA  50
#define FF_PROFILE_DTS_HD_MA   60

#define FF_PROFILE_MPEG2_422    0
#define FF_PROFILE_MPEG2_HIGH   1
#define FF_PROFILE_MPEG2_SS     2
#define FF_PROFILE_MPEG2_SNR_SCALABLE  3
#define FF_PROFILE_MPEG2_MAIN   4
#define FF_PROFILE_MPEG2_SIMPLE 5

#define FF_PROFILE_H264_CONSTRAINED  (1<<9)  // 8+1; constraint_set1_flag
#define FF_PROFILE_H264_INTRA        (1<<11) // 8+3; constraint_set3_flag

#define FF_PROFILE_H264_BASELINE             66
#define FF_PROFILE_H264_CONSTRAINED_BASELINE (66|FF_PROFILE_H264_CONSTRAINED)
#define FF_PROFILE_H264_MAIN                 77
#define FF_PROFILE_H264_EXTENDED             88
#define FF_PROFILE_H264_HIGH                 100
#define FF_PROFILE_H264_HIGH_10              110
#define FF_PROFILE_H264_HIGH_10_INTRA        (110|FF_PROFILE_H264_INTRA)
#define FF_PROFILE_H264_HIGH_422             122
#define FF_PROFILE_H264_HIGH_422_INTRA       (122|FF_PROFILE_H264_INTRA)
#define FF_PROFILE_H264_HIGH_444             144
#define FF_PROFILE_H264_HIGH_444_PREDICTIVE  244
#define FF_PROFILE_H264_HIGH_444_INTRA       (244|FF_PROFILE_H264_INTRA)
#define FF_PROFILE_H264_CAVLC_444            44

#define FF_PROFILE_VC1_SIMPLE   0
#define FF_PROFILE_VC1_MAIN     1
#define FF_PROFILE_VC1_COMPLEX  2
#define FF_PROFILE_VC1_ADVANCED 3

#define FF_PROFILE_MPEG4_SIMPLE                     0
#define FF_PROFILE_MPEG4_SIMPLE_SCALABLE            1
#define FF_PROFILE_MPEG4_CORE                       2
#define FF_PROFILE_MPEG4_MAIN                       3
#define FF_PROFILE_MPEG4_N_BIT                      4
#define FF_PROFILE_MPEG4_SCALABLE_TEXTURE           5
#define FF_PROFILE_MPEG4_SIMPLE_FACE_ANIMATION      6
#define FF_PROFILE_MPEG4_BASIC_ANIMATED_TEXTURE     7
#define FF_PROFILE_MPEG4_HYBRID                     8
#define FF_PROFILE_MPEG4_ADVANCED_REAL_TIME         9
#define FF_PROFILE_MPEG4_CORE_SCALABLE             10
#define FF_PROFILE_MPEG4_ADVANCED_CODING           11
#define FF_PROFILE_MPEG4_ADVANCED_CORE             12
#define FF_PROFILE_MPEG4_ADVANCED_SCALABLE_TEXTURE 13
#define FF_PROFILE_MPEG4_SIMPLE_STUDIO             14
#define FF_PROFILE_MPEG4_ADVANCED_SIMPLE           15

#define FF_PROFILE_JPEG2000_CSTREAM_RESTRICTION_0   0
#define FF_PROFILE_JPEG2000_CSTREAM_RESTRICTION_1   1
#define FF_PROFILE_JPEG2000_CSTREAM_NO_RESTRICTION  2
#define FF_PROFILE_JPEG2000_DCINEMA_2K              3
#define FF_PROFILE_JPEG2000_DCINEMA_4K              4


#define FF_PROFILE_HEVC_MAIN                        1
#define FF_PROFILE_HEVC_MAIN_10                     2
#define FF_PROFILE_HEVC_MAIN_STILL_PICTURE          3
#define FF_PROFILE_HEVC_REXT                        4

    /**
     * level
     * - encoding: Set by user.
     * - decoding: Set by libavcodec.
     */
     int level;
#define FF_LEVEL_UNKNOWN -99

    /**
     * Skip loop filtering for selected frames.
     * - encoding: unused
     * - decoding: Set by user.
     */
    enum AVDiscard skip_loop_filter;

    /**
     * Skip IDCT/dequantization for selected frames.
     * - encoding: unused
     * - decoding: Set by user.
     */
    enum AVDiscard skip_idct;

    /**
     * Skip decoding for selected frames.
     * - encoding: unused
     * - decoding: Set by user.
     */
    enum AVDiscard skip_frame;

    /**
     * Header containing style information for text subtitles.
     * For SUBTITLE_ASS subtitle type, it should contain the whole ASS
     * [Script Info] and [V4+ Styles] section, plus the [Events] line and
     * the Format line following. It shouldn't include any Dialogue line.
     * - encoding: Set/allocated/freed by user (before avcodec_open2())
     * - decoding: Set/allocated/freed by libavcodec (by avcodec_open2())
     */
    uint8_t *subtitle_header;
    int subtitle_header_size;

#if FF_API_ERROR_RATE
    /**
     * @deprecated use the 'error_rate' private AVOption of the mpegvideo
     * encoders
     */
    attribute_deprecated
    int error_rate;
#endif

#if FF_API_CODEC_PKT
    /**
     * @deprecated this field is not supposed to be accessed from outside lavc
     */
    attribute_deprecated
    AVPacket *pkt;
#endif

    /**
     * VBV delay coded in the last frame (in periods of a 27 MHz clock).
     * Used for compliant TS muxing.
     * - encoding: Set by libavcodec.
     * - decoding: unused.
     */
    uint64_t vbv_delay;

    /**
     * Encoding only. Allow encoders to output packets that do not contain any
     * encoded data, only side data.
     *
     * Some encoders need to output such packets, e.g. to update some stream
     * parameters at the end of encoding.
     *
     * All callers are strongly recommended to set this option to 1 and update
     * their code to deal with such packets, since this behaviour may become
     * always enabled in the future (then this option will be deprecated and
     * later removed). To avoid ABI issues when this happens, the callers should
     * use AVOptions to set this field.
     */
    int side_data_only_packets;

    /**
     * Audio only. The number of "priming" samples (padding) inserted by the
     * encoder at the beginning of the audio. I.e. this number of leading
     * decoded samples must be discarded by the caller to get the original audio
     * without leading padding.
     *
     * - decoding: unused
     * - encoding: Set by libavcodec. The timestamps on the output packets are
     *             adjusted by the encoder so that they always refer to the
     *             first sample of the data actually contained in the packet,
     *             including any added padding.  E.g. if the timebase is
     *             1/samplerate and the timestamp of the first input sample is
     *             0, the timestamp of the first output packet will be
     *             -initial_padding.
     */
    int initial_padding;

    /**
     * - decoding: For codecs that store a framerate value in the compressed
     *             bitstream, the decoder may export it here. { 0, 1} when
     *             unknown.
     * - encoding: unused
     */
    AVRational framerate;

    /**
     * Timebase in which pkt_dts/pts and AVPacket.dts/pts are.
     * Code outside libavcodec should access this field using:
     * av_codec_{get,set}_pkt_timebase(avctx)
     * - encoding unused.
     * - decoding set by user.
     */
    AVRational pkt_timebase;

    /**
     * AVCodecDescriptor
     * Code outside libavcodec should access this field using:
     * av_codec_{get,set}_codec_descriptor(avctx)
     * - encoding: unused.
     * - decoding: set by libavcodec.
     */
    const AVCodecDescriptor *codec_descriptor;

#if !FF_API_LOWRES
    /**
     * low resolution decoding, 1-> 1/2 size, 2->1/4 size
     * - encoding: unused
     * - decoding: Set by user.
     * Code outside libavcodec should access this field using:
     * av_codec_{get,set}_lowres(avctx)
     */
     int lowres;
#endif

    /**
     * Current statistics for PTS correction.
     * - decoding: maintained and used by libavcodec, not intended to be used by user apps
     * - encoding: unused
     */
    int64_t pts_correction_num_faulty_pts; /// Number of incorrect PTS values so far
    int64_t pts_correction_num_faulty_dts; /// Number of incorrect DTS values so far
    int64_t pts_correction_last_pts;       /// PTS of the last frame
    int64_t pts_correction_last_dts;       /// DTS of the last frame

    /**
     * Character encoding of the input subtitles file.
     * - decoding: set by user
     * - encoding: unused
     */
    char *sub_charenc;

    /**
     * Subtitles character encoding mode. Formats or codecs might be adjusting
     * this setting (if they are doing the conversion themselves for instance).
     * - decoding: set by libavcodec
     * - encoding: unused
     */
    int sub_charenc_mode;
#define FF_SUB_CHARENC_MODE_DO_NOTHING  -1  ///< do nothing (demuxer outputs a stream supposed to be already in UTF-8, or the codec is bitmap for instance)
#define FF_SUB_CHARENC_MODE_AUTOMATIC    0  ///< libavcodec will select the mode itself
#define FF_SUB_CHARENC_MODE_PRE_DECODER  1  ///< the AVPacket data needs to be recoded to UTF-8 before being fed to the decoder, requires iconv

    /**
     * Skip processing alpha if supported by codec.
     * Note that if the format uses pre-multiplied alpha (common with VP6,
     * and recommended due to better video quality/compression)
     * the image will look as if alpha-blended onto a black background.
     * However for formats that do not use pre-multiplied alpha
     * there might be serious artefacts (though e.g. libswscale currently
     * assumes pre-multiplied alpha anyway).
     * Code outside libavcodec should access this field using AVOptions
     *
     * - decoding: set by user
     * - encoding: unused
     */
    int skip_alpha;

    /**
     * Number of samples to skip after a discontinuity
     * - decoding: unused
     * - encoding: set by libavcodec
     */
    int seek_preroll;

#if !FF_API_DEBUG_MV
    /**
     * debug motion vectors
     * Code outside libavcodec should access this field using AVOptions
     * - encoding: Set by user.
     * - decoding: Set by user.
     */
    int debug_mv;
#define FF_DEBUG_VIS_MV_P_FOR  0x00000001 //visualize forward predicted MVs of P frames
#define FF_DEBUG_VIS_MV_B_FOR  0x00000002 //visualize forward predicted MVs of B frames
#define FF_DEBUG_VIS_MV_B_BACK 0x00000004 //visualize backward predicted MVs of B frames
#endif

    /**
     * custom intra quantization matrix
     * Code outside libavcodec should access this field using av_codec_g/set_chroma_intra_matrix()
     * - encoding: Set by user, can be NULL.
     * - decoding: unused.
     */
    uint16_t *chroma_intra_matrix;

    /**
     * dump format separator.
     * can be ", " or "\n      " or anything else
     * Code outside libavcodec should access this field using AVOptions
     * (NO direct access).
     * - encoding: Set by user.
     * - decoding: Set by user.
     */
    uint8_t *dump_separator;

} AVCodecContext;

AVRational av_codec_get_pkt_timebase         (const AVCodecContext *avctx);
void       av_codec_set_pkt_timebase         (AVCodecContext *avctx, AVRational val);

const AVCodecDescriptor *av_codec_get_codec_descriptor(const AVCodecContext *avctx);
void                     av_codec_set_codec_descriptor(AVCodecContext *avctx, const AVCodecDescriptor *desc);

int  av_codec_get_lowres(const AVCodecContext *avctx);
void av_codec_set_lowres(AVCodecContext *avctx, int val);

int  av_codec_get_seek_preroll(const AVCodecContext *avctx);
void av_codec_set_seek_preroll(AVCodecContext *avctx, int val);

uint16_t *av_codec_get_chroma_intra_matrix(const AVCodecContext *avctx);
void av_codec_set_chroma_intra_matrix(AVCodecContext *avctx, uint16_t *val);

/**
 * AVProfile.
 */
typedef struct AVProfile {
    int profile;
    const char *name; ///< short name for the profile
} AVProfile;

typedef struct AVCodecDefault AVCodecDefault;

struct AVSubtitle;

/**
 * AVCodec.
 */
typedef struct AVCodec {
    /**
     * Name of the codec implementation.
     * The name is globally unique among encoders and among decoders (but an
     * encoder and a decoder can share the same name).
     * This is the primary way to find a codec from the user perspective.
     */
    const char *name;
    /**
     * Descriptive name for the codec, meant to be more human readable than name.
     * You should use the NULL_IF_CONFIG_SMALL() macro to define it.
     */
    const char *long_name;
    enum AVMediaType type;
    enum AVCodecID id;
    /**
     * Codec capabilities.
     * see CODEC_CAP_*
     */
    int capabilities;
    const AVRational *supported_framerates; ///< array of supported framerates, or NULL if any, array is terminated by {0,0}
    const enum AVPixelFormat *pix_fmts;     ///< array of supported pixel formats, or NULL if unknown, array is terminated by -1
    const int *supported_samplerates;       ///< array of supported audio samplerates, or NULL if unknown, array is terminated by 0
    const enum AVSampleFormat *sample_fmts; ///< array of supported sample formats, or NULL if unknown, array is terminated by -1
    const uint64_t *channel_layouts;         ///< array of support channel layouts, or NULL if unknown. array is terminated by 0
#if FF_API_LOWRES
    uint8_t max_lowres;                     ///< maximum value for lowres supported by the decoder, no direct access, use av_codec_get_max_lowres()
#endif
    const AVClass *priv_class;              ///< AVClass for the private context
    const AVProfile *profiles;              ///< array of recognized profiles, or NULL if unknown, array is terminated by {FF_PROFILE_UNKNOWN}

    /*****************************************************************
     * No fields below this line are part of the public API. They
     * may not be used outside of libavcodec and can be changed and
     * removed at will.
     * New public fields should be added right above.
     *****************************************************************
     */
    int priv_data_size;
    struct AVCodec *next;
    /**
     * @name Frame-level threading support functions
     * @{
     */
    /**
     * If defined, called on thread contexts when they are created.
     * If the codec allocates writable tables in init(), re-allocate them here.
     * priv_data will be set to a copy of the original.
     */
    int (*init_thread_copy)(AVCodecContext *);
    /**
     * Copy necessary context variables from a previous thread context to the current one.
     * If not defined, the next thread will start automatically; otherwise, the codec
     * must call ff_thread_finish_setup().
     *
     * dst and src will (rarely) point to the same context, in which case memcpy should be skipped.
     */
    int (*update_thread_context)(AVCodecContext *dst, const AVCodecContext *src);
    /** @} */

    /**
     * Private codec-specific defaults.
     */
    const AVCodecDefault *defaults;

    /**
     * Initialize codec static data, called from avcodec_register().
     */
    void (*init_static_data)(struct AVCodec *codec);

    int (*init)(AVCodecContext *);
    int (*encode_sub)(AVCodecContext *, uint8_t *buf, int buf_size,
                      const struct AVSubtitle *sub);
    /**
     * Encode data to an AVPacket.
     *
     * @param      avctx          codec context
     * @param      avpkt          output AVPacket (may contain a user-provided buffer)
     * @param[in]  frame          AVFrame containing the raw data to be encoded
     * @param[out] got_packet_ptr encoder sets to 0 or 1 to indicate that a
     *                            non-empty packet was returned in avpkt.
     * @return 0 on success, negative error code on failure
     */
    int (*encode2)(AVCodecContext *avctx, AVPacket *avpkt, const AVFrame *frame,
                   int *got_packet_ptr);
    int (*decode)(AVCodecContext *, void *outdata, int *outdata_size, AVPacket *avpkt);
    int (*close)(AVCodecContext *);
    /**
     * Flush buffers.
     * Will be called when seeking
     */
    void (*flush)(AVCodecContext *);
} AVCodec;

int av_codec_get_max_lowres(const AVCodec *codec);

struct MpegEncContext;

/**
 * @defgroup lavc_hwaccel AVHWAccel
 * @{
 */
typedef struct AVHWAccel {
    /**
     * Name of the hardware accelerated codec.
     * The name is globally unique among encoders and among decoders (but an
     * encoder and a decoder can share the same name).
     */
    const char *name;

    /**
     * Type of codec implemented by the hardware accelerator.
     *
     * See AVMEDIA_TYPE_xxx
     */
    enum AVMediaType type;

    /**
     * Codec implemented by the hardware accelerator.
     *
     * See AV_CODEC_ID_xxx
     */
    enum AVCodecID id;

    /**
     * Supported pixel format.
     *
     * Only hardware accelerated formats are supported here.
     */
    enum AVPixelFormat pix_fmt;

    /**
     * Hardware accelerated codec capabilities.
     * see FF_HWACCEL_CODEC_CAP_*
     */
    int capabilities;

    /*****************************************************************
     * No fields below this line are part of the public API. They
     * may not be used outside of libavcodec and can be changed and
     * removed at will.
     * New public fields should be added right above.
     *****************************************************************
     */
    struct AVHWAccel *next;

    /**
     * Allocate a custom buffer
     */
    int (*alloc_frame)(AVCodecContext *avctx, AVFrame *frame);

    /**
     * Called at the beginning of each frame or field picture.
     *
     * Meaningful frame information (codec specific) is guaranteed to
     * be parsed at this point. This function is mandatory.
     *
     * Note that buf can be NULL along with buf_size set to 0.
     * Otherwise, this means the whole frame is available at this point.
     *
     * @param avctx the codec context
     * @param buf the frame data buffer base
     * @param buf_size the size of the frame in bytes
     * @return zero if successful, a negative value otherwise
     */
    int (*start_frame)(AVCodecContext *avctx, const uint8_t *buf, uint32_t buf_size);

    /**
     * Callback for each slice.
     *
     * Meaningful slice information (codec specific) is guaranteed to
     * be parsed at this point. This function is mandatory.
     * The only exception is XvMC, that works on MB level.
     *
     * @param avctx the codec context
     * @param buf the slice data buffer base
     * @param buf_size the size of the slice in bytes
     * @return zero if successful, a negative value otherwise
     */
    int (*decode_slice)(AVCodecContext *avctx, const uint8_t *buf, uint32_t buf_size);

    /**
     * Called at the end of each frame or field picture.
     *
     * The whole picture is parsed at this point and can now be sent
     * to the hardware accelerator. This function is mandatory.
     *
     * @param avctx the codec context
     * @return zero if successful, a negative value otherwise
     */
    int (*end_frame)(AVCodecContext *avctx);

    /**
     * Size of per-frame hardware accelerator private data.
     *
     * Private data is allocated with av_mallocz() before
     * AVCodecContext.get_buffer() and deallocated after
     * AVCodecContext.release_buffer().
     */
    int frame_priv_data_size;

    /**
     * Called for every Macroblock in a slice.
     *
     * XvMC uses it to replace the ff_mpv_decode_mb().
     * Instead of decoding to raw picture, MB parameters are
     * stored in an array provided by the video driver.
     *
     * @param s the mpeg context
     */
    void (*decode_mb)(struct MpegEncContext *s);

    /**
     * Initialize the hwaccel private data.
     *
     * This will be called from ff_get_format(), after hwaccel and
     * hwaccel_context are set and the hwaccel private data in AVCodecInternal
     * is allocated.
     */
    int (*init)(AVCodecContext *avctx);

    /**
     * Uninitialize the hwaccel private data.
     *
     * This will be called from get_format() or avcodec_close(), after hwaccel
     * and hwaccel_context are already uninitialized.
     */
    int (*uninit)(AVCodecContext *avctx);

    /**
     * Size of the private data to allocate in
     * AVCodecInternal.hwaccel_priv_data.
     */
    int priv_data_size;
} AVHWAccel;

/**
 * Hardware acceleration should be used for decoding even if the codec level
 * used is unknown or higher than the maximum supported level reported by the
 * hardware driver.
 */
#define AV_HWACCEL_FLAG_IGNORE_LEVEL (1 << 0)

/**
 * @}
 */

/**
 * @defgroup lavc_picture AVPicture
 *
 * Functions for working with AVPicture
 * @{
 */

/**
 * Picture data structure.
 *
 * Up to four components can be stored into it, the last component is
 * alpha.
 */
typedef struct AVPicture {
    uint8_t *data[AV_NUM_DATA_POINTERS];    ///< pointers to the image data planes
    int linesize[AV_NUM_DATA_POINTERS];     ///< number of bytes per line
} AVPicture;

/**
 * @}
 */

enum AVSubtitleType {
    SUBTITLE_NONE,

    SUBTITLE_BITMAP,                ///< A bitmap, pict will be set

    /**
     * Plain text, the text field must be set by the decoder and is
     * authoritative. ass and pict fields may contain approximations.
     */
    SUBTITLE_TEXT,

    /**
     * Formatted text, the ass field must be set by the decoder and is
     * authoritative. pict and text fields may contain approximations.
     */
    SUBTITLE_ASS,
};

#define AV_SUBTITLE_FLAG_FORCED 0x00000001

typedef struct AVSubtitleRect {
    int x;         ///< top left corner  of pict, undefined when pict is not set
    int y;         ///< top left corner  of pict, undefined when pict is not set
    int w;         ///< width            of pict, undefined when pict is not set
    int h;         ///< height           of pict, undefined when pict is not set
    int nb_colors; ///< number of colors in pict, undefined when pict is not set

    /**
     * data+linesize for the bitmap of this subtitle.
     * can be set for text/ass as well once they where rendered
     */
    AVPicture pict;
    enum AVSubtitleType type;

    char *text;                     ///< 0 terminated plain UTF-8 text

    /**
     * 0 terminated ASS/SSA compatible event line.
     * The presentation of this is unaffected by the other values in this
     * struct.
     */
    char *ass;

    int flags;
} AVSubtitleRect;

typedef struct AVSubtitle {
    uint16_t format; /* 0 = graphics */
    uint32_t start_display_time; /* relative to packet pts, in ms */
    uint32_t end_display_time; /* relative to packet pts, in ms */
    unsigned num_rects;
    AVSubtitleRect **rects;
    int64_t pts;    ///< Same as packet pts, in AV_TIME_BASE
} AVSubtitle;

/**
 * If c is NULL, returns the first registered codec,
 * if c is non-NULL, returns the next registered codec after c,
 * or NULL if c is the last one.
 */
AVCodec *av_codec_next(const AVCodec *c);

/**
 * Return the LIBAVCODEC_VERSION_INT constant.
 */
unsigned avcodec_version(void);

/**
 * Return the libavcodec build-time configuration.
 */
const char *avcodec_configuration(void);

/**
 * Return the libavcodec license.
 */
const char *avcodec_license(void);

/**
 * Register the codec codec and initialize libavcodec.
 *
 * @warning either this function or avcodec_register_all() must be called
 * before any other libavcodec functions.
 *
 * @see avcodec_register_all()
 */
void avcodec_register(AVCodec *codec);

/**
 * Register all the codecs, parsers and bitstream filters which were enabled at
 * configuration time. If you do not call this function you can select exactly
 * which formats you want to support, by using the individual registration
 * functions.
 *
 * @see avcodec_register
 * @see av_register_codec_parser
 * @see av_register_bitstream_filter
 */
void avcodec_register_all(void);

/**
 * Allocate an AVCodecContext and set its fields to default values. The
 * resulting struct should be freed with avcodec_free_context().
 *
 * @param codec if non-NULL, allocate private data and initialize defaults
 *              for the given codec. It is illegal to then call avcodec_open2()
 *              with a different codec.
 *              If NULL, then the codec-specific defaults won't be initialized,
 *              which may result in suboptimal default settings (this is
 *              important mainly for encoders, e.g. libx264).
 *
 * @return An AVCodecContext filled with default values or NULL on failure.
 * @see avcodec_get_context_defaults
 */
AVCodecContext *avcodec_alloc_context3(const AVCodec *codec);

/**
 * Free the codec context and everything associated with it and write NULL to
 * the provided pointer.
 */
void avcodec_free_context(AVCodecContext **avctx);

/**
 * Set the fields of the given AVCodecContext to default values corresponding
 * to the given codec (defaults may be codec-dependent).
 *
 * Do not call this function if a non-NULL codec has been passed
 * to avcodec_alloc_context3() that allocated this AVCodecContext.
 * If codec is non-NULL, it is illegal to call avcodec_open2() with a
 * different codec on this AVCodecContext.
 */
int avcodec_get_context_defaults3(AVCodecContext *s, const AVCodec *codec);

/**
 * Get the AVClass for AVCodecContext. It can be used in combination with
 * AV_OPT_SEARCH_FAKE_OBJ for examining options.
 *
 * @see av_opt_find().
 */
const AVClass *avcodec_get_class(void);

/**
 * Get the AVClass for AVFrame. It can be used in combination with
 * AV_OPT_SEARCH_FAKE_OBJ for examining options.
 *
 * @see av_opt_find().
 */
const AVClass *avcodec_get_frame_class(void);

/**
 * Get the AVClass for AVSubtitleRect. It can be used in combination with
 * AV_OPT_SEARCH_FAKE_OBJ for examining options.
 *
 * @see av_opt_find().
 */
const AVClass *avcodec_get_subtitle_rect_class(void);

/**
 * Copy the settings of the source AVCodecContext into the destination
 * AVCodecContext. The resulting destination codec context will be
 * unopened, i.e. you are required to call avcodec_open2() before you
 * can use this AVCodecContext to decode/encode video/audio data.
 *
 * @param dest target codec context, should be initialized with
 *             avcodec_alloc_context3(NULL), but otherwise uninitialized
 * @param src source codec context
 * @return AVERROR() on error (e.g. memory allocation error), 0 on success
 */
int avcodec_copy_context(AVCodecContext *dest, const AVCodecContext *src);

#if FF_API_AVFRAME_LAVC
/**
 * @deprecated use av_frame_alloc()
 */
attribute_deprecated
AVFrame *avcodec_alloc_frame(void);

/**
 * Set the fields of the given AVFrame to default values.
 *
 * @param frame The AVFrame of which the fields should be set to default values.
 *
 * @deprecated use av_frame_unref()
 */
attribute_deprecated
void avcodec_get_frame_defaults(AVFrame *frame);

/**
 * Free the frame and any dynamically allocated objects in it,
 * e.g. extended_data.
 *
 * @param frame frame to be freed. The pointer will be set to NULL.
 *
 * @warning this function does NOT free the data buffers themselves
 * (it does not know how, since they might have been allocated with
 *  a custom get_buffer()).
 *
 * @deprecated use av_frame_free()
 */
attribute_deprecated
void avcodec_free_frame(AVFrame **frame);
#endif

/**
 * Initialize the AVCodecContext to use the given AVCodec. Prior to using this
 * function the context has to be allocated with avcodec_alloc_context3().
 *
 * The functions avcodec_find_decoder_by_name(), avcodec_find_encoder_by_name(),
 * avcodec_find_decoder() and avcodec_find_encoder() provide an easy way for
 * retrieving a codec.
 *
 * @warning This function is not thread safe!
 *
 * @code
 * avcodec_register_all();
 * av_dict_set(&opts, "b", "2.5M", 0);
 * codec = avcodec_find_decoder(AV_CODEC_ID_H264);
 * if (!codec)
 *     exit(1);
 *
 * context = avcodec_alloc_context3(codec);
 *
 * if (avcodec_open2(context, codec, opts) < 0)
 *     exit(1);
 * @endcode
 *
 * @param avctx The context to initialize.
 * @param codec The codec to open this context for. If a non-NULL codec has been
 *              previously passed to avcodec_alloc_context3() or
 *              avcodec_get_context_defaults3() for this context, then this
 *              parameter MUST be either NULL or equal to the previously passed
 *              codec.
 * @param options A dictionary filled with AVCodecContext and codec-private options.
 *                On return this object will be filled with options that were not found.
 *
 * @return zero on success, a negative value on error
 * @see avcodec_alloc_context3(), avcodec_find_decoder(), avcodec_find_encoder(),
 *      av_dict_set(), av_opt_find().
 */
int avcodec_open2(AVCodecContext *avctx, const AVCodec *codec, AVDictionary **options);

/**
 * Close a given AVCodecContext and free all the data associated with it
 * (but not the AVCodecContext itself).
 *
 * Calling this function on an AVCodecContext that hasn't been opened will free
 * the codec-specific data allocated in avcodec_alloc_context3() /
 * avcodec_get_context_defaults3() with a non-NULL codec. Subsequent calls will
 * do nothing.
 */
int avcodec_close(AVCodecContext *avctx);

/**
 * Free all allocated data in the given subtitle struct.
 *
 * @param sub AVSubtitle to free.
 */
void avsubtitle_free(AVSubtitle *sub);

/**
 * @}
 */

/**
 * @addtogroup lavc_packet
 * @{
 */

#if FF_API_DESTRUCT_PACKET
/**
 * Default packet destructor.
 * @deprecated use the AVBuffer API instead
 */
attribute_deprecated
void av_destruct_packet(AVPacket *pkt);
#endif

/**
 * Initialize optional fields of a packet with default values.
 *
 * Note, this does not touch the data and size members, which have to be
 * initialized separately.
 *
 * @param pkt packet
 */
void av_init_packet(AVPacket *pkt);

/**
 * Allocate the payload of a packet and initialize its fields with
 * default values.
 *
 * @param pkt packet
 * @param size wanted payload size
 * @return 0 if OK, AVERROR_xxx otherwise
 */
int av_new_packet(AVPacket *pkt, int size);

/**
 * Reduce packet size, correctly zeroing padding
 *
 * @param pkt packet
 * @param size new size
 */
void av_shrink_packet(AVPacket *pkt, int size);

/**
 * Increase packet size, correctly zeroing padding
 *
 * @param pkt packet
 * @param grow_by number of bytes by which to increase the size of the packet
 */
int av_grow_packet(AVPacket *pkt, int grow_by);

/**
 * Initialize a reference-counted packet from av_malloc()ed data.
 *
 * @param pkt packet to be initialized. This function will set the data, size,
 *        buf and destruct fields, all others are left untouched.
 * @param data Data allocated by av_malloc() to be used as packet data. If this
 *        function returns successfully, the data is owned by the underlying AVBuffer.
 *        The caller may not access the data through other means.
 * @param size size of data in bytes, without the padding. I.e. the full buffer
 *        size is assumed to be size + FF_INPUT_BUFFER_PADDING_SIZE.
 *
 * @return 0 on success, a negative AVERROR on error
 */
int av_packet_from_data(AVPacket *pkt, uint8_t *data, int size);

/**
 * @warning This is a hack - the packet memory allocation stuff is broken. The
 * packet is allocated if it was not really allocated.
 */
int av_dup_packet(AVPacket *pkt);

/**
 * Copy packet, including contents
 *
 * @return 0 on success, negative AVERROR on fail
 */
int av_copy_packet(AVPacket *dst, const AVPacket *src);

/**
 * Copy packet side data
 *
 * @return 0 on success, negative AVERROR on fail
 */
int av_copy_packet_side_data(AVPacket *dst, const AVPacket *src);

/**
 * Free a packet.
 *
 * @param pkt packet to free
 */
void av_free_packet(AVPacket *pkt);

/**
 * Allocate new information of a packet.
 *
 * @param pkt packet
 * @param type side information type
 * @param size side information size
 * @return pointer to fresh allocated data or NULL otherwise
 */
uint8_t* av_packet_new_side_data(AVPacket *pkt, enum AVPacketSideDataType type,
                                 int size);

/**
 * Shrink the already allocated side data buffer
 *
 * @param pkt packet
 * @param type side information type
 * @param size new side information size
 * @return 0 on success, < 0 on failure
 */
int av_packet_shrink_side_data(AVPacket *pkt, enum AVPacketSideDataType type,
                               int size);

/**
 * Get side information from packet.
 *
 * @param pkt packet
 * @param type desired side information type
 * @param size pointer for side information size to store (optional)
 * @return pointer to data if present or NULL otherwise
 */
uint8_t* av_packet_get_side_data(AVPacket *pkt, enum AVPacketSideDataType type,
                                 int *size);

int av_packet_merge_side_data(AVPacket *pkt);

int av_packet_split_side_data(AVPacket *pkt);

/**
 * Pack a dictionary for use in side_data.
 *
 * @param dict The dictionary to pack.
 * @param size pointer to store the size of the returned data
 * @return pointer to data if successful, NULL otherwise
 */
uint8_t *av_packet_pack_dictionary(AVDictionary *dict, int *size);
/**
 * Unpack a dictionary from side_data.
 *
 * @param data data from side_data
 * @param size size of the data
 * @param dict the metadata storage dictionary
 * @return 0 on success, < 0 on failure
 */
int av_packet_unpack_dictionary(const uint8_t *data, int size, AVDictionary **dict);


/**
 * Convenience function to free all the side data stored.
 * All the other fields stay untouched.
 *
 * @param pkt packet
 */
void av_packet_free_side_data(AVPacket *pkt);

/**
 * Setup a new reference to the data described by a given packet
 *
 * If src is reference-counted, setup dst as a new reference to the
 * buffer in src. Otherwise allocate a new buffer in dst and copy the
 * data from src into it.
 *
 * All the other fields are copied from src.
 *
 * @see av_packet_unref
 *
 * @param dst Destination packet
 * @param src Source packet
 *
 * @return 0 on success, a negative AVERROR on error.
 */
int av_packet_ref(AVPacket *dst, const AVPacket *src);

/**
 * Wipe the packet.
 *
 * Unreference the buffer referenced by the packet and reset the
 * remaining packet fields to their default values.
 *
 * @param pkt The packet to be unreferenced.
 */
void av_packet_unref(AVPacket *pkt);

/**
 * Move every field in src to dst and reset src.
 *
 * @see av_packet_unref
 *
 * @param src Source packet, will be reset
 * @param dst Destination packet
 */
void av_packet_move_ref(AVPacket *dst, AVPacket *src);

/**
 * Copy only "properties" fields from src to dst.
 *
 * Properties for the purpose of this function are all the fields
 * beside those related to the packet data (buf, data, size)
 *
 * @param dst Destination packet
 * @param src Source packet
 *
 * @return 0 on success AVERROR on failure.
 *
 */
int av_packet_copy_props(AVPacket *dst, const AVPacket *src);

/**
 * Convert valid timing fields (timestamps / durations) in a packet from one
 * timebase to another. Timestamps with unknown values (AV_NOPTS_VALUE) will be
 * ignored.
 *
 * @param pkt packet on which the conversion will be performed
 * @param tb_src source timebase, in which the timing fields in pkt are
 *               expressed
 * @param tb_dst destination timebase, to which the timing fields will be
 *               converted
 */
void av_packet_rescale_ts(AVPacket *pkt, AVRational tb_src, AVRational tb_dst);

/**
 * @}
 */

/**
 * @addtogroup lavc_decoding
 * @{
 */

/**
 * Find a registered decoder with a matching codec ID.
 *
 * @param id AVCodecID of the requested decoder
 * @return A decoder if one was found, NULL otherwise.
 */
AVCodec *avcodec_find_decoder(enum AVCodecID id);

/**
 * Find a registered decoder with the specified name.
 *
 * @param name name of the requested decoder
 * @return A decoder if one was found, NULL otherwise.
 */
AVCodec *avcodec_find_decoder_by_name(const char *name);

#if FF_API_GET_BUFFER
attribute_deprecated int avcodec_default_get_buffer(AVCodecContext *s, AVFrame *pic);
attribute_deprecated void avcodec_default_release_buffer(AVCodecContext *s, AVFrame *pic);
attribute_deprecated int avcodec_default_reget_buffer(AVCodecContext *s, AVFrame *pic);
#endif

/**
 * The default callback for AVCodecContext.get_buffer2(). It is made public so
 * it can be called by custom get_buffer2() implementations for decoders without
 * CODEC_CAP_DR1 set.
 */
int avcodec_default_get_buffer2(AVCodecContext *s, AVFrame *frame, int flags);

#if FF_API_EMU_EDGE
/**
 * Return the amount of padding in pixels which the get_buffer callback must
 * provide around the edge of the image for codecs which do not have the
 * CODEC_FLAG_EMU_EDGE flag.
 *
 * @return Required padding in pixels.
 *
 * @deprecated CODEC_FLAG_EMU_EDGE is deprecated, so this function is no longer
 * needed
 */
attribute_deprecated
unsigned avcodec_get_edge_width(void);
#endif

/**
 * Modify width and height values so that they will result in a memory
 * buffer that is acceptable for the codec if you do not use any horizontal
 * padding.
 *
 * May only be used if a codec with CODEC_CAP_DR1 has been opened.
 */
void avcodec_align_dimensions(AVCodecContext *s, int *width, int *height);

/**
 * Modify width and height values so that they will result in a memory
 * buffer that is acceptable for the codec if you also ensure that all
 * line sizes are a multiple of the respective linesize_align[i].
 *
 * May only be used if a codec with CODEC_CAP_DR1 has been opened.
 */
void avcodec_align_dimensions2(AVCodecContext *s, int *width, int *height,
                               int linesize_align[AV_NUM_DATA_POINTERS]);

/**
 * Converts AVChromaLocation to swscale x/y chroma position.
 *
 * The positions represent the chroma (0,0) position in a coordinates system
 * with luma (0,0) representing the origin and luma(1,1) representing 256,256
 *
 * @param xpos  horizontal chroma sample position
 * @param ypos  vertical   chroma sample position
 */
int avcodec_enum_to_chroma_pos(int *xpos, int *ypos, enum AVChromaLocation pos);

/**
 * Converts swscale x/y chroma position to AVChromaLocation.
 *
 * The positions represent the chroma (0,0) position in a coordinates system
 * with luma (0,0) representing the origin and luma(1,1) representing 256,256
 *
 * @param xpos  horizontal chroma sample position
 * @param ypos  vertical   chroma sample position
 */
enum AVChromaLocation avcodec_chroma_pos_to_enum(int xpos, int ypos);

#if FF_API_OLD_DECODE_AUDIO
/**
 * Wrapper function which calls avcodec_decode_audio4.
 *
 * @deprecated Use avcodec_decode_audio4 instead.
 *
 * Decode the audio frame of size avpkt->size from avpkt->data into samples.
 * Some decoders may support multiple frames in a single AVPacket, such
 * decoders would then just decode the first frame. In this case,
 * avcodec_decode_audio3 has to be called again with an AVPacket that contains
 * the remaining data in order to decode the second frame etc.
 * If no frame
 * could be outputted, frame_size_ptr is zero. Otherwise, it is the
 * decompressed frame size in bytes.
 *
 * @warning You must set frame_size_ptr to the allocated size of the
 * output buffer before calling avcodec_decode_audio3().
 *
 * @warning The input buffer must be FF_INPUT_BUFFER_PADDING_SIZE larger than
 * the actual read bytes because some optimized bitstream readers read 32 or 64
 * bits at once and could read over the end.
 *
 * @warning The end of the input buffer avpkt->data should be set to 0 to ensure that
 * no overreading happens for damaged MPEG streams.
 *
 * @warning You must not provide a custom get_buffer() when using
 * avcodec_decode_audio3().  Doing so will override it with
 * avcodec_default_get_buffer.  Use avcodec_decode_audio4() instead,
 * which does allow the application to provide a custom get_buffer().
 *
 * @note You might have to align the input buffer avpkt->data and output buffer
 * samples. The alignment requirements depend on the CPU: On some CPUs it isn't
 * necessary at all, on others it won't work at all if not aligned and on others
 * it will work but it will have an impact on performance.
 *
 * In practice, avpkt->data should have 4 byte alignment at minimum and
 * samples should be 16 byte aligned unless the CPU doesn't need it
 * (AltiVec and SSE do).
 *
 * @note Codecs which have the CODEC_CAP_DELAY capability set have a delay
 * between input and output, these need to be fed with avpkt->data=NULL,
 * avpkt->size=0 at the end to return the remaining frames.
 *
 * @param avctx the codec context
 * @param[out] samples the output buffer, sample type in avctx->sample_fmt
 *                     If the sample format is planar, each channel plane will
 *                     be the same size, with no padding between channels.
 * @param[in,out] frame_size_ptr the output buffer size in bytes
 * @param[in] avpkt The input AVPacket containing the input buffer.
 *            You can create such packet with av_init_packet() and by then setting
 *            data and size, some decoders might in addition need other fields.
 *            All decoders are designed to use the least fields possible though.
 * @return On error a negative value is returned, otherwise the number of bytes
 * used or zero if no frame data was decompressed (used) from the input AVPacket.
 */
attribute_deprecated int avcodec_decode_audio3(AVCodecContext *avctx, int16_t *samples,
                         int *frame_size_ptr,
                         AVPacket *avpkt);
#endif

/**
 * Decode the audio frame of size avpkt->size from avpkt->data into frame.
 *
 * Some decoders may support multiple frames in a single AVPacket. Such
 * decoders would then just decode the first frame and the return value would be
 * less than the packet size. In this case, avcodec_decode_audio4 has to be
 * called again with an AVPacket containing the remaining data in order to
 * decode the second frame, etc...  Even if no frames are returned, the packet
 * needs to be fed to the decoder with remaining data until it is completely
 * consumed or an error occurs.
 *
 * Some decoders (those marked with CODEC_CAP_DELAY) have a delay between input
 * and output. This means that for some packets they will not immediately
 * produce decoded output and need to be flushed at the end of decoding to get
 * all the decoded data. Flushing is done by calling this function with packets
 * with avpkt->data set to NULL and avpkt->size set to 0 until it stops
 * returning samples. It is safe to flush even those decoders that are not
 * marked with CODEC_CAP_DELAY, then no samples will be returned.
 *
 * @warning The input buffer, avpkt->data must be FF_INPUT_BUFFER_PADDING_SIZE
 *          larger than the actual read bytes because some optimized bitstream
 *          readers read 32 or 64 bits at once and could read over the end.
 *
 * @param      avctx the codec context
 * @param[out] frame The AVFrame in which to store decoded audio samples.
 *                   The decoder will allocate a buffer for the decoded frame by
 *                   calling the AVCodecContext.get_buffer2() callback.
 *                   When AVCodecContext.refcounted_frames is set to 1, the frame is
 *                   reference counted and the returned reference belongs to the
 *                   caller. The caller must release the frame using av_frame_unref()
 *                   when the frame is no longer needed. The caller may safely write
 *                   to the frame if av_frame_is_writable() returns 1.
 *                   When AVCodecContext.refcounted_frames is set to 0, the returned
 *                   reference belongs to the decoder and is valid only until the
 *                   next call to this function or until closing or flushing the
 *                   decoder. The caller may not write to it.
 * @param[out] got_frame_ptr Zero if no frame could be decoded, otherwise it is
 *                           non-zero. Note that this field being set to zero
 *                           does not mean that an error has occurred. For
 *                           decoders with CODEC_CAP_DELAY set, no given decode
 *                           call is guaranteed to produce a frame.
 * @param[in]  avpkt The input AVPacket containing the input buffer.
 *                   At least avpkt->data and avpkt->size should be set. Some
 *                   decoders might also require additional fields to be set.
 * @return A negative error code is returned if an error occurred during
 *         decoding, otherwise the number of bytes consumed from the input
 *         AVPacket is returned.
 */
int avcodec_decode_audio4(AVCodecContext *avctx, AVFrame *frame,
                          int *got_frame_ptr, const AVPacket *avpkt);

/**
 * Decode the video frame of size avpkt->size from avpkt->data into picture.
 * Some decoders may support multiple frames in a single AVPacket, such
 * decoders would then just decode the first frame.
 *
 * @warning The input buffer must be FF_INPUT_BUFFER_PADDING_SIZE larger than
 * the actual read bytes because some optimized bitstream readers read 32 or 64
 * bits at once and could read over the end.
 *
 * @warning The end of the input buffer buf should be set to 0 to ensure that
 * no overreading happens for damaged MPEG streams.
 *
 * @note Codecs which have the CODEC_CAP_DELAY capability set have a delay
 * between input and output, these need to be fed with avpkt->data=NULL,
 * avpkt->size=0 at the end to return the remaining frames.
 *
 * @param avctx the codec context
 * @param[out] picture The AVFrame in which the decoded video frame will be stored.
 *             Use av_frame_alloc() to get an AVFrame. The codec will
 *             allocate memory for the actual bitmap by calling the
 *             AVCodecContext.get_buffer2() callback.
 *             When AVCodecContext.refcounted_frames is set to 1, the frame is
 *             reference counted and the returned reference belongs to the
 *             caller. The caller must release the frame using av_frame_unref()
 *             when the frame is no longer needed. The caller may safely write
 *             to the frame if av_frame_is_writable() returns 1.
 *             When AVCodecContext.refcounted_frames is set to 0, the returned
 *             reference belongs to the decoder and is valid only until the
 *             next call to this function or until closing or flushing the
 *             decoder. The caller may not write to it.
 *
 * @param[in] avpkt The input AVPacket containing the input buffer.
 *            You can create such packet with av_init_packet() and by then setting
 *            data and size, some decoders might in addition need other fields like
 *            flags&AV_PKT_FLAG_KEY. All decoders are designed to use the least
 *            fields possible.
 * @param[in,out] got_picture_ptr Zero if no frame could be decompressed, otherwise, it is nonzero.
 * @return On error a negative value is returned, otherwise the number of bytes
 * used or zero if no frame could be decompressed.
 */
int avcodec_decode_video2(AVCodecContext *avctx, AVFrame *picture,
                         int *got_picture_ptr,
                         const AVPacket *avpkt);

/**
 * Decode a subtitle message.
 * Return a negative value on error, otherwise return the number of bytes used.
 * If no subtitle could be decompressed, got_sub_ptr is zero.
 * Otherwise, the subtitle is stored in *sub.
 * Note that CODEC_CAP_DR1 is not available for subtitle codecs. This is for
 * simplicity, because the performance difference is expect to be negligible
 * and reusing a get_buffer written for video codecs would probably perform badly
 * due to a potentially very different allocation pattern.
 *
 * Some decoders (those marked with CODEC_CAP_DELAY) have a delay between input
 * and output. This means that for some packets they will not immediately
 * produce decoded output and need to be flushed at the end of decoding to get
 * all the decoded data. Flushing is done by calling this function with packets
 * with avpkt->data set to NULL and avpkt->size set to 0 until it stops
 * returning subtitles. It is safe to flush even those decoders that are not
 * marked with CODEC_CAP_DELAY, then no subtitles will be returned.
 *
 * @param avctx the codec context
 * @param[out] sub The Preallocated AVSubtitle in which the decoded subtitle will be stored,
 *                 must be freed with avsubtitle_free if *got_sub_ptr is set.
 * @param[in,out] got_sub_ptr Zero if no subtitle could be decompressed, otherwise, it is nonzero.
 * @param[in] avpkt The input AVPacket containing the input buffer.
 */
int avcodec_decode_subtitle2(AVCodecContext *avctx, AVSubtitle *sub,
                            int *got_sub_ptr,
                            AVPacket *avpkt);

/**
 * @defgroup lavc_parsing Frame parsing
 * @{
 */

enum AVPictureStructure {
    AV_PICTURE_STRUCTURE_UNKNOWN,      //< unknown
    AV_PICTURE_STRUCTURE_TOP_FIELD,    //< coded as top field
    AV_PICTURE_STRUCTURE_BOTTOM_FIELD, //< coded as bottom field
    AV_PICTURE_STRUCTURE_FRAME,        //< coded as frame
};

typedef struct AVCodecParserContext {
    void *priv_data;
    struct AVCodecParser *parser;
    int64_t frame_offset; /* offset of the current frame */
    int64_t cur_offset; /* current offset
                           (incremented by each av_parser_parse()) */
    int64_t next_frame_offset; /* offset of the next frame */
    /* video info */
    int pict_type; /* XXX: Put it back in AVCodecContext. */
    /**
     * This field is used for proper frame duration computation in lavf.
     * It signals, how much longer the frame duration of the current frame
     * is compared to normal frame duration.
     *
     * frame_duration = (1 + repeat_pict) * time_base
     *
     * It is used by codecs like H.264 to display telecined material.
     */
    int repeat_pict; /* XXX: Put it back in AVCodecContext. */
    int64_t pts;     /* pts of the current frame */
    int64_t dts;     /* dts of the current frame */

    /* private data */
    int64_t last_pts;
    int64_t last_dts;
    int fetch_timestamp;

#define AV_PARSER_PTS_NB 4
    int cur_frame_start_index;
    int64_t cur_frame_offset[AV_PARSER_PTS_NB];
    int64_t cur_frame_pts[AV_PARSER_PTS_NB];
    int64_t cur_frame_dts[AV_PARSER_PTS_NB];

    int flags;
#define PARSER_FLAG_COMPLETE_FRAMES           0x0001
#define PARSER_FLAG_ONCE                      0x0002
/// Set if the parser has a valid file offset
#define PARSER_FLAG_FETCHED_OFFSET            0x0004
#define PARSER_FLAG_USE_CODEC_TS              0x1000

    int64_t offset;      ///< byte offset from starting packet start
    int64_t cur_frame_end[AV_PARSER_PTS_NB];

    /**
     * Set by parser to 1 for key frames and 0 for non-key frames.
     * It is initialized to -1, so if the parser doesn't set this flag,
     * old-style fallback using AV_PICTURE_TYPE_I picture type as key frames
     * will be used.
     */
    int key_frame;

    /**
     * Time difference in stream time base units from the pts of this
     * packet to the point at which the output from the decoder has converged
     * independent from the availability of previous frames. That is, the
     * frames are virtually identical no matter if decoding started from
     * the very first frame or from this keyframe.
     * Is AV_NOPTS_VALUE if unknown.
     * This field is not the display duration of the current frame.
     * This field has no meaning if the packet does not have AV_PKT_FLAG_KEY
     * set.
     *
     * The purpose of this field is to allow seeking in streams that have no
     * keyframes in the conventional sense. It corresponds to the
     * recovery point SEI in H.264 and match_time_delta in NUT. It is also
     * essential for some types of subtitle streams to ensure that all
     * subtitles are correctly displayed after seeking.
     */
    int64_t convergence_duration;

    // Timestamp generation support:
    /**
     * Synchronization point for start of timestamp generation.
     *
     * Set to >0 for sync point, 0 for no sync point and <0 for undefined
     * (default).
     *
     * For example, this corresponds to presence of H.264 buffering period
     * SEI message.
     */
    int dts_sync_point;

    /**
     * Offset of the current timestamp against last timestamp sync point in
     * units of AVCodecContext.time_base.
     *
     * Set to INT_MIN when dts_sync_point unused. Otherwise, it must
     * contain a valid timestamp offset.
     *
     * Note that the timestamp of sync point has usually a nonzero
     * dts_ref_dts_delta, which refers to the previous sync point. Offset of
     * the next frame after timestamp sync point will be usually 1.
     *
     * For example, this corresponds to H.264 cpb_removal_delay.
     */
    int dts_ref_dts_delta;

    /**
     * Presentation delay of current frame in units of AVCodecContext.time_base.
     *
     * Set to INT_MIN when dts_sync_point unused. Otherwise, it must
     * contain valid non-negative timestamp delta (presentation time of a frame
     * must not lie in the past).
     *
     * This delay represents the difference between decoding and presentation
     * time of the frame.
     *
     * For example, this corresponds to H.264 dpb_output_delay.
     */
    int pts_dts_delta;

    /**
     * Position of the packet in file.
     *
     * Analogous to cur_frame_pts/dts
     */
    int64_t cur_frame_pos[AV_PARSER_PTS_NB];

    /**
     * Byte position of currently parsed frame in stream.
     */
    int64_t pos;

    /**
     * Previous frame byte position.
     */
    int64_t last_pos;

    /**
     * Duration of the current frame.
     * For audio, this is in units of 1 / AVCodecContext.sample_rate.
     * For all other types, this is in units of AVCodecContext.time_base.
     */
    int duration;

    enum AVFieldOrder field_order;

    /**
     * Indicate whether a picture is coded as a frame, top field or bottom field.
     *
     * For example, H.264 field_pic_flag equal to 0 corresponds to
     * AV_PICTURE_STRUCTURE_FRAME. An H.264 picture with field_pic_flag
     * equal to 1 and bottom_field_flag equal to 0 corresponds to
     * AV_PICTURE_STRUCTURE_TOP_FIELD.
     */
    enum AVPictureStructure picture_structure;

    /**
     * Picture number incremented in presentation or output order.
     * This field may be reinitialized at the first picture of a new sequence.
     *
     * For example, this corresponds to H.264 PicOrderCnt.
     */
    int output_picture_number;
} AVCodecParserContext;

typedef struct AVCodecParser {
    int codec_ids[5]; /* several codec IDs are permitted */
    int priv_data_size;
    int (*parser_init)(AVCodecParserContext *s);
    int (*parser_parse)(AVCodecParserContext *s,
                        AVCodecContext *avctx,
                        const uint8_t **poutbuf, int *poutbuf_size,
                        const uint8_t *buf, int buf_size);
    void (*parser_close)(AVCodecParserContext *s);
    int (*split)(AVCodecContext *avctx, const uint8_t *buf, int buf_size);
    struct AVCodecParser *next;
} AVCodecParser;

AVCodecParser *av_parser_next(const AVCodecParser *c);

void av_register_codec_parser(AVCodecParser *parser);
AVCodecParserContext *av_parser_init(int codec_id);

/**
 * Parse a packet.
 *
 * @param s             parser context.
 * @param avctx         codec context.
 * @param poutbuf       set to pointer to parsed buffer or NULL if not yet finished.
 * @param poutbuf_size  set to size of parsed buffer or zero if not yet finished.
 * @param buf           input buffer.
 * @param buf_size      input length, to signal EOF, this should be 0 (so that the last frame can be output).
 * @param pts           input presentation timestamp.
 * @param dts           input decoding timestamp.
 * @param pos           input byte position in stream.
 * @return the number of bytes of the input bitstream used.
 *
 * Example:
 * @code
 *   while(in_len){
 *       len = av_parser_parse2(myparser, AVCodecContext, &data, &size,
 *                                        in_data, in_len,
 *                                        pts, dts, pos);
 *       in_data += len;
 *       in_len  -= len;
 *
 *       if(size)
 *          decode_frame(data, size);
 *   }
 * @endcode
 */
int av_parser_parse2(AVCodecParserContext *s,
                     AVCodecContext *avctx,
                     uint8_t **poutbuf, int *poutbuf_size,
                     const uint8_t *buf, int buf_size,
                     int64_t pts, int64_t dts,
                     int64_t pos);

/**
 * @return 0 if the output buffer is a subset of the input, 1 if it is allocated and must be freed
 * @deprecated use AVBitStreamFilter
 */
int av_parser_change(AVCodecParserContext *s,
                     AVCodecContext *avctx,
                     uint8_t **poutbuf, int *poutbuf_size,
                     const uint8_t *buf, int buf_size, int keyframe);
void av_parser_close(AVCodecParserContext *s);

/**
 * @}
 * @}
 */

/**
 * @addtogroup lavc_encoding
 * @{
 */

/**
 * Find a registered encoder with a matching codec ID.
 *
 * @param id AVCodecID of the requested encoder
 * @return An encoder if one was found, NULL otherwise.
 */
AVCodec *avcodec_find_encoder(enum AVCodecID id);

/**
 * Find a registered encoder with the specified name.
 *
 * @param name name of the requested encoder
 * @return An encoder if one was found, NULL otherwise.
 */
AVCodec *avcodec_find_encoder_by_name(const char *name);

#if FF_API_OLD_ENCODE_AUDIO
/**
 * Encode an audio frame from samples into buf.
 *
 * @deprecated Use avcodec_encode_audio2 instead.
 *
 * @note The output buffer should be at least FF_MIN_BUFFER_SIZE bytes large.
 * However, for codecs with avctx->frame_size equal to 0 (e.g. PCM) the user
 * will know how much space is needed because it depends on the value passed
 * in buf_size as described below. In that case a lower value can be used.
 *
 * @param avctx the codec context
 * @param[out] buf the output buffer
 * @param[in] buf_size the output buffer size
 * @param[in] samples the input buffer containing the samples
 * The number of samples read from this buffer is frame_size*channels,
 * both of which are defined in avctx.
 * For codecs which have avctx->frame_size equal to 0 (e.g. PCM) the number of
 * samples read from samples is equal to:
 * buf_size * 8 / (avctx->channels * av_get_bits_per_sample(avctx->codec_id))
 * This also implies that av_get_bits_per_sample() must not return 0 for these
 * codecs.
 * @return On error a negative value is returned, on success zero or the number
 * of bytes used to encode the data read from the input buffer.
 */
int attribute_deprecated avcodec_encode_audio(AVCodecContext *avctx,
                                              uint8_t *buf, int buf_size,
                                              const short *samples);
#endif

/**
 * Encode a frame of audio.
 *
 * Takes input samples from frame and writes the next output packet, if
 * available, to avpkt. The output packet does not necessarily contain data for
 * the most recent frame, as encoders can delay, split, and combine input frames
 * internally as needed.
 *
 * @param avctx     codec context
 * @param avpkt     output AVPacket.
 *                  The user can supply an output buffer by setting
 *                  avpkt->data and avpkt->size prior to calling the
 *                  function, but if the size of the user-provided data is not
 *                  large enough, encoding will fail. If avpkt->data and
 *                  avpkt->size are set, avpkt->destruct must also be set. All
 *                  other AVPacket fields will be reset by the encoder using
 *                  av_init_packet(). If avpkt->data is NULL, the encoder will
 *                  allocate it. The encoder will set avpkt->size to the size
 *                  of the output packet.
 *
 *                  If this function fails or produces no output, avpkt will be
 *                  freed using av_free_packet() (i.e. avpkt->destruct will be
 *                  called to free the user supplied buffer).
 * @param[in] frame AVFrame containing the raw audio data to be encoded.
 *                  May be NULL when flushing an encoder that has the
 *                  CODEC_CAP_DELAY capability set.
 *                  If CODEC_CAP_VARIABLE_FRAME_SIZE is set, then each frame
 *                  can have any number of samples.
 *                  If it is not set, frame->nb_samples must be equal to
 *                  avctx->frame_size for all frames except the last.
 *                  The final frame may be smaller than avctx->frame_size.
 * @param[out] got_packet_ptr This field is set to 1 by libavcodec if the
 *                            output packet is non-empty, and to 0 if it is
 *                            empty. If the function returns an error, the
 *                            packet can be assumed to be invalid, and the
 *                            value of got_packet_ptr is undefined and should
 *                            not be used.
 * @return          0 on success, negative error code on failure
 */
int avcodec_encode_audio2(AVCodecContext *avctx, AVPacket *avpkt,
                          const AVFrame *frame, int *got_packet_ptr);

#if FF_API_OLD_ENCODE_VIDEO
/**
 * @deprecated use avcodec_encode_video2() instead.
 *
 * Encode a video frame from pict into buf.
 * The input picture should be
 * stored using a specific format, namely avctx.pix_fmt.
 *
 * @param avctx the codec context
 * @param[out] buf the output buffer for the bitstream of encoded frame
 * @param[in] buf_size the size of the output buffer in bytes
 * @param[in] pict the input picture to encode
 * @return On error a negative value is returned, on success zero or the number
 * of bytes used from the output buffer.
 */
attribute_deprecated
int avcodec_encode_video(AVCodecContext *avctx, uint8_t *buf, int buf_size,
                         const AVFrame *pict);
#endif

/**
 * Encode a frame of video.
 *
 * Takes input raw video data from frame and writes the next output packet, if
 * available, to avpkt. The output packet does not necessarily contain data for
 * the most recent frame, as encoders can delay and reorder input frames
 * internally as needed.
 *
 * @param avctx     codec context
 * @param avpkt     output AVPacket.
 *                  The user can supply an output buffer by setting
 *                  avpkt->data and avpkt->size prior to calling the
 *                  function, but if the size of the user-provided data is not
 *                  large enough, encoding will fail. All other AVPacket fields
 *                  will be reset by the encoder using av_init_packet(). If
 *                  avpkt->data is NULL, the encoder will allocate it.
 *                  The encoder will set avpkt->size to the size of the
 *                  output packet. The returned data (if any) belongs to the
 *                  caller, he is responsible for freeing it.
 *
 *                  If this function fails or produces no output, avpkt will be
 *                  freed using av_free_packet() (i.e. avpkt->destruct will be
 *                  called to free the user supplied buffer).
 * @param[in] frame AVFrame containing the raw video data to be encoded.
 *                  May be NULL when flushing an encoder that has the
 *                  CODEC_CAP_DELAY capability set.
 * @param[out] got_packet_ptr This field is set to 1 by libavcodec if the
 *                            output packet is non-empty, and to 0 if it is
 *                            empty. If the function returns an error, the
 *                            packet can be assumed to be invalid, and the
 *                            value of got_packet_ptr is undefined and should
 *                            not be used.
 * @return          0 on success, negative error code on failure
 */
int avcodec_encode_video2(AVCodecContext *avctx, AVPacket *avpkt,
                          const AVFrame *frame, int *got_packet_ptr);

int avcodec_encode_subtitle(AVCodecContext *avctx, uint8_t *buf, int buf_size,
                            const AVSubtitle *sub);


/**
 * @}
 */

#if FF_API_AVCODEC_RESAMPLE
/**
 * @defgroup lavc_resample Audio resampling
 * @ingroup libavc
 * @deprecated use libswresample instead
 *
 * @{
 */
struct ReSampleContext;
struct AVResampleContext;

typedef struct ReSampleContext ReSampleContext;

/**
 *  Initialize audio resampling context.
 *
 * @param output_channels  number of output channels
 * @param input_channels   number of input channels
 * @param output_rate      output sample rate
 * @param input_rate       input sample rate
 * @param sample_fmt_out   requested output sample format
 * @param sample_fmt_in    input sample format
 * @param filter_length    length of each FIR filter in the filterbank relative to the cutoff frequency
 * @param log2_phase_count log2 of the number of entries in the polyphase filterbank
 * @param linear           if 1 then the used FIR filter will be linearly interpolated
                           between the 2 closest, if 0 the closest will be used
 * @param cutoff           cutoff frequency, 1.0 corresponds to half the output sampling rate
 * @return allocated ReSampleContext, NULL if error occurred
 */
attribute_deprecated
ReSampleContext *av_audio_resample_init(int output_channels, int input_channels,
                                        int output_rate, int input_rate,
                                        enum AVSampleFormat sample_fmt_out,
                                        enum AVSampleFormat sample_fmt_in,
                                        int filter_length, int log2_phase_count,
                                        int linear, double cutoff);

attribute_deprecated
int audio_resample(ReSampleContext *s, short *output, short *input, int nb_samples);

/**
 * Free resample context.
 *
 * @param s a non-NULL pointer to a resample context previously
 *          created with av_audio_resample_init()
 */
attribute_deprecated
void audio_resample_close(ReSampleContext *s);


/**
 * Initialize an audio resampler.
 * Note, if either rate is not an integer then simply scale both rates up so they are.
 * @param filter_length length of each FIR filter in the filterbank relative to the cutoff freq
 * @param log2_phase_count log2 of the number of entries in the polyphase filterbank
 * @param linear If 1 then the used FIR filter will be linearly interpolated
                 between the 2 closest, if 0 the closest will be used
 * @param cutoff cutoff frequency, 1.0 corresponds to half the output sampling rate
 */
attribute_deprecated
struct AVResampleContext *av_resample_init(int out_rate, int in_rate, int filter_length, int log2_phase_count, int linear, double cutoff);

/**
 * Resample an array of samples using a previously configured context.
 * @param src an array of unconsumed samples
 * @param consumed the number of samples of src which have been consumed are returned here
 * @param src_size the number of unconsumed samples available
 * @param dst_size the amount of space in samples available in dst
 * @param update_ctx If this is 0 then the context will not be modified, that way several channels can be resampled with the same context.
 * @return the number of samples written in dst or -1 if an error occurred
 */
attribute_deprecated
int av_resample(struct AVResampleContext *c, short *dst, short *src, int *consumed, int src_size, int dst_size, int update_ctx);


/**
 * Compensate samplerate/timestamp drift. The compensation is done by changing
 * the resampler parameters, so no audible clicks or similar distortions occur
 * @param compensation_distance distance in output samples over which the compensation should be performed
 * @param sample_delta number of output samples which should be output less
 *
 * example: av_resample_compensate(c, 10, 500)
 * here instead of 510 samples only 500 samples would be output
 *
 * note, due to rounding the actual compensation might be slightly different,
 * especially if the compensation_distance is large and the in_rate used during init is small
 */
attribute_deprecated
void av_resample_compensate(struct AVResampleContext *c, int sample_delta, int compensation_distance);
attribute_deprecated
void av_resample_close(struct AVResampleContext *c);

/**
 * @}
 */
#endif

/**
 * @addtogroup lavc_picture
 * @{
 */

/**
 * Allocate memory for the pixels of a picture and setup the AVPicture
 * fields for it.
 *
 * Call avpicture_free() to free it.
 *
 * @param picture            the picture structure to be filled in
 * @param pix_fmt            the pixel format of the picture
 * @param width              the width of the picture
 * @param height             the height of the picture
 * @return zero if successful, a negative error code otherwise
 *
 * @see av_image_alloc(), avpicture_fill()
 */
int avpicture_alloc(AVPicture *picture, enum AVPixelFormat pix_fmt, int width, int height);

/**
 * Free a picture previously allocated by avpicture_alloc().
 * The data buffer used by the AVPicture is freed, but the AVPicture structure
 * itself is not.
 *
 * @param picture the AVPicture to be freed
 */
void avpicture_free(AVPicture *picture);

/**
 * Setup the picture fields based on the specified image parameters
 * and the provided image data buffer.
 *
 * The picture fields are filled in by using the image data buffer
 * pointed to by ptr.
 *
 * If ptr is NULL, the function will fill only the picture linesize
 * array and return the required size for the image buffer.
 *
 * To allocate an image buffer and fill the picture data in one call,
 * use avpicture_alloc().
 *
 * @param picture       the picture to be filled in
 * @param ptr           buffer where the image data is stored, or NULL
 * @param pix_fmt       the pixel format of the image
 * @param width         the width of the image in pixels
 * @param height        the height of the image in pixels
 * @return the size in bytes required for src, a negative error code
 * in case of failure
 *
 * @see av_image_fill_arrays()
 */
int avpicture_fill(AVPicture *picture, const uint8_t *ptr,
                   enum AVPixelFormat pix_fmt, int width, int height);

/**
 * Copy pixel data from an AVPicture into a buffer.
 *
 * avpicture_get_size() can be used to compute the required size for
 * the buffer to fill.
 *
 * @param src        source picture with filled data
 * @param pix_fmt    picture pixel format
 * @param width      picture width
 * @param height     picture height
 * @param dest       destination buffer
 * @param dest_size  destination buffer size in bytes
 * @return the number of bytes written to dest, or a negative value
 * (error code) on error, for example if the destination buffer is not
 * big enough
 *
 * @see av_image_copy_to_buffer()
 */
int avpicture_layout(const AVPicture *src, enum AVPixelFormat pix_fmt,
                     int width, int height,
                     unsigned char *dest, int dest_size);

/**
 * Calculate the size in bytes that a picture of the given width and height
 * would occupy if stored in the given picture format.
 *
 * @param pix_fmt    picture pixel format
 * @param width      picture width
 * @param height     picture height
 * @return the computed picture buffer size or a negative error code
 * in case of error
 *
 * @see av_image_get_buffer_size().
 */
int avpicture_get_size(enum AVPixelFormat pix_fmt, int width, int height);

#if FF_API_DEINTERLACE
/**
 *  deinterlace - if not supported return -1
 *
 * @deprecated - use yadif (in libavfilter) instead
 */
attribute_deprecated
int avpicture_deinterlace(AVPicture *dst, const AVPicture *src,
                          enum AVPixelFormat pix_fmt, int width, int height);
#endif
/**
 * Copy image src to dst. Wraps av_image_copy().
 */
void av_picture_copy(AVPicture *dst, const AVPicture *src,
                     enum AVPixelFormat pix_fmt, int width, int height);

/**
 * Crop image top and left side.
 */
int av_picture_crop(AVPicture *dst, const AVPicture *src,
                    enum AVPixelFormat pix_fmt, int top_band, int left_band);

/**
 * Pad image.
 */
int av_picture_pad(AVPicture *dst, const AVPicture *src, int height, int width, enum AVPixelFormat pix_fmt,
            int padtop, int padbottom, int padleft, int padright, int *color);

/**
 * @}
 */

/**
 * @defgroup lavc_misc Utility functions
 * @ingroup libavc
 *
 * Miscellaneous utility functions related to both encoding and decoding
 * (or neither).
 * @{
 */

/**
 * @defgroup lavc_misc_pixfmt Pixel formats
 *
 * Functions for working with pixel formats.
 * @{
 */

/**
 * Utility function to access log2_chroma_w log2_chroma_h from
 * the pixel format AVPixFmtDescriptor.
 *
 * This function asserts that pix_fmt is valid. See av_pix_fmt_get_chroma_sub_sample
 * for one that returns a failure code and continues in case of invalid
 * pix_fmts.
 *
 * @param[in]  pix_fmt the pixel format
 * @param[out] h_shift store log2_chroma_w
 * @param[out] v_shift store log2_chroma_h
 *
 * @see av_pix_fmt_get_chroma_sub_sample
 */

void avcodec_get_chroma_sub_sample(enum AVPixelFormat pix_fmt, int *h_shift, int *v_shift);

/**
 * Return a value representing the fourCC code associated to the
 * pixel format pix_fmt, or 0 if no associated fourCC code can be
 * found.
 */
unsigned int avcodec_pix_fmt_to_codec_tag(enum AVPixelFormat pix_fmt);

/**
 * @deprecated see av_get_pix_fmt_loss()
 */
int avcodec_get_pix_fmt_loss(enum AVPixelFormat dst_pix_fmt, enum AVPixelFormat src_pix_fmt,
                             int has_alpha);

/**
 * Find the best pixel format to convert to given a certain source pixel
 * format.  When converting from one pixel format to another, information loss
 * may occur.  For example, when converting from RGB24 to GRAY, the color
 * information will be lost. Similarly, other losses occur when converting from
 * some formats to other formats. avcodec_find_best_pix_fmt_of_2() searches which of
 * the given pixel formats should be used to suffer the least amount of loss.
 * The pixel formats from which it chooses one, are determined by the
 * pix_fmt_list parameter.
 *
 *
 * @param[in] pix_fmt_list AV_PIX_FMT_NONE terminated array of pixel formats to choose from
 * @param[in] src_pix_fmt source pixel format
 * @param[in] has_alpha Whether the source pixel format alpha channel is used.
 * @param[out] loss_ptr Combination of flags informing you what kind of losses will occur.
 * @return The best pixel format to convert to or -1 if none was found.
 */
enum AVPixelFormat avcodec_find_best_pix_fmt_of_list(const enum AVPixelFormat *pix_fmt_list,
                                            enum AVPixelFormat src_pix_fmt,
                                            int has_alpha, int *loss_ptr);

/**
 * @deprecated see av_find_best_pix_fmt_of_2()
 */
enum AVPixelFormat avcodec_find_best_pix_fmt_of_2(enum AVPixelFormat dst_pix_fmt1, enum AVPixelFormat dst_pix_fmt2,
                                            enum AVPixelFormat src_pix_fmt, int has_alpha, int *loss_ptr);

attribute_deprecated
#if AV_HAVE_INCOMPATIBLE_LIBAV_ABI
enum AVPixelFormat avcodec_find_best_pix_fmt2(const enum AVPixelFormat *pix_fmt_list,
                                              enum AVPixelFormat src_pix_fmt,
                                              int has_alpha, int *loss_ptr);
#else
enum AVPixelFormat avcodec_find_best_pix_fmt2(enum AVPixelFormat dst_pix_fmt1, enum AVPixelFormat dst_pix_fmt2,
                                            enum AVPixelFormat src_pix_fmt, int has_alpha, int *loss_ptr);
#endif


enum AVPixelFormat avcodec_default_get_format(struct AVCodecContext *s, const enum AVPixelFormat * fmt);

/**
 * @}
 */

#if FF_API_SET_DIMENSIONS
/**
 * @deprecated this function is not supposed to be used from outside of lavc
 */
attribute_deprecated
void avcodec_set_dimensions(AVCodecContext *s, int width, int height);
#endif

/**
 * Put a string representing the codec tag codec_tag in buf.
 *
 * @param buf       buffer to place codec tag in
 * @param buf_size size in bytes of buf
 * @param codec_tag codec tag to assign
 * @return the length of the string that would have been generated if
 * enough space had been available, excluding the trailing null
 */
size_t av_get_codec_tag_string(char *buf, size_t buf_size, unsigned int codec_tag);

void avcodec_string(char *buf, int buf_size, AVCodecContext *enc, int encode);

/**
 * Return a name for the specified profile, if available.
 *
 * @param codec the codec that is searched for the given profile
 * @param profile the profile value for which a name is requested
 * @return A name for the profile if found, NULL otherwise.
 */
const char *av_get_profile_name(const AVCodec *codec, int profile);

int avcodec_default_execute(AVCodecContext *c, int (*func)(AVCodecContext *c2, void *arg2),void *arg, int *ret, int count, int size);
int avcodec_default_execute2(AVCodecContext *c, int (*func)(AVCodecContext *c2, void *arg2, int, int),void *arg, int *ret, int count);
//FIXME func typedef

/**
 * Fill AVFrame audio data and linesize pointers.
 *
 * The buffer buf must be a preallocated buffer with a size big enough
 * to contain the specified samples amount. The filled AVFrame data
 * pointers will point to this buffer.
 *
 * AVFrame extended_data channel pointers are allocated if necessary for
 * planar audio.
 *
 * @param frame       the AVFrame
 *                    frame->nb_samples must be set prior to calling the
 *                    function. This function fills in frame->data,
 *                    frame->extended_data, frame->linesize[0].
 * @param nb_channels channel count
 * @param sample_fmt  sample format
 * @param buf         buffer to use for frame data
 * @param buf_size    size of buffer
 * @param align       plane size sample alignment (0 = default)
 * @return            >=0 on success, negative error code on failure
 * @todo return the size in bytes required to store the samples in
 * case of success, at the next libavutil bump
 */
int avcodec_fill_audio_frame(AVFrame *frame, int nb_channels,
                             enum AVSampleFormat sample_fmt, const uint8_t *buf,
                             int buf_size, int align);

/**
 * Reset the internal decoder state / flush internal buffers. Should be called
 * e.g. when seeking or when switching to a different stream.
 *
 * @note when refcounted frames are not used (i.e. avctx->refcounted_frames is 0),
 * this invalidates the frames previously returned from the decoder. When
 * refcounted frames are used, the decoder just releases any references it might
 * keep internally, but the caller's reference remains valid.
 */
void avcodec_flush_buffers(AVCodecContext *avctx);

/**
 * Return codec bits per sample.
 *
 * @param[in] codec_id the codec
 * @return Number of bits per sample or zero if unknown for the given codec.
 */
int av_get_bits_per_sample(enum AVCodecID codec_id);

/**
 * Return the PCM codec associated with a sample format.
 * @param be  endianness, 0 for little, 1 for big,
 *            -1 (or anything else) for native
 * @return  AV_CODEC_ID_PCM_* or AV_CODEC_ID_NONE
 */
enum AVCodecID av_get_pcm_codec(enum AVSampleFormat fmt, int be);

/**
 * Return codec bits per sample.
 * Only return non-zero if the bits per sample is exactly correct, not an
 * approximation.
 *
 * @param[in] codec_id the codec
 * @return Number of bits per sample or zero if unknown for the given codec.
 */
int av_get_exact_bits_per_sample(enum AVCodecID codec_id);

/**
 * Return audio frame duration.
 *
 * @param avctx        codec context
 * @param frame_bytes  size of the frame, or 0 if unknown
 * @return             frame duration, in samples, if known. 0 if not able to
 *                     determine.
 */
int av_get_audio_frame_duration(AVCodecContext *avctx, int frame_bytes);


typedef struct AVBitStreamFilterContext {
    void *priv_data;
    struct AVBitStreamFilter *filter;
    AVCodecParserContext *parser;
    struct AVBitStreamFilterContext *next;
} AVBitStreamFilterContext;


typedef struct AVBitStreamFilter {
    const char *name;
    int priv_data_size;
    int (*filter)(AVBitStreamFilterContext *bsfc,
                  AVCodecContext *avctx, const char *args,
                  uint8_t **poutbuf, int *poutbuf_size,
                  const uint8_t *buf, int buf_size, int keyframe);
    void (*close)(AVBitStreamFilterContext *bsfc);
    struct AVBitStreamFilter *next;
} AVBitStreamFilter;

/**
 * Register a bitstream filter.
 *
 * The filter will be accessible to the application code through
 * av_bitstream_filter_next() or can be directly initialized with
 * av_bitstream_filter_init().
 *
 * @see avcodec_register_all()
 */
void av_register_bitstream_filter(AVBitStreamFilter *bsf);

/**
 * Create and initialize a bitstream filter context given a bitstream
 * filter name.
 *
 * The returned context must be freed with av_bitstream_filter_close().
 *
 * @param name    the name of the bitstream filter
 * @return a bitstream filter context if a matching filter was found
 * and successfully initialized, NULL otherwise
 */
AVBitStreamFilterContext *av_bitstream_filter_init(const char *name);

/**
 * Filter bitstream.
 *
 * This function filters the buffer buf with size buf_size, and places the
 * filtered buffer in the buffer pointed to by poutbuf.
 *
 * The output buffer must be freed by the caller.
 *
 * @param bsfc            bitstream filter context created by av_bitstream_filter_init()
 * @param avctx           AVCodecContext accessed by the filter, may be NULL.
 *                        If specified, this must point to the encoder context of the
 *                        output stream the packet is sent to.
 * @param args            arguments which specify the filter configuration, may be NULL
 * @param poutbuf         pointer which is updated to point to the filtered buffer
 * @param poutbuf_size    pointer which is updated to the filtered buffer size in bytes
 * @param buf             buffer containing the data to filter
 * @param buf_size        size in bytes of buf
 * @param keyframe        set to non-zero if the buffer to filter corresponds to a key-frame packet data
 * @return >= 0 in case of success, or a negative error code in case of failure
 *
 * If the return value is positive, an output buffer is allocated and
 * is available in *poutbuf, and is distinct from the input buffer.
 *
 * If the return value is 0, the output buffer is not allocated and
 * should be considered identical to the input buffer, or in case
 * *poutbuf was set it points to the input buffer (not necessarily to
 * its starting address).
 */
int av_bitstream_filter_filter(AVBitStreamFilterContext *bsfc,
                               AVCodecContext *avctx, const char *args,
                               uint8_t **poutbuf, int *poutbuf_size,
                               const uint8_t *buf, int buf_size, int keyframe);

/**
 * Release bitstream filter context.
 *
 * @param bsf the bitstream filter context created with
 * av_bitstream_filter_init(), can be NULL
 */
void av_bitstream_filter_close(AVBitStreamFilterContext *bsf);

/**
 * If f is NULL, return the first registered bitstream filter,
 * if f is non-NULL, return the next registered bitstream filter
 * after f, or NULL if f is the last one.
 *
 * This function can be used to iterate over all registered bitstream
 * filters.
 */
AVBitStreamFilter *av_bitstream_filter_next(const AVBitStreamFilter *f);

/* memory */

/**
 * Same behaviour av_fast_malloc but the buffer has additional
 * FF_INPUT_BUFFER_PADDING_SIZE at the end which will always be 0.
 *
 * In addition the whole buffer will initially and after resizes
 * be 0-initialized so that no uninitialized data will ever appear.
 */
void av_fast_padded_malloc(void *ptr, unsigned int *size, size_t min_size);

/**
 * Same behaviour av_fast_padded_malloc except that buffer will always
 * be 0-initialized after call.
 */
void av_fast_padded_mallocz(void *ptr, unsigned int *size, size_t min_size);

/**
 * Encode extradata length to a buffer. Used by xiph codecs.
 *
 * @param s buffer to write to; must be at least (v/255+1) bytes long
 * @param v size of extradata in bytes
 * @return number of bytes written to the buffer.
 */
unsigned int av_xiphlacing(unsigned char *s, unsigned int v);

#if FF_API_MISSING_SAMPLE
/**
 * Log a generic warning message about a missing feature. This function is
 * intended to be used internally by FFmpeg (libavcodec, libavformat, etc.)
 * only, and would normally not be used by applications.
 * @param[in] avc a pointer to an arbitrary struct of which the first field is
 * a pointer to an AVClass struct
 * @param[in] feature string containing the name of the missing feature
 * @param[in] want_sample indicates if samples are wanted which exhibit this feature.
 * If want_sample is non-zero, additional verbage will be added to the log
 * message which tells the user how to report samples to the development
 * mailing list.
 * @deprecated Use avpriv_report_missing_feature() instead.
 */
attribute_deprecated
void av_log_missing_feature(void *avc, const char *feature, int want_sample);

/**
 * Log a generic warning message asking for a sample. This function is
 * intended to be used internally by FFmpeg (libavcodec, libavformat, etc.)
 * only, and would normally not be used by applications.
 * @param[in] avc a pointer to an arbitrary struct of which the first field is
 * a pointer to an AVClass struct
 * @param[in] msg string containing an optional message, or NULL if no message
 * @deprecated Use avpriv_request_sample() instead.
 */
attribute_deprecated
void av_log_ask_for_sample(void *avc, const char *msg, ...) av_printf_format(2, 3);
#endif /* FF_API_MISSING_SAMPLE */

/**
 * Register the hardware accelerator hwaccel.
 */
void av_register_hwaccel(AVHWAccel *hwaccel);

/**
 * If hwaccel is NULL, returns the first registered hardware accelerator,
 * if hwaccel is non-NULL, returns the next registered hardware accelerator
 * after hwaccel, or NULL if hwaccel is the last one.
 */
AVHWAccel *av_hwaccel_next(const AVHWAccel *hwaccel);


/**
 * Lock operation used by lockmgr
 */
enum AVLockOp {
  AV_LOCK_CREATE,  ///< Create a mutex
  AV_LOCK_OBTAIN,  ///< Lock the mutex
  AV_LOCK_RELEASE, ///< Unlock the mutex
  AV_LOCK_DESTROY, ///< Free mutex resources
};

/**
 * Register a user provided lock manager supporting the operations
 * specified by AVLockOp. The "mutex" argument to the function points
 * to a (void *) where the lockmgr should store/get a pointer to a user
 * allocated mutex. It is NULL upon AV_LOCK_CREATE and equal to the
 * value left by the last call for all other ops. If the lock manager is
 * unable to perform the op then it should leave the mutex in the same
 * state as when it was called and return a non-zero value. However,
 * when called with AV_LOCK_DESTROY the mutex will always be assumed to
 * have been successfully destroyed. If av_lockmgr_register succeeds
 * it will return a non-negative value, if it fails it will return a
 * negative value and destroy all mutex and unregister all callbacks.
 * av_lockmgr_register is not thread-safe, it must be called from a
 * single thread before any calls which make use of locking are used.
 *
 * @param cb User defined callback. av_lockmgr_register invokes calls
 *           to this callback and the previously registered callback.
 *           The callback will be used to create more than one mutex
 *           each of which must be backed by its own underlying locking
 *           mechanism (i.e. do not use a single static object to
 *           implement your lock manager). If cb is set to NULL the
 *           lockmgr will be unregistered.
 */
int av_lockmgr_register(int (*cb)(void **mutex, enum AVLockOp op));

/**
 * Get the type of the given codec.
 */
enum AVMediaType avcodec_get_type(enum AVCodecID codec_id);

/**
 * Get the name of a codec.
 * @return  a static string identifying the codec; never NULL
 */
const char *avcodec_get_name(enum AVCodecID id);

/**
 * @return a positive value if s is open (i.e. avcodec_open2() was called on it
 * with no corresponding avcodec_close()), 0 otherwise.
 */
int avcodec_is_open(AVCodecContext *s);

/**
 * @return a non-zero number if codec is an encoder, zero otherwise
 */
int av_codec_is_encoder(const AVCodec *codec);

/**
 * @return a non-zero number if codec is a decoder, zero otherwise
 */
int av_codec_is_decoder(const AVCodec *codec);

/**
 * @return descriptor for given codec ID or NULL if no descriptor exists.
 */
const AVCodecDescriptor *avcodec_descriptor_get(enum AVCodecID id);

/**
 * Iterate over all codec descriptors known to libavcodec.
 *
 * @param prev previous descriptor. NULL to get the first descriptor.
 *
 * @return next descriptor or NULL after the last descriptor
 */
const AVCodecDescriptor *avcodec_descriptor_next(const AVCodecDescriptor *prev);

/**
 * @return codec descriptor with the given name or NULL if no such descriptor
 *         exists.
 */
const AVCodecDescriptor *avcodec_descriptor_get_by_name(const char *name);

/**
 * @}
 */

#endif /* AVCODEC_AVCODEC_H */<|MERGE_RESOLUTION|>--- conflicted
+++ resolved
@@ -2374,25 +2374,13 @@
 
 #if FF_API_MPV_OPT
     /**
-<<<<<<< HEAD
-     * minimum Lagrange multiplier
-     * - encoding: Set by user.
-     * - decoding: unused
-=======
      * @deprecated use encoder private options instead
->>>>>>> 530c1441
      */
     attribute_deprecated
     int lmin;
 
     /**
-<<<<<<< HEAD
-     * maximum Lagrange multiplier
-     * - encoding: Set by user.
-     * - decoding: unused
-=======
      * @deprecated use encoder private options instead
->>>>>>> 530c1441
      */
     attribute_deprecated
     int lmax;

/*
 * H.26L/H.264/AVC/JVT/14496-10/... decoder
 * Copyright (c) 2003 Michael Niedermayer <michaelni@gmx.at>
 *
 * This file is part of FFmpeg.
 *
 * FFmpeg is free software; you can redistribute it and/or
 * modify it under the terms of the GNU Lesser General Public
 * License as published by the Free Software Foundation; either
 * version 2.1 of the License, or (at your option) any later version.
 *
 * FFmpeg is distributed in the hope that it will be useful,
 * but WITHOUT ANY WARRANTY; without even the implied warranty of
 * MERCHANTABILITY or FITNESS FOR A PARTICULAR PURPOSE.  See the GNU
 * Lesser General Public License for more details.
 *
 * You should have received a copy of the GNU Lesser General Public
 * License along with FFmpeg; if not, write to the Free Software
 * Foundation, Inc., 51 Franklin Street, Fifth Floor, Boston, MA 02110-1301 USA
 */

/**
 * @file
 * H.264 / AVC / MPEG-4 part10 codec.
 * @author Michael Niedermayer <michaelni@gmx.at>
 */

#include "libavutil/avassert.h"
#include "libavutil/display.h"
#include "libavutil/imgutils.h"
#include "libavutil/stereo3d.h"
#include "libavutil/timer.h"
#include "internal.h"
#include "cabac.h"
#include "cabac_functions.h"
#include "error_resilience.h"
#include "avcodec.h"
#include "h264.h"
#include "h264dec.h"
#include "h264data.h"
#include "h264chroma.h"
#include "h264_mvpred.h"
#include "h264_ps.h"
#include "golomb.h"
#include "mathops.h"
#include "mpegutils.h"
#include "mpegvideo.h"
#include "rectangle.h"
#include "thread.h"

static const uint8_t field_scan[16+1] = {
    0 + 0 * 4, 0 + 1 * 4, 1 + 0 * 4, 0 + 2 * 4,
    0 + 3 * 4, 1 + 1 * 4, 1 + 2 * 4, 1 + 3 * 4,
    2 + 0 * 4, 2 + 1 * 4, 2 + 2 * 4, 2 + 3 * 4,
    3 + 0 * 4, 3 + 1 * 4, 3 + 2 * 4, 3 + 3 * 4,
};

static const uint8_t field_scan8x8[64+1] = {
    0 + 0 * 8, 0 + 1 * 8, 0 + 2 * 8, 1 + 0 * 8,
    1 + 1 * 8, 0 + 3 * 8, 0 + 4 * 8, 1 + 2 * 8,
    2 + 0 * 8, 1 + 3 * 8, 0 + 5 * 8, 0 + 6 * 8,
    0 + 7 * 8, 1 + 4 * 8, 2 + 1 * 8, 3 + 0 * 8,
    2 + 2 * 8, 1 + 5 * 8, 1 + 6 * 8, 1 + 7 * 8,
    2 + 3 * 8, 3 + 1 * 8, 4 + 0 * 8, 3 + 2 * 8,
    2 + 4 * 8, 2 + 5 * 8, 2 + 6 * 8, 2 + 7 * 8,
    3 + 3 * 8, 4 + 1 * 8, 5 + 0 * 8, 4 + 2 * 8,
    3 + 4 * 8, 3 + 5 * 8, 3 + 6 * 8, 3 + 7 * 8,
    4 + 3 * 8, 5 + 1 * 8, 6 + 0 * 8, 5 + 2 * 8,
    4 + 4 * 8, 4 + 5 * 8, 4 + 6 * 8, 4 + 7 * 8,
    5 + 3 * 8, 6 + 1 * 8, 6 + 2 * 8, 5 + 4 * 8,
    5 + 5 * 8, 5 + 6 * 8, 5 + 7 * 8, 6 + 3 * 8,
    7 + 0 * 8, 7 + 1 * 8, 6 + 4 * 8, 6 + 5 * 8,
    6 + 6 * 8, 6 + 7 * 8, 7 + 2 * 8, 7 + 3 * 8,
    7 + 4 * 8, 7 + 5 * 8, 7 + 6 * 8, 7 + 7 * 8,
};

static const uint8_t field_scan8x8_cavlc[64+1] = {
    0 + 0 * 8, 1 + 1 * 8, 2 + 0 * 8, 0 + 7 * 8,
    2 + 2 * 8, 2 + 3 * 8, 2 + 4 * 8, 3 + 3 * 8,
    3 + 4 * 8, 4 + 3 * 8, 4 + 4 * 8, 5 + 3 * 8,
    5 + 5 * 8, 7 + 0 * 8, 6 + 6 * 8, 7 + 4 * 8,
    0 + 1 * 8, 0 + 3 * 8, 1 + 3 * 8, 1 + 4 * 8,
    1 + 5 * 8, 3 + 1 * 8, 2 + 5 * 8, 4 + 1 * 8,
    3 + 5 * 8, 5 + 1 * 8, 4 + 5 * 8, 6 + 1 * 8,
    5 + 6 * 8, 7 + 1 * 8, 6 + 7 * 8, 7 + 5 * 8,
    0 + 2 * 8, 0 + 4 * 8, 0 + 5 * 8, 2 + 1 * 8,
    1 + 6 * 8, 4 + 0 * 8, 2 + 6 * 8, 5 + 0 * 8,
    3 + 6 * 8, 6 + 0 * 8, 4 + 6 * 8, 6 + 2 * 8,
    5 + 7 * 8, 6 + 4 * 8, 7 + 2 * 8, 7 + 6 * 8,
    1 + 0 * 8, 1 + 2 * 8, 0 + 6 * 8, 3 + 0 * 8,
    1 + 7 * 8, 3 + 2 * 8, 2 + 7 * 8, 4 + 2 * 8,
    3 + 7 * 8, 5 + 2 * 8, 4 + 7 * 8, 5 + 4 * 8,
    6 + 3 * 8, 6 + 5 * 8, 7 + 3 * 8, 7 + 7 * 8,
};

// zigzag_scan8x8_cavlc[i] = zigzag_scan8x8[(i/4) + 16*(i%4)]
static const uint8_t zigzag_scan8x8_cavlc[64+1] = {
    0 + 0 * 8, 1 + 1 * 8, 1 + 2 * 8, 2 + 2 * 8,
    4 + 1 * 8, 0 + 5 * 8, 3 + 3 * 8, 7 + 0 * 8,
    3 + 4 * 8, 1 + 7 * 8, 5 + 3 * 8, 6 + 3 * 8,
    2 + 7 * 8, 6 + 4 * 8, 5 + 6 * 8, 7 + 5 * 8,
    1 + 0 * 8, 2 + 0 * 8, 0 + 3 * 8, 3 + 1 * 8,
    3 + 2 * 8, 0 + 6 * 8, 4 + 2 * 8, 6 + 1 * 8,
    2 + 5 * 8, 2 + 6 * 8, 6 + 2 * 8, 5 + 4 * 8,
    3 + 7 * 8, 7 + 3 * 8, 4 + 7 * 8, 7 + 6 * 8,
    0 + 1 * 8, 3 + 0 * 8, 0 + 4 * 8, 4 + 0 * 8,
    2 + 3 * 8, 1 + 5 * 8, 5 + 1 * 8, 5 + 2 * 8,
    1 + 6 * 8, 3 + 5 * 8, 7 + 1 * 8, 4 + 5 * 8,
    4 + 6 * 8, 7 + 4 * 8, 5 + 7 * 8, 6 + 7 * 8,
    0 + 2 * 8, 2 + 1 * 8, 1 + 3 * 8, 5 + 0 * 8,
    1 + 4 * 8, 2 + 4 * 8, 6 + 0 * 8, 4 + 3 * 8,
    0 + 7 * 8, 4 + 4 * 8, 7 + 2 * 8, 3 + 6 * 8,
    5 + 5 * 8, 6 + 5 * 8, 6 + 6 * 8, 7 + 7 * 8,
};

static void release_unused_pictures(H264Context *h, int remove_current)
{
    int i;

    /* release non reference frames */
    for (i = 0; i < H264_MAX_PICTURE_COUNT; i++) {
        if (h->DPB[i].f->buf[0] && !h->DPB[i].reference &&
            (remove_current || &h->DPB[i] != h->cur_pic_ptr)) {
            ff_h264_unref_picture(h, &h->DPB[i]);
        }
    }
}

static int alloc_scratch_buffers(H264SliceContext *sl, int linesize)
{
    const H264Context *h = sl->h264;
    int alloc_size = FFALIGN(FFABS(linesize) + 32, 32);

    av_fast_malloc(&sl->bipred_scratchpad, &sl->bipred_scratchpad_allocated, 16 * 6 * alloc_size);
    // edge emu needs blocksize + filter length - 1
    // (= 21x21 for  H.264)
    av_fast_malloc(&sl->edge_emu_buffer, &sl->edge_emu_buffer_allocated, alloc_size * 2 * 21);

    av_fast_mallocz(&sl->top_borders[0], &sl->top_borders_allocated[0],
                   h->mb_width * 16 * 3 * sizeof(uint8_t) * 2);
    av_fast_mallocz(&sl->top_borders[1], &sl->top_borders_allocated[1],
                   h->mb_width * 16 * 3 * sizeof(uint8_t) * 2);

    if (!sl->bipred_scratchpad || !sl->edge_emu_buffer ||
        !sl->top_borders[0]    || !sl->top_borders[1]) {
        av_freep(&sl->bipred_scratchpad);
        av_freep(&sl->edge_emu_buffer);
        av_freep(&sl->top_borders[0]);
        av_freep(&sl->top_borders[1]);

        sl->bipred_scratchpad_allocated = 0;
        sl->edge_emu_buffer_allocated   = 0;
        sl->top_borders_allocated[0]    = 0;
        sl->top_borders_allocated[1]    = 0;
        return AVERROR(ENOMEM);
    }

    return 0;
}

static int init_table_pools(H264Context *h)
{
    const int big_mb_num    = h->mb_stride * (h->mb_height + 1) + 1;
    const int mb_array_size = h->mb_stride * h->mb_height;
    const int b4_stride     = h->mb_width * 4 + 1;
    const int b4_array_size = b4_stride * h->mb_height * 4;

    h->qscale_table_pool = av_buffer_pool_init(big_mb_num + h->mb_stride,
                                               av_buffer_allocz);
    h->mb_type_pool      = av_buffer_pool_init((big_mb_num + h->mb_stride) *
                                               sizeof(uint32_t), av_buffer_allocz);
    h->motion_val_pool   = av_buffer_pool_init(2 * (b4_array_size + 4) *
                                               sizeof(int16_t), av_buffer_allocz);
    h->ref_index_pool    = av_buffer_pool_init(4 * mb_array_size, av_buffer_allocz);

    if (!h->qscale_table_pool || !h->mb_type_pool || !h->motion_val_pool ||
        !h->ref_index_pool) {
        av_buffer_pool_uninit(&h->qscale_table_pool);
        av_buffer_pool_uninit(&h->mb_type_pool);
        av_buffer_pool_uninit(&h->motion_val_pool);
        av_buffer_pool_uninit(&h->ref_index_pool);
        return AVERROR(ENOMEM);
    }

    return 0;
}

static int alloc_picture(H264Context *h, H264Picture *pic)
{
    int i, ret = 0;

    av_assert0(!pic->f->data[0]);

    pic->tf.f = pic->f;
    ret = ff_thread_get_buffer(h->avctx, &pic->tf, pic->reference ?
                                                   AV_GET_BUFFER_FLAG_REF : 0);
    if (ret < 0)
        goto fail;

    pic->crop     = h->ps.sps->crop;
    pic->crop_top = h->ps.sps->crop_top;
    pic->crop_left= h->ps.sps->crop_left;

    if (h->avctx->hwaccel) {
        const AVHWAccel *hwaccel = h->avctx->hwaccel;
        av_assert0(!pic->hwaccel_picture_private);
        if (hwaccel->frame_priv_data_size) {
            pic->hwaccel_priv_buf = av_buffer_allocz(hwaccel->frame_priv_data_size);
            if (!pic->hwaccel_priv_buf)
                return AVERROR(ENOMEM);
            pic->hwaccel_picture_private = pic->hwaccel_priv_buf->data;
        }
    }
    if (CONFIG_GRAY && !h->avctx->hwaccel && h->flags & AV_CODEC_FLAG_GRAY && pic->f->data[2]) {
        int h_chroma_shift, v_chroma_shift;
        av_pix_fmt_get_chroma_sub_sample(pic->f->format,
                                         &h_chroma_shift, &v_chroma_shift);

        for(i=0; i<AV_CEIL_RSHIFT(pic->f->height, v_chroma_shift); i++) {
            memset(pic->f->data[1] + pic->f->linesize[1]*i,
                   0x80, AV_CEIL_RSHIFT(pic->f->width, h_chroma_shift));
            memset(pic->f->data[2] + pic->f->linesize[2]*i,
                   0x80, AV_CEIL_RSHIFT(pic->f->width, h_chroma_shift));
        }
    }

    if (!h->qscale_table_pool) {
        ret = init_table_pools(h);
        if (ret < 0)
            goto fail;
    }

    pic->qscale_table_buf = av_buffer_pool_get(h->qscale_table_pool);
    pic->mb_type_buf      = av_buffer_pool_get(h->mb_type_pool);
    if (!pic->qscale_table_buf || !pic->mb_type_buf)
        goto fail;

    pic->mb_type      = (uint32_t*)pic->mb_type_buf->data + 2 * h->mb_stride + 1;
    pic->qscale_table = pic->qscale_table_buf->data + 2 * h->mb_stride + 1;

    for (i = 0; i < 2; i++) {
        pic->motion_val_buf[i] = av_buffer_pool_get(h->motion_val_pool);
        pic->ref_index_buf[i]  = av_buffer_pool_get(h->ref_index_pool);
        if (!pic->motion_val_buf[i] || !pic->ref_index_buf[i])
            goto fail;

        pic->motion_val[i] = (int16_t (*)[2])pic->motion_val_buf[i]->data + 4;
        pic->ref_index[i]  = pic->ref_index_buf[i]->data;
    }

    return 0;
fail:
    ff_h264_unref_picture(h, pic);
    return (ret < 0) ? ret : AVERROR(ENOMEM);
}

static int find_unused_picture(H264Context *h)
{
    int i;

    for (i = 0; i < H264_MAX_PICTURE_COUNT; i++) {
        if (!h->DPB[i].f->buf[0])
            return i;
    }
    return AVERROR_INVALIDDATA;
}


#define IN_RANGE(a, b, size) (((void*)(a) >= (void*)(b)) && ((void*)(a) < (void*)((b) + (size))))

#define REBASE_PICTURE(pic, new_ctx, old_ctx)             \
    (((pic) && (pic) >= (old_ctx)->DPB &&                       \
      (pic) < (old_ctx)->DPB + H264_MAX_PICTURE_COUNT) ?          \
     &(new_ctx)->DPB[(pic) - (old_ctx)->DPB] : NULL)

static void copy_picture_range(H264Picture **to, H264Picture **from, int count,
                               H264Context *new_base,
                               H264Context *old_base)
{
    int i;

    for (i = 0; i < count; i++) {
        av_assert1(!from[i] ||
                   IN_RANGE(from[i], old_base, 1) ||
                   IN_RANGE(from[i], old_base->DPB, H264_MAX_PICTURE_COUNT));
        to[i] = REBASE_PICTURE(from[i], new_base, old_base);
    }
}

static int h264_slice_header_init(H264Context *h);

int ff_h264_update_thread_context(AVCodecContext *dst,
                                  const AVCodecContext *src)
{
    H264Context *h = dst->priv_data, *h1 = src->priv_data;
    int inited = h->context_initialized, err = 0;
    int need_reinit = 0;
    int i, ret;

    if (dst == src)
        return 0;

    // We can't fail if SPS isn't set at it breaks current skip_frame code
    //if (!h1->ps.sps)
    //    return AVERROR_INVALIDDATA;

    if (inited &&
        (h->width                 != h1->width                 ||
         h->height                != h1->height                ||
         h->mb_width              != h1->mb_width              ||
         h->mb_height             != h1->mb_height             ||
         !h->ps.sps                                            ||
         h->ps.sps->bit_depth_luma    != h1->ps.sps->bit_depth_luma    ||
         h->ps.sps->chroma_format_idc != h1->ps.sps->chroma_format_idc ||
         h->ps.sps->colorspace        != h1->ps.sps->colorspace)) {
        need_reinit = 1;
    }

    /* copy block_offset since frame_start may not be called */
    memcpy(h->block_offset, h1->block_offset, sizeof(h->block_offset));

    // SPS/PPS
    for (i = 0; i < FF_ARRAY_ELEMS(h->ps.sps_list); i++) {
        av_buffer_unref(&h->ps.sps_list[i]);
        if (h1->ps.sps_list[i]) {
            h->ps.sps_list[i] = av_buffer_ref(h1->ps.sps_list[i]);
            if (!h->ps.sps_list[i])
                return AVERROR(ENOMEM);
        }
    }
    for (i = 0; i < FF_ARRAY_ELEMS(h->ps.pps_list); i++) {
        av_buffer_unref(&h->ps.pps_list[i]);
        if (h1->ps.pps_list[i]) {
            h->ps.pps_list[i] = av_buffer_ref(h1->ps.pps_list[i]);
            if (!h->ps.pps_list[i])
                return AVERROR(ENOMEM);
        }
    }

    av_buffer_unref(&h->ps.pps_ref);
    av_buffer_unref(&h->ps.sps_ref);
    h->ps.pps = NULL;
    h->ps.sps = NULL;
    if (h1->ps.pps_ref) {
        h->ps.pps_ref = av_buffer_ref(h1->ps.pps_ref);
        if (!h->ps.pps_ref)
            return AVERROR(ENOMEM);
        h->ps.pps = (const PPS*)h->ps.pps_ref->data;
    }
    if (h1->ps.sps_ref) {
        h->ps.sps_ref = av_buffer_ref(h1->ps.sps_ref);
        if (!h->ps.sps_ref)
            return AVERROR(ENOMEM);
        h->ps.sps = (const SPS*)h->ps.sps_ref->data;
    }

    if (need_reinit || !inited) {
        h->width     = h1->width;
        h->height    = h1->height;
        h->mb_height = h1->mb_height;
        h->mb_width  = h1->mb_width;
        h->mb_num    = h1->mb_num;
        h->mb_stride = h1->mb_stride;
        h->b_stride  = h1->b_stride;

        if (h->context_initialized || h1->context_initialized) {
            if ((err = h264_slice_header_init(h)) < 0) {
                av_log(h->avctx, AV_LOG_ERROR, "h264_slice_header_init() failed");
                return err;
            }
        }

        /* copy block_offset since frame_start may not be called */
        memcpy(h->block_offset, h1->block_offset, sizeof(h->block_offset));
    }

    h->avctx->coded_height  = h1->avctx->coded_height;
    h->avctx->coded_width   = h1->avctx->coded_width;
    h->avctx->width         = h1->avctx->width;
    h->avctx->height        = h1->avctx->height;
    h->coded_picture_number = h1->coded_picture_number;
    h->first_field          = h1->first_field;
    h->picture_structure    = h1->picture_structure;
    h->mb_aff_frame         = h1->mb_aff_frame;
    h->droppable            = h1->droppable;
    h->backup_width         = h1->backup_width;
    h->backup_height        = h1->backup_height;
    h->backup_pix_fmt       = h1->backup_pix_fmt;

    for (i = 0; i < H264_MAX_PICTURE_COUNT; i++) {
        ff_h264_unref_picture(h, &h->DPB[i]);
        if (h1->DPB[i].f->buf[0] &&
            (ret = ff_h264_ref_picture(h, &h->DPB[i], &h1->DPB[i])) < 0)
            return ret;
    }

    h->cur_pic_ptr = REBASE_PICTURE(h1->cur_pic_ptr, h, h1);
    ff_h264_unref_picture(h, &h->cur_pic);
    if (h1->cur_pic.f->buf[0]) {
        ret = ff_h264_ref_picture(h, &h->cur_pic, &h1->cur_pic);
        if (ret < 0)
            return ret;
    }

    h->enable_er       = h1->enable_er;
    h->workaround_bugs = h1->workaround_bugs;
    h->droppable       = h1->droppable;

    // extradata/NAL handling
    h->is_avc = h1->is_avc;
    h->nal_length_size = h1->nal_length_size;
    h->sei.unregistered.x264_build = h1->sei.unregistered.x264_build;

    memcpy(&h->poc,        &h1->poc,        sizeof(h->poc));

    memcpy(h->default_ref, h1->default_ref, sizeof(h->default_ref));
    memcpy(h->short_ref,   h1->short_ref,   sizeof(h->short_ref));
    memcpy(h->long_ref,    h1->long_ref,    sizeof(h->long_ref));
    memcpy(h->delayed_pic, h1->delayed_pic, sizeof(h->delayed_pic));
    memcpy(h->last_pocs,   h1->last_pocs,   sizeof(h->last_pocs));

    h->next_output_pic   = h1->next_output_pic;
    h->next_outputed_poc = h1->next_outputed_poc;

    memcpy(h->mmco, h1->mmco, sizeof(h->mmco));
    h->nb_mmco         = h1->nb_mmco;
    h->mmco_reset      = h1->mmco_reset;
    h->explicit_ref_marking = h1->explicit_ref_marking;
    h->long_ref_count  = h1->long_ref_count;
    h->short_ref_count = h1->short_ref_count;

    copy_picture_range(h->short_ref, h1->short_ref, 32, h, h1);
    copy_picture_range(h->long_ref, h1->long_ref, 32, h, h1);
    copy_picture_range(h->delayed_pic, h1->delayed_pic,
                       MAX_DELAYED_PIC_COUNT + 2, h, h1);

    h->frame_recovered       = h1->frame_recovered;

    if (!h->cur_pic_ptr)
        return 0;

    if (!h->droppable) {
        err = ff_h264_execute_ref_pic_marking(h);
        h->poc.prev_poc_msb = h->poc.poc_msb;
        h->poc.prev_poc_lsb = h->poc.poc_lsb;
    }
    h->poc.prev_frame_num_offset = h->poc.frame_num_offset;
    h->poc.prev_frame_num        = h->poc.frame_num;

    h->recovery_frame        = h1->recovery_frame;

    return err;
}

static int h264_frame_start(H264Context *h)
{
    H264Picture *pic;
    int i, ret;
    const int pixel_shift = h->pixel_shift;
    int c[4] = {
        1<<(h->ps.sps->bit_depth_luma-1),
        1<<(h->ps.sps->bit_depth_chroma-1),
        1<<(h->ps.sps->bit_depth_chroma-1),
        -1
    };

    if (!ff_thread_can_start_frame(h->avctx)) {
        av_log(h->avctx, AV_LOG_ERROR, "Attempt to start a frame outside SETUP state\n");
        return -1;
    }

    release_unused_pictures(h, 1);
    h->cur_pic_ptr = NULL;

    i = find_unused_picture(h);
    if (i < 0) {
        av_log(h->avctx, AV_LOG_ERROR, "no frame buffer available\n");
        return i;
    }
    pic = &h->DPB[i];

    pic->reference              = h->droppable ? 0 : h->picture_structure;
    pic->f->coded_picture_number = h->coded_picture_number++;
    pic->field_picture          = h->picture_structure != PICT_FRAME;
    pic->frame_num               = h->poc.frame_num;
    /*
     * Zero key_frame here; IDR markings per slice in frame or fields are ORed
     * in later.
     * See decode_nal_units().
     */
    pic->f->key_frame = 0;
    pic->mmco_reset  = 0;
    pic->recovered   = 0;
    pic->invalid_gap = 0;
    pic->sei_recovery_frame_cnt = h->sei.recovery_point.recovery_frame_cnt;

    pic->f->pict_type = h->slice_ctx[0].slice_type;

    if ((ret = alloc_picture(h, pic)) < 0)
        return ret;
    if(!h->frame_recovered && !h->avctx->hwaccel
#if FF_API_CAP_VDPAU
       && !(h->avctx->codec->capabilities & AV_CODEC_CAP_HWACCEL_VDPAU)
#endif
       )
        ff_color_frame(pic->f, c);

    h->cur_pic_ptr = pic;
    ff_h264_unref_picture(h, &h->cur_pic);
    if (CONFIG_ERROR_RESILIENCE) {
        ff_h264_set_erpic(&h->slice_ctx[0].er.cur_pic, NULL);
    }

    if ((ret = ff_h264_ref_picture(h, &h->cur_pic, h->cur_pic_ptr)) < 0)
        return ret;

    for (i = 0; i < h->nb_slice_ctx; i++) {
        h->slice_ctx[i].linesize   = h->cur_pic_ptr->f->linesize[0];
        h->slice_ctx[i].uvlinesize = h->cur_pic_ptr->f->linesize[1];
    }

    if (CONFIG_ERROR_RESILIENCE && h->enable_er) {
        ff_er_frame_start(&h->slice_ctx[0].er);
        ff_h264_set_erpic(&h->slice_ctx[0].er.last_pic, NULL);
        ff_h264_set_erpic(&h->slice_ctx[0].er.next_pic, NULL);
    }

    for (i = 0; i < 16; i++) {
        h->block_offset[i]           = (4 * ((scan8[i] - scan8[0]) & 7) << pixel_shift) + 4 * pic->f->linesize[0] * ((scan8[i] - scan8[0]) >> 3);
        h->block_offset[48 + i]      = (4 * ((scan8[i] - scan8[0]) & 7) << pixel_shift) + 8 * pic->f->linesize[0] * ((scan8[i] - scan8[0]) >> 3);
    }
    for (i = 0; i < 16; i++) {
        h->block_offset[16 + i]      =
        h->block_offset[32 + i]      = (4 * ((scan8[i] - scan8[0]) & 7) << pixel_shift) + 4 * pic->f->linesize[1] * ((scan8[i] - scan8[0]) >> 3);
        h->block_offset[48 + 16 + i] =
        h->block_offset[48 + 32 + i] = (4 * ((scan8[i] - scan8[0]) & 7) << pixel_shift) + 8 * pic->f->linesize[1] * ((scan8[i] - scan8[0]) >> 3);
    }

    /* We mark the current picture as non-reference after allocating it, so
     * that if we break out due to an error it can be released automatically
     * in the next ff_mpv_frame_start().
     */
    h->cur_pic_ptr->reference = 0;

    h->cur_pic_ptr->field_poc[0] = h->cur_pic_ptr->field_poc[1] = INT_MAX;

    h->next_output_pic = NULL;

    h->postpone_filter = 0;

    h->mb_aff_frame = h->ps.sps->mb_aff && (h->picture_structure == PICT_FRAME);

    assert(h->cur_pic_ptr->long_ref == 0);

    return 0;
}

static av_always_inline void backup_mb_border(const H264Context *h, H264SliceContext *sl,
                                              uint8_t *src_y,
                                              uint8_t *src_cb, uint8_t *src_cr,
                                              int linesize, int uvlinesize,
                                              int simple)
{
    uint8_t *top_border;
    int top_idx = 1;
    const int pixel_shift = h->pixel_shift;
    int chroma444 = CHROMA444(h);
    int chroma422 = CHROMA422(h);

    src_y  -= linesize;
    src_cb -= uvlinesize;
    src_cr -= uvlinesize;

    if (!simple && FRAME_MBAFF(h)) {
        if (sl->mb_y & 1) {
            if (!MB_MBAFF(sl)) {
                top_border = sl->top_borders[0][sl->mb_x];
                AV_COPY128(top_border, src_y + 15 * linesize);
                if (pixel_shift)
                    AV_COPY128(top_border + 16, src_y + 15 * linesize + 16);
                if (simple || !CONFIG_GRAY || !(h->flags & AV_CODEC_FLAG_GRAY)) {
                    if (chroma444) {
                        if (pixel_shift) {
                            AV_COPY128(top_border + 32, src_cb + 15 * uvlinesize);
                            AV_COPY128(top_border + 48, src_cb + 15 * uvlinesize + 16);
                            AV_COPY128(top_border + 64, src_cr + 15 * uvlinesize);
                            AV_COPY128(top_border + 80, src_cr + 15 * uvlinesize + 16);
                        } else {
                            AV_COPY128(top_border + 16, src_cb + 15 * uvlinesize);
                            AV_COPY128(top_border + 32, src_cr + 15 * uvlinesize);
                        }
                    } else if (chroma422) {
                        if (pixel_shift) {
                            AV_COPY128(top_border + 32, src_cb + 15 * uvlinesize);
                            AV_COPY128(top_border + 48, src_cr + 15 * uvlinesize);
                        } else {
                            AV_COPY64(top_border + 16, src_cb + 15 * uvlinesize);
                            AV_COPY64(top_border + 24, src_cr + 15 * uvlinesize);
                        }
                    } else {
                        if (pixel_shift) {
                            AV_COPY128(top_border + 32, src_cb + 7 * uvlinesize);
                            AV_COPY128(top_border + 48, src_cr + 7 * uvlinesize);
                        } else {
                            AV_COPY64(top_border + 16, src_cb + 7 * uvlinesize);
                            AV_COPY64(top_border + 24, src_cr + 7 * uvlinesize);
                        }
                    }
                }
            }
        } else if (MB_MBAFF(sl)) {
            top_idx = 0;
        } else
            return;
    }

    top_border = sl->top_borders[top_idx][sl->mb_x];
    /* There are two lines saved, the line above the top macroblock
     * of a pair, and the line above the bottom macroblock. */
    AV_COPY128(top_border, src_y + 16 * linesize);
    if (pixel_shift)
        AV_COPY128(top_border + 16, src_y + 16 * linesize + 16);

    if (simple || !CONFIG_GRAY || !(h->flags & AV_CODEC_FLAG_GRAY)) {
        if (chroma444) {
            if (pixel_shift) {
                AV_COPY128(top_border + 32, src_cb + 16 * linesize);
                AV_COPY128(top_border + 48, src_cb + 16 * linesize + 16);
                AV_COPY128(top_border + 64, src_cr + 16 * linesize);
                AV_COPY128(top_border + 80, src_cr + 16 * linesize + 16);
            } else {
                AV_COPY128(top_border + 16, src_cb + 16 * linesize);
                AV_COPY128(top_border + 32, src_cr + 16 * linesize);
            }
        } else if (chroma422) {
            if (pixel_shift) {
                AV_COPY128(top_border + 32, src_cb + 16 * uvlinesize);
                AV_COPY128(top_border + 48, src_cr + 16 * uvlinesize);
            } else {
                AV_COPY64(top_border + 16, src_cb + 16 * uvlinesize);
                AV_COPY64(top_border + 24, src_cr + 16 * uvlinesize);
            }
        } else {
            if (pixel_shift) {
                AV_COPY128(top_border + 32, src_cb + 8 * uvlinesize);
                AV_COPY128(top_border + 48, src_cr + 8 * uvlinesize);
            } else {
                AV_COPY64(top_border + 16, src_cb + 8 * uvlinesize);
                AV_COPY64(top_border + 24, src_cr + 8 * uvlinesize);
            }
        }
    }
}

/**
 * Initialize implicit_weight table.
 * @param field  0/1 initialize the weight for interlaced MBAFF
 *                -1 initializes the rest
 */
static void implicit_weight_table(const H264Context *h, H264SliceContext *sl, int field)
{
    int ref0, ref1, i, cur_poc, ref_start, ref_count0, ref_count1;

    for (i = 0; i < 2; i++) {
        sl->pwt.luma_weight_flag[i]   = 0;
        sl->pwt.chroma_weight_flag[i] = 0;
    }

    if (field < 0) {
        if (h->picture_structure == PICT_FRAME) {
            cur_poc = h->cur_pic_ptr->poc;
        } else {
            cur_poc = h->cur_pic_ptr->field_poc[h->picture_structure - 1];
        }
        if (sl->ref_count[0] == 1 && sl->ref_count[1] == 1 && !FRAME_MBAFF(h) &&
            sl->ref_list[0][0].poc + (int64_t)sl->ref_list[1][0].poc == 2 * cur_poc) {
            sl->pwt.use_weight        = 0;
            sl->pwt.use_weight_chroma = 0;
            return;
        }
        ref_start  = 0;
        ref_count0 = sl->ref_count[0];
        ref_count1 = sl->ref_count[1];
    } else {
        cur_poc    = h->cur_pic_ptr->field_poc[field];
        ref_start  = 16;
        ref_count0 = 16 + 2 * sl->ref_count[0];
        ref_count1 = 16 + 2 * sl->ref_count[1];
    }

    sl->pwt.use_weight               = 2;
    sl->pwt.use_weight_chroma        = 2;
    sl->pwt.luma_log2_weight_denom   = 5;
    sl->pwt.chroma_log2_weight_denom = 5;

    for (ref0 = ref_start; ref0 < ref_count0; ref0++) {
        int64_t poc0 = sl->ref_list[0][ref0].poc;
        for (ref1 = ref_start; ref1 < ref_count1; ref1++) {
            int w = 32;
            if (!sl->ref_list[0][ref0].parent->long_ref && !sl->ref_list[1][ref1].parent->long_ref) {
                int poc1 = sl->ref_list[1][ref1].poc;
                int td   = av_clip_int8(poc1 - poc0);
                if (td) {
                    int tb = av_clip_int8(cur_poc - poc0);
                    int tx = (16384 + (FFABS(td) >> 1)) / td;
                    int dist_scale_factor = (tb * tx + 32) >> 8;
                    if (dist_scale_factor >= -64 && dist_scale_factor <= 128)
                        w = 64 - dist_scale_factor;
                }
            }
            if (field < 0) {
                sl->pwt.implicit_weight[ref0][ref1][0] =
                sl->pwt.implicit_weight[ref0][ref1][1] = w;
            } else {
                sl->pwt.implicit_weight[ref0][ref1][field] = w;
            }
        }
    }
}

/**
 * initialize scan tables
 */
static void init_scan_tables(H264Context *h)
{
    int i;
    for (i = 0; i < 16; i++) {
#define TRANSPOSE(x) ((x) >> 2) | (((x) << 2) & 0xF)
        h->zigzag_scan[i] = TRANSPOSE(ff_zigzag_scan[i]);
        h->field_scan[i]  = TRANSPOSE(field_scan[i]);
#undef TRANSPOSE
    }
    for (i = 0; i < 64; i++) {
#define TRANSPOSE(x) ((x) >> 3) | (((x) & 7) << 3)
        h->zigzag_scan8x8[i]       = TRANSPOSE(ff_zigzag_direct[i]);
        h->zigzag_scan8x8_cavlc[i] = TRANSPOSE(zigzag_scan8x8_cavlc[i]);
        h->field_scan8x8[i]        = TRANSPOSE(field_scan8x8[i]);
        h->field_scan8x8_cavlc[i]  = TRANSPOSE(field_scan8x8_cavlc[i]);
#undef TRANSPOSE
    }
    if (h->ps.sps->transform_bypass) { // FIXME same ugly
        memcpy(h->zigzag_scan_q0          , ff_zigzag_scan          , sizeof(h->zigzag_scan_q0         ));
        memcpy(h->zigzag_scan8x8_q0       , ff_zigzag_direct        , sizeof(h->zigzag_scan8x8_q0      ));
        memcpy(h->zigzag_scan8x8_cavlc_q0 , zigzag_scan8x8_cavlc    , sizeof(h->zigzag_scan8x8_cavlc_q0));
        memcpy(h->field_scan_q0           , field_scan              , sizeof(h->field_scan_q0          ));
        memcpy(h->field_scan8x8_q0        , field_scan8x8           , sizeof(h->field_scan8x8_q0       ));
        memcpy(h->field_scan8x8_cavlc_q0  , field_scan8x8_cavlc     , sizeof(h->field_scan8x8_cavlc_q0 ));
    } else {
        memcpy(h->zigzag_scan_q0          , h->zigzag_scan          , sizeof(h->zigzag_scan_q0         ));
        memcpy(h->zigzag_scan8x8_q0       , h->zigzag_scan8x8       , sizeof(h->zigzag_scan8x8_q0      ));
        memcpy(h->zigzag_scan8x8_cavlc_q0 , h->zigzag_scan8x8_cavlc , sizeof(h->zigzag_scan8x8_cavlc_q0));
        memcpy(h->field_scan_q0           , h->field_scan           , sizeof(h->field_scan_q0          ));
        memcpy(h->field_scan8x8_q0        , h->field_scan8x8        , sizeof(h->field_scan8x8_q0       ));
        memcpy(h->field_scan8x8_cavlc_q0  , h->field_scan8x8_cavlc  , sizeof(h->field_scan8x8_cavlc_q0 ));
    }
}

static enum AVPixelFormat get_pixel_format(H264Context *h, int force_callback)
{
#define HWACCEL_MAX (CONFIG_H264_DXVA2_HWACCEL + \
                     CONFIG_H264_D3D11VA_HWACCEL + \
                     CONFIG_H264_VAAPI_HWACCEL + \
                     (CONFIG_H264_VDA_HWACCEL * 2) + \
                     CONFIG_H264_VIDEOTOOLBOX_HWACCEL + \
                     CONFIG_H264_VDPAU_HWACCEL)
    enum AVPixelFormat pix_fmts[HWACCEL_MAX + 2], *fmt = pix_fmts;
    const enum AVPixelFormat *choices = pix_fmts;
    int i;

    switch (h->ps.sps->bit_depth_luma) {
    case 9:
        if (CHROMA444(h)) {
            if (h->avctx->colorspace == AVCOL_SPC_RGB) {
                *fmt++ = AV_PIX_FMT_GBRP9;
            } else
                *fmt++ = AV_PIX_FMT_YUV444P9;
        } else if (CHROMA422(h))
            *fmt++ = AV_PIX_FMT_YUV422P9;
        else
            *fmt++ = AV_PIX_FMT_YUV420P9;
        break;
    case 10:
        if (CHROMA444(h)) {
            if (h->avctx->colorspace == AVCOL_SPC_RGB) {
                *fmt++ = AV_PIX_FMT_GBRP10;
            } else
                *fmt++ = AV_PIX_FMT_YUV444P10;
        } else if (CHROMA422(h))
            *fmt++ = AV_PIX_FMT_YUV422P10;
        else
            *fmt++ = AV_PIX_FMT_YUV420P10;
        break;
    case 12:
        if (CHROMA444(h)) {
            if (h->avctx->colorspace == AVCOL_SPC_RGB) {
                *fmt++ = AV_PIX_FMT_GBRP12;
            } else
                *fmt++ = AV_PIX_FMT_YUV444P12;
        } else if (CHROMA422(h))
            *fmt++ = AV_PIX_FMT_YUV422P12;
        else
            *fmt++ = AV_PIX_FMT_YUV420P12;
        break;
    case 14:
        if (CHROMA444(h)) {
            if (h->avctx->colorspace == AVCOL_SPC_RGB) {
                *fmt++ = AV_PIX_FMT_GBRP14;
            } else
                *fmt++ = AV_PIX_FMT_YUV444P14;
        } else if (CHROMA422(h))
            *fmt++ = AV_PIX_FMT_YUV422P14;
        else
            *fmt++ = AV_PIX_FMT_YUV420P14;
        break;
    case 8:
#if CONFIG_H264_VDPAU_HWACCEL
        *fmt++ = AV_PIX_FMT_VDPAU;
#endif
        if (CHROMA444(h)) {
            if (h->avctx->colorspace == AVCOL_SPC_RGB)
                *fmt++ = AV_PIX_FMT_GBRP;
            else if (h->avctx->color_range == AVCOL_RANGE_JPEG)
                *fmt++ = AV_PIX_FMT_YUVJ444P;
            else
                *fmt++ = AV_PIX_FMT_YUV444P;
        } else if (CHROMA422(h)) {
            if (h->avctx->color_range == AVCOL_RANGE_JPEG)
                *fmt++ = AV_PIX_FMT_YUVJ422P;
            else
                *fmt++ = AV_PIX_FMT_YUV422P;
        } else {
#if CONFIG_H264_DXVA2_HWACCEL
            *fmt++ = AV_PIX_FMT_DXVA2_VLD;
#endif
#if CONFIG_H264_D3D11VA_HWACCEL
            *fmt++ = AV_PIX_FMT_D3D11VA_VLD;
#endif
#if CONFIG_H264_VAAPI_HWACCEL
            *fmt++ = AV_PIX_FMT_VAAPI;
#endif
#if CONFIG_H264_VDA_HWACCEL
            *fmt++ = AV_PIX_FMT_VDA_VLD;
            *fmt++ = AV_PIX_FMT_VDA;
#endif
#if CONFIG_H264_VIDEOTOOLBOX_HWACCEL
            *fmt++ = AV_PIX_FMT_VIDEOTOOLBOX;
#endif
            if (h->avctx->codec->pix_fmts)
                choices = h->avctx->codec->pix_fmts;
            else if (h->avctx->color_range == AVCOL_RANGE_JPEG)
                *fmt++ = AV_PIX_FMT_YUVJ420P;
            else
                *fmt++ = AV_PIX_FMT_YUV420P;
        }
        break;
    default:
        av_log(h->avctx, AV_LOG_ERROR,
               "Unsupported bit depth %d\n", h->ps.sps->bit_depth_luma);
        return AVERROR_INVALIDDATA;
    }

    *fmt = AV_PIX_FMT_NONE;

    for (i=0; choices[i] != AV_PIX_FMT_NONE; i++)
        if (choices[i] == h->avctx->pix_fmt && !force_callback)
            return choices[i];
    return ff_thread_get_format(h->avctx, choices);
}

/* export coded and cropped frame dimensions to AVCodecContext */
static int init_dimensions(H264Context *h)
{
    const SPS *sps = (const SPS*)h->ps.sps;
    int width  = h->width  - (sps->crop_right + sps->crop_left);
    int height = h->height - (sps->crop_top   + sps->crop_bottom);
    av_assert0(sps->crop_right + sps->crop_left < (unsigned)h->width);
    av_assert0(sps->crop_top + sps->crop_bottom < (unsigned)h->height);

    /* handle container cropping */
    if (FFALIGN(h->avctx->width,  16) == FFALIGN(width,  16) &&
        FFALIGN(h->avctx->height, 16) == FFALIGN(height, 16) &&
        h->avctx->width  <= width &&
        h->avctx->height <= height
    ) {
        width  = h->avctx->width;
        height = h->avctx->height;
    }

    h->avctx->coded_width  = h->width;
    h->avctx->coded_height = h->height;
    h->avctx->width        = width;
    h->avctx->height       = height;

    return 0;
}

static int h264_slice_header_init(H264Context *h)
{
    const SPS *sps = h->ps.sps;
    int i, ret;

    ff_set_sar(h->avctx, sps->sar);
    av_pix_fmt_get_chroma_sub_sample(h->avctx->pix_fmt,
                                     &h->chroma_x_shift, &h->chroma_y_shift);

    if (sps->timing_info_present_flag) {
        int64_t den = sps->time_scale;
        if (h->sei.unregistered.x264_build < 44U)
            den *= 2;
        av_reduce(&h->avctx->framerate.den, &h->avctx->framerate.num,
                  sps->num_units_in_tick * h->avctx->ticks_per_frame, den, 1 << 30);
    }

    ff_h264_free_tables(h);

    h->first_field           = 0;
    h->prev_interlaced_frame = 1;

    init_scan_tables(h);
    ret = ff_h264_alloc_tables(h);
    if (ret < 0) {
        av_log(h->avctx, AV_LOG_ERROR, "Could not allocate memory\n");
        goto fail;
    }

#if FF_API_CAP_VDPAU
    if (h->avctx->codec &&
        h->avctx->codec->capabilities & AV_CODEC_CAP_HWACCEL_VDPAU &&
        (sps->bit_depth_luma != 8 || sps->chroma_format_idc > 1)) {
        av_log(h->avctx, AV_LOG_ERROR,
                "VDPAU decoding does not support video colorspace.\n");
        ret = AVERROR_INVALIDDATA;
        goto fail;
    }
#endif

    if (sps->bit_depth_luma < 8 || sps->bit_depth_luma > 14 ||
        sps->bit_depth_luma == 11 || sps->bit_depth_luma == 13
    ) {
        av_log(h->avctx, AV_LOG_ERROR, "Unsupported bit depth %d\n",
               sps->bit_depth_luma);
        ret = AVERROR_INVALIDDATA;
        goto fail;
    }

    h->cur_bit_depth_luma         =
    h->avctx->bits_per_raw_sample = sps->bit_depth_luma;
    h->cur_chroma_format_idc      = sps->chroma_format_idc;
    h->pixel_shift                = sps->bit_depth_luma > 8;
    h->chroma_format_idc          = sps->chroma_format_idc;
    h->bit_depth_luma             = sps->bit_depth_luma;

    ff_h264dsp_init(&h->h264dsp, sps->bit_depth_luma,
                    sps->chroma_format_idc);
    ff_h264chroma_init(&h->h264chroma, sps->bit_depth_chroma);
    ff_h264qpel_init(&h->h264qpel, sps->bit_depth_luma);
    ff_h264_pred_init(&h->hpc, h->avctx->codec_id, sps->bit_depth_luma,
                      sps->chroma_format_idc);
    ff_videodsp_init(&h->vdsp, sps->bit_depth_luma);

    if (!HAVE_THREADS || !(h->avctx->active_thread_type & FF_THREAD_SLICE)) {
        ret = ff_h264_slice_context_init(h, &h->slice_ctx[0]);
        if (ret < 0) {
            av_log(h->avctx, AV_LOG_ERROR, "context_init() failed.\n");
            goto fail;
        }
    } else {
        for (i = 0; i < h->nb_slice_ctx; i++) {
            H264SliceContext *sl = &h->slice_ctx[i];

            sl->h264               = h;
            sl->intra4x4_pred_mode = h->intra4x4_pred_mode + i * 8 * 2 * h->mb_stride;
            sl->mvd_table[0]       = h->mvd_table[0]       + i * 8 * 2 * h->mb_stride;
            sl->mvd_table[1]       = h->mvd_table[1]       + i * 8 * 2 * h->mb_stride;

            if ((ret = ff_h264_slice_context_init(h, sl)) < 0) {
                av_log(h->avctx, AV_LOG_ERROR, "context_init() failed.\n");
                goto fail;
            }
        }
    }

    h->context_initialized = 1;

    return 0;
fail:
    ff_h264_free_tables(h);
    h->context_initialized = 0;
    return ret;
}

static enum AVPixelFormat non_j_pixfmt(enum AVPixelFormat a)
{
    switch (a) {
    case AV_PIX_FMT_YUVJ420P: return AV_PIX_FMT_YUV420P;
    case AV_PIX_FMT_YUVJ422P: return AV_PIX_FMT_YUV422P;
    case AV_PIX_FMT_YUVJ444P: return AV_PIX_FMT_YUV444P;
    default:
        return a;
    }
}

static int h264_init_ps(H264Context *h, const H264SliceContext *sl, int first_slice)
{
    const SPS *sps;
    int needs_reinit = 0, must_reinit, ret;

    if (first_slice) {
        av_buffer_unref(&h->ps.pps_ref);
        h->ps.pps = NULL;
        h->ps.pps_ref = av_buffer_ref(h->ps.pps_list[sl->pps_id]);
        if (!h->ps.pps_ref)
            return AVERROR(ENOMEM);
        h->ps.pps = (const PPS*)h->ps.pps_ref->data;
    }

    if (h->ps.sps != (const SPS*)h->ps.sps_list[h->ps.pps->sps_id]->data) {
        av_buffer_unref(&h->ps.sps_ref);
        h->ps.sps = NULL;
        h->ps.sps_ref = av_buffer_ref(h->ps.sps_list[h->ps.pps->sps_id]);
        if (!h->ps.sps_ref)
            return AVERROR(ENOMEM);
        h->ps.sps = (const SPS*)h->ps.sps_ref->data;

        if (h->mb_width  != h->ps.sps->mb_width ||
            h->mb_height != h->ps.sps->mb_height ||
            h->cur_bit_depth_luma    != h->ps.sps->bit_depth_luma ||
            h->cur_chroma_format_idc != h->ps.sps->chroma_format_idc
        )
            needs_reinit = 1;

        if (h->bit_depth_luma    != h->ps.sps->bit_depth_luma ||
            h->chroma_format_idc != h->ps.sps->chroma_format_idc)
            needs_reinit         = 1;
    }
    sps = h->ps.sps;

    must_reinit = (h->context_initialized &&
                    (   16*sps->mb_width != h->avctx->coded_width
                     || 16*sps->mb_height != h->avctx->coded_height
                     || h->cur_bit_depth_luma    != sps->bit_depth_luma
                     || h->cur_chroma_format_idc != sps->chroma_format_idc
                     || h->mb_width  != sps->mb_width
                     || h->mb_height != sps->mb_height
                    ));
    if (h->avctx->pix_fmt == AV_PIX_FMT_NONE
        || (non_j_pixfmt(h->avctx->pix_fmt) != non_j_pixfmt(get_pixel_format(h, 0))))
        must_reinit = 1;

    if (first_slice && av_cmp_q(sps->sar, h->avctx->sample_aspect_ratio))
        must_reinit = 1;

    if (!h->setup_finished) {
        h->avctx->profile = ff_h264_get_profile(sps);
        h->avctx->level   = sps->level_idc;
        h->avctx->refs    = sps->ref_frame_count;

        h->mb_width  = sps->mb_width;
        h->mb_height = sps->mb_height;
        h->mb_num    = h->mb_width * h->mb_height;
        h->mb_stride = h->mb_width + 1;

        h->b_stride = h->mb_width * 4;

        h->chroma_y_shift = sps->chroma_format_idc <= 1; // 400 uses yuv420p

        h->width  = 16 * h->mb_width;
        h->height = 16 * h->mb_height;

        ret = init_dimensions(h);
        if (ret < 0)
            return ret;

        if (sps->video_signal_type_present_flag) {
            h->avctx->color_range = sps->full_range > 0 ? AVCOL_RANGE_JPEG
                                                        : AVCOL_RANGE_MPEG;
            if (sps->colour_description_present_flag) {
                if (h->avctx->colorspace != sps->colorspace)
                    needs_reinit = 1;
                h->avctx->color_primaries = sps->color_primaries;
                h->avctx->color_trc       = sps->color_trc;
                h->avctx->colorspace      = sps->colorspace;
            }
        }
    }

    if (!h->context_initialized || must_reinit || needs_reinit) {
        int flush_changes = h->context_initialized;
        h->context_initialized = 0;
        if (sl != h->slice_ctx) {
            av_log(h->avctx, AV_LOG_ERROR,
                   "changing width %d -> %d / height %d -> %d on "
                   "slice %d\n",
                   h->width, h->avctx->coded_width,
                   h->height, h->avctx->coded_height,
                   h->current_slice + 1);
            return AVERROR_INVALIDDATA;
        }

        av_assert1(first_slice);

        if (flush_changes)
            ff_h264_flush_change(h);

        if ((ret = get_pixel_format(h, 1)) < 0)
            return ret;
        h->avctx->pix_fmt = ret;

        av_log(h->avctx, AV_LOG_VERBOSE, "Reinit context to %dx%d, "
               "pix_fmt: %s\n", h->width, h->height, av_get_pix_fmt_name(h->avctx->pix_fmt));

        if ((ret = h264_slice_header_init(h)) < 0) {
            av_log(h->avctx, AV_LOG_ERROR,
                   "h264_slice_header_init() failed\n");
            return ret;
        }
    }

    return 0;
}

static int h264_export_frame_props(H264Context *h)
{
    const SPS *sps = h->ps.sps;
    H264Picture *cur = h->cur_pic_ptr;

    cur->f->interlaced_frame = 0;
    cur->f->repeat_pict      = 0;

    /* Signal interlacing information externally. */
    /* Prioritize picture timing SEI information over used
     * decoding process if it exists. */

    if (sps->pic_struct_present_flag) {
        H264SEIPictureTiming *pt = &h->sei.picture_timing;
        switch (pt->pic_struct) {
        case SEI_PIC_STRUCT_FRAME:
            break;
        case SEI_PIC_STRUCT_TOP_FIELD:
        case SEI_PIC_STRUCT_BOTTOM_FIELD:
            cur->f->interlaced_frame = 1;
            break;
        case SEI_PIC_STRUCT_TOP_BOTTOM:
        case SEI_PIC_STRUCT_BOTTOM_TOP:
            if (FIELD_OR_MBAFF_PICTURE(h))
                cur->f->interlaced_frame = 1;
            else
                // try to flag soft telecine progressive
                cur->f->interlaced_frame = h->prev_interlaced_frame;
            break;
        case SEI_PIC_STRUCT_TOP_BOTTOM_TOP:
        case SEI_PIC_STRUCT_BOTTOM_TOP_BOTTOM:
            /* Signal the possibility of telecined film externally
             * (pic_struct 5,6). From these hints, let the applications
             * decide if they apply deinterlacing. */
            cur->f->repeat_pict = 1;
            break;
        case SEI_PIC_STRUCT_FRAME_DOUBLING:
            cur->f->repeat_pict = 2;
            break;
        case SEI_PIC_STRUCT_FRAME_TRIPLING:
            cur->f->repeat_pict = 4;
            break;
        }

        if ((pt->ct_type & 3) &&
            pt->pic_struct <= SEI_PIC_STRUCT_BOTTOM_TOP)
            cur->f->interlaced_frame = (pt->ct_type & (1 << 1)) != 0;
    } else {
        /* Derive interlacing flag from used decoding process. */
        cur->f->interlaced_frame = FIELD_OR_MBAFF_PICTURE(h);
    }
    h->prev_interlaced_frame = cur->f->interlaced_frame;

    if (cur->field_poc[0] != cur->field_poc[1]) {
        /* Derive top_field_first from field pocs. */
        cur->f->top_field_first = cur->field_poc[0] < cur->field_poc[1];
    } else {
        if (sps->pic_struct_present_flag) {
            /* Use picture timing SEI information. Even if it is a
             * information of a past frame, better than nothing. */
            if (h->sei.picture_timing.pic_struct == SEI_PIC_STRUCT_TOP_BOTTOM ||
                h->sei.picture_timing.pic_struct == SEI_PIC_STRUCT_TOP_BOTTOM_TOP)
                cur->f->top_field_first = 1;
            else
                cur->f->top_field_first = 0;
        } else if (cur->f->interlaced_frame) {
            /* Default to top field first when pic_struct_present_flag
             * is not set but interlaced frame detected */
            cur->f->top_field_first = 1;
        } else {
            /* Most likely progressive */
            cur->f->top_field_first = 0;
        }
    }

    if (h->sei.frame_packing.present &&
        h->sei.frame_packing.frame_packing_arrangement_type <= 6 &&
        h->sei.frame_packing.content_interpretation_type > 0 &&
        h->sei.frame_packing.content_interpretation_type < 3) {
        H264SEIFramePacking *fp = &h->sei.frame_packing;
        AVStereo3D *stereo = av_stereo3d_create_side_data(cur->f);
        if (stereo) {
        switch (fp->frame_packing_arrangement_type) {
        case 0:
            stereo->type = AV_STEREO3D_CHECKERBOARD;
            break;
        case 1:
            stereo->type = AV_STEREO3D_COLUMNS;
            break;
        case 2:
            stereo->type = AV_STEREO3D_LINES;
            break;
        case 3:
            if (fp->quincunx_sampling_flag)
                stereo->type = AV_STEREO3D_SIDEBYSIDE_QUINCUNX;
            else
                stereo->type = AV_STEREO3D_SIDEBYSIDE;
            break;
        case 4:
            stereo->type = AV_STEREO3D_TOPBOTTOM;
            break;
        case 5:
            stereo->type = AV_STEREO3D_FRAMESEQUENCE;
            break;
        case 6:
            stereo->type = AV_STEREO3D_2D;
            break;
        }

        if (fp->content_interpretation_type == 2)
            stereo->flags = AV_STEREO3D_FLAG_INVERT;
        }
    }

    if (h->sei.display_orientation.present &&
        (h->sei.display_orientation.anticlockwise_rotation ||
         h->sei.display_orientation.hflip ||
         h->sei.display_orientation.vflip)) {
        H264SEIDisplayOrientation *o = &h->sei.display_orientation;
        double angle = o->anticlockwise_rotation * 360 / (double) (1 << 16);
        AVFrameSideData *rotation = av_frame_new_side_data(cur->f,
                                                           AV_FRAME_DATA_DISPLAYMATRIX,
                                                           sizeof(int32_t) * 9);
        if (rotation) {
            av_display_rotation_set((int32_t *)rotation->data, angle);
            av_display_matrix_flip((int32_t *)rotation->data,
                                   o->hflip, o->vflip);
        }
    }

    if (h->sei.afd.present) {
        AVFrameSideData *sd = av_frame_new_side_data(cur->f, AV_FRAME_DATA_AFD,
                                                     sizeof(uint8_t));

        if (sd) {
            *sd->data = h->sei.afd.active_format_description;
            h->sei.afd.present = 0;
        }
    }

    if (h->sei.a53_caption.a53_caption) {
        H264SEIA53Caption *a53 = &h->sei.a53_caption;
        AVFrameSideData *sd = av_frame_new_side_data(cur->f,
                                                     AV_FRAME_DATA_A53_CC,
                                                     a53->a53_caption_size);
        if (sd)
            memcpy(sd->data, a53->a53_caption, a53->a53_caption_size);
        av_freep(&a53->a53_caption);
        a53->a53_caption_size = 0;
        h->avctx->properties |= FF_CODEC_PROPERTY_CLOSED_CAPTIONS;
    }

    return 0;
}

static int h264_select_output_frame(H264Context *h)
{
    const SPS *sps = h->ps.sps;
    H264Picture *out = h->cur_pic_ptr;
    H264Picture *cur = h->cur_pic_ptr;
    int i, pics, out_of_order, out_idx;

    cur->mmco_reset = h->mmco_reset;
    h->mmco_reset = 0;

    if (sps->bitstream_restriction_flag ||
        h->avctx->strict_std_compliance >= FF_COMPLIANCE_STRICT) {
        h->avctx->has_b_frames = FFMAX(h->avctx->has_b_frames, sps->num_reorder_frames);
    }

    for (i = 0; 1; i++) {
        if(i == MAX_DELAYED_PIC_COUNT || cur->poc < h->last_pocs[i]){
            if(i)
                h->last_pocs[i-1] = cur->poc;
            break;
        } else if(i) {
            h->last_pocs[i-1]= h->last_pocs[i];
        }
    }
    out_of_order = MAX_DELAYED_PIC_COUNT - i;
    if(   cur->f->pict_type == AV_PICTURE_TYPE_B
       || (h->last_pocs[MAX_DELAYED_PIC_COUNT-2] > INT_MIN && h->last_pocs[MAX_DELAYED_PIC_COUNT-1] - h->last_pocs[MAX_DELAYED_PIC_COUNT-2] > 2))
        out_of_order = FFMAX(out_of_order, 1);
    if (out_of_order == MAX_DELAYED_PIC_COUNT) {
        av_log(h->avctx, AV_LOG_VERBOSE, "Invalid POC %d<%d\n", cur->poc, h->last_pocs[0]);
        for (i = 1; i < MAX_DELAYED_PIC_COUNT; i++)
            h->last_pocs[i] = INT_MIN;
        h->last_pocs[0] = cur->poc;
        cur->mmco_reset = 1;
    } else if(h->avctx->has_b_frames < out_of_order && !sps->bitstream_restriction_flag){
        int loglevel = h->avctx->frame_number > 1 ? AV_LOG_WARNING : AV_LOG_VERBOSE;
        av_log(h->avctx, loglevel, "Increasing reorder buffer to %d\n", out_of_order);
        h->avctx->has_b_frames = out_of_order;
    }

    pics = 0;
    while (h->delayed_pic[pics])
        pics++;

    av_assert0(pics <= MAX_DELAYED_PIC_COUNT);

    h->delayed_pic[pics++] = cur;
    if (cur->reference == 0)
        cur->reference = DELAYED_PIC_REF;

    out     = h->delayed_pic[0];
    out_idx = 0;
    for (i = 1; h->delayed_pic[i] &&
                !h->delayed_pic[i]->f->key_frame &&
                !h->delayed_pic[i]->mmco_reset;
         i++)
        if (h->delayed_pic[i]->poc < out->poc) {
            out     = h->delayed_pic[i];
            out_idx = i;
        }
    if (h->avctx->has_b_frames == 0 &&
        (h->delayed_pic[0]->f->key_frame || h->delayed_pic[0]->mmco_reset))
        h->next_outputed_poc = INT_MIN;
    out_of_order = out->poc < h->next_outputed_poc;

    if (out_of_order || pics > h->avctx->has_b_frames) {
        out->reference &= ~DELAYED_PIC_REF;
        for (i = out_idx; h->delayed_pic[i]; i++)
            h->delayed_pic[i] = h->delayed_pic[i + 1];
    }
    if (!out_of_order && pics > h->avctx->has_b_frames) {
        h->next_output_pic = out;
        if (out_idx == 0 && h->delayed_pic[0] && (h->delayed_pic[0]->f->key_frame || h->delayed_pic[0]->mmco_reset)) {
            h->next_outputed_poc = INT_MIN;
        } else
            h->next_outputed_poc = out->poc;

        if (out->recovered) {
            // We have reached an recovery point and all frames after it in
            // display order are "recovered".
            h->frame_recovered |= FRAME_RECOVERED_SEI;
        }
        out->recovered |= !!(h->frame_recovered & FRAME_RECOVERED_SEI);

        if (!out->recovered) {
            if (!(h->avctx->flags & AV_CODEC_FLAG_OUTPUT_CORRUPT) &&
                !(h->avctx->flags2 & AV_CODEC_FLAG2_SHOW_ALL)) {
                h->next_output_pic = NULL;
            } else {
                out->f->flags |= AV_FRAME_FLAG_CORRUPT;
            }
        }
    } else {
        av_log(h->avctx, AV_LOG_DEBUG, "no picture %s\n", out_of_order ? "ooo" : "");
    }

    return 0;
}

/* This function is called right after decoding the slice header for a first
 * slice in a field (or a frame). It decides whether we are decoding a new frame
 * or a second field in a pair and does the necessary setup.
 */
static int h264_field_start(H264Context *h, const H264SliceContext *sl,
                            const H2645NAL *nal, int first_slice)
{
    int i;
    const SPS *sps;

    int last_pic_structure, last_pic_droppable, ret;

    ret = h264_init_ps(h, sl, first_slice);
    if (ret < 0)
        return ret;

    sps = h->ps.sps;

    last_pic_droppable   = h->droppable;
    last_pic_structure   = h->picture_structure;
    h->droppable         = (nal->ref_idc == 0);
    h->picture_structure = sl->picture_structure;

    h->poc.frame_num        = sl->frame_num;
    h->poc.poc_lsb          = sl->poc_lsb;
    h->poc.delta_poc_bottom = sl->delta_poc_bottom;
    h->poc.delta_poc[0]     = sl->delta_poc[0];
    h->poc.delta_poc[1]     = sl->delta_poc[1];

    /* Shorten frame num gaps so we don't have to allocate reference
     * frames just to throw them away */
    if (h->poc.frame_num != h->poc.prev_frame_num) {
        int unwrap_prev_frame_num = h->poc.prev_frame_num;
        int max_frame_num         = 1 << sps->log2_max_frame_num;

        if (unwrap_prev_frame_num > h->poc.frame_num)
            unwrap_prev_frame_num -= max_frame_num;

        if ((h->poc.frame_num - unwrap_prev_frame_num) > sps->ref_frame_count) {
            unwrap_prev_frame_num = (h->poc.frame_num - sps->ref_frame_count) - 1;
            if (unwrap_prev_frame_num < 0)
                unwrap_prev_frame_num += max_frame_num;

            h->poc.prev_frame_num = unwrap_prev_frame_num;
        }
    }

    /* See if we have a decoded first field looking for a pair...
     * Here, we're using that to see if we should mark previously
     * decode frames as "finished".
     * We have to do that before the "dummy" in-between frame allocation,
     * since that can modify h->cur_pic_ptr. */
    if (h->first_field) {
        av_assert0(h->cur_pic_ptr);
        av_assert0(h->cur_pic_ptr->f->buf[0]);
        assert(h->cur_pic_ptr->reference != DELAYED_PIC_REF);

        /* Mark old field/frame as completed */
        if (h->cur_pic_ptr->tf.owner == h->avctx) {
            ff_thread_report_progress(&h->cur_pic_ptr->tf, INT_MAX,
                                      last_pic_structure == PICT_BOTTOM_FIELD);
        }

        /* figure out if we have a complementary field pair */
        if (!FIELD_PICTURE(h) || h->picture_structure == last_pic_structure) {
            /* Previous field is unmatched. Don't display it, but let it
             * remain for reference if marked as such. */
            if (last_pic_structure != PICT_FRAME) {
                ff_thread_report_progress(&h->cur_pic_ptr->tf, INT_MAX,
                                          last_pic_structure == PICT_TOP_FIELD);
            }
        } else {
            if (h->cur_pic_ptr->frame_num != h->poc.frame_num) {
                /* This and previous field were reference, but had
                 * different frame_nums. Consider this field first in
                 * pair. Throw away previous field except for reference
                 * purposes. */
                if (last_pic_structure != PICT_FRAME) {
                    ff_thread_report_progress(&h->cur_pic_ptr->tf, INT_MAX,
                                              last_pic_structure == PICT_TOP_FIELD);
                }
            } else {
                /* Second field in complementary pair */
                if (!((last_pic_structure   == PICT_TOP_FIELD &&
                       h->picture_structure == PICT_BOTTOM_FIELD) ||
                      (last_pic_structure   == PICT_BOTTOM_FIELD &&
                       h->picture_structure == PICT_TOP_FIELD))) {
                    av_log(h->avctx, AV_LOG_ERROR,
                           "Invalid field mode combination %d/%d\n",
                           last_pic_structure, h->picture_structure);
                    h->picture_structure = last_pic_structure;
                    h->droppable         = last_pic_droppable;
                    return AVERROR_INVALIDDATA;
                } else if (last_pic_droppable != h->droppable) {
                    avpriv_request_sample(h->avctx,
                                          "Found reference and non-reference fields in the same frame, which");
                    h->picture_structure = last_pic_structure;
                    h->droppable         = last_pic_droppable;
                    return AVERROR_PATCHWELCOME;
                }
            }
        }
    }

    while (h->poc.frame_num != h->poc.prev_frame_num && !h->first_field &&
           h->poc.frame_num != (h->poc.prev_frame_num + 1) % (1 << sps->log2_max_frame_num)) {
        H264Picture *prev = h->short_ref_count ? h->short_ref[0] : NULL;
        av_log(h->avctx, AV_LOG_DEBUG, "Frame num gap %d %d\n",
               h->poc.frame_num, h->poc.prev_frame_num);
        if (!sps->gaps_in_frame_num_allowed_flag)
            for(i=0; i<FF_ARRAY_ELEMS(h->last_pocs); i++)
                h->last_pocs[i] = INT_MIN;
        ret = h264_frame_start(h);
        if (ret < 0) {
            h->first_field = 0;
            return ret;
        }

        h->poc.prev_frame_num++;
        h->poc.prev_frame_num        %= 1 << sps->log2_max_frame_num;
        h->cur_pic_ptr->frame_num = h->poc.prev_frame_num;
        h->cur_pic_ptr->invalid_gap = !sps->gaps_in_frame_num_allowed_flag;
        ff_thread_report_progress(&h->cur_pic_ptr->tf, INT_MAX, 0);
        ff_thread_report_progress(&h->cur_pic_ptr->tf, INT_MAX, 1);

        h->explicit_ref_marking = 0;
        ret = ff_h264_execute_ref_pic_marking(h);
        if (ret < 0 && (h->avctx->err_recognition & AV_EF_EXPLODE))
            return ret;
        /* Error concealment: If a ref is missing, copy the previous ref
         * in its place.
         * FIXME: Avoiding a memcpy would be nice, but ref handling makes
         * many assumptions about there being no actual duplicates.
         * FIXME: This does not copy padding for out-of-frame motion
         * vectors.  Given we are concealing a lost frame, this probably
         * is not noticeable by comparison, but it should be fixed. */
        if (h->short_ref_count) {
            if (prev &&
                h->short_ref[0]->f->width == prev->f->width &&
                h->short_ref[0]->f->height == prev->f->height &&
                h->short_ref[0]->f->format == prev->f->format) {
                ff_thread_await_progress(&prev->tf, INT_MAX, 0);
                if (prev->field_picture)
                    ff_thread_await_progress(&prev->tf, INT_MAX, 1);
                av_image_copy(h->short_ref[0]->f->data,
                              h->short_ref[0]->f->linesize,
                              (const uint8_t **)prev->f->data,
                              prev->f->linesize,
                              prev->f->format,
                              prev->f->width,
                              prev->f->height);
                h->short_ref[0]->poc = prev->poc + 2;
            }
            h->short_ref[0]->frame_num = h->poc.prev_frame_num;
        }
    }

    /* See if we have a decoded first field looking for a pair...
     * We're using that to see whether to continue decoding in that
     * frame, or to allocate a new one. */
    if (h->first_field) {
        av_assert0(h->cur_pic_ptr);
        av_assert0(h->cur_pic_ptr->f->buf[0]);
        assert(h->cur_pic_ptr->reference != DELAYED_PIC_REF);

        /* figure out if we have a complementary field pair */
        if (!FIELD_PICTURE(h) || h->picture_structure == last_pic_structure) {
            /* Previous field is unmatched. Don't display it, but let it
             * remain for reference if marked as such. */
            h->missing_fields ++;
            h->cur_pic_ptr = NULL;
            h->first_field = FIELD_PICTURE(h);
        } else {
            h->missing_fields = 0;
            if (h->cur_pic_ptr->frame_num != h->poc.frame_num) {
                ff_thread_report_progress(&h->cur_pic_ptr->tf, INT_MAX,
                                          h->picture_structure==PICT_BOTTOM_FIELD);
                /* This and the previous field had different frame_nums.
                 * Consider this field first in pair. Throw away previous
                 * one except for reference purposes. */
                h->first_field = 1;
                h->cur_pic_ptr = NULL;
            } else {
                /* Second field in complementary pair */
                h->first_field = 0;
            }
        }
    } else {
        /* Frame or first field in a potentially complementary pair */
        h->first_field = FIELD_PICTURE(h);
    }

    if (!FIELD_PICTURE(h) || h->first_field) {
        if (h264_frame_start(h) < 0) {
            h->first_field = 0;
            return AVERROR_INVALIDDATA;
        }
    } else {
        release_unused_pictures(h, 0);
    }
    /* Some macroblocks can be accessed before they're available in case
    * of lost slices, MBAFF or threading. */
    if (FIELD_PICTURE(h)) {
        for(i = (h->picture_structure == PICT_BOTTOM_FIELD); i<h->mb_height; i++)
            memset(h->slice_table + i*h->mb_stride, -1, (h->mb_stride - (i+1==h->mb_height)) * sizeof(*h->slice_table));
    } else {
        memset(h->slice_table, -1,
            (h->mb_height * h->mb_stride - 1) * sizeof(*h->slice_table));
    }

    ff_h264_init_poc(h->cur_pic_ptr->field_poc, &h->cur_pic_ptr->poc,
                     h->ps.sps, &h->poc, h->picture_structure, nal->ref_idc);

    memcpy(h->mmco, sl->mmco, sl->nb_mmco * sizeof(*h->mmco));
    h->nb_mmco = sl->nb_mmco;
    h->explicit_ref_marking = sl->explicit_ref_marking;

    h->picture_idr = nal->type == H264_NAL_IDR_SLICE;

    if (h->sei.recovery_point.recovery_frame_cnt >= 0) {
        const int sei_recovery_frame_cnt = h->sei.recovery_point.recovery_frame_cnt;

        if (h->poc.frame_num != sei_recovery_frame_cnt || sl->slice_type_nos != AV_PICTURE_TYPE_I)
            h->valid_recovery_point = 1;

        if (   h->recovery_frame < 0
            || av_mod_uintp2(h->recovery_frame - h->poc.frame_num, h->ps.sps->log2_max_frame_num) > sei_recovery_frame_cnt) {
            h->recovery_frame = av_mod_uintp2(h->poc.frame_num + sei_recovery_frame_cnt, h->ps.sps->log2_max_frame_num);

            if (!h->valid_recovery_point)
                h->recovery_frame = h->poc.frame_num;
        }
    }

    h->cur_pic_ptr->f->key_frame |= (nal->type == H264_NAL_IDR_SLICE);

    if (nal->type == H264_NAL_IDR_SLICE ||
        (h->recovery_frame == h->poc.frame_num && nal->ref_idc)) {
        h->recovery_frame         = -1;
        h->cur_pic_ptr->recovered = 1;
    }
    // If we have an IDR, all frames after it in decoded order are
    // "recovered".
    if (nal->type == H264_NAL_IDR_SLICE)
        h->frame_recovered |= FRAME_RECOVERED_IDR;
#if 1
    h->cur_pic_ptr->recovered |= h->frame_recovered;
#else
    h->cur_pic_ptr->recovered |= !!(h->frame_recovered & FRAME_RECOVERED_IDR);
#endif

    /* Set the frame properties/side data. Only done for the second field in
     * field coded frames, since some SEI information is present for each field
     * and is merged by the SEI parsing code. */
    if (!FIELD_PICTURE(h) || !h->first_field || h->missing_fields > 1) {
        ret = h264_export_frame_props(h);
        if (ret < 0)
            return ret;

        ret = h264_select_output_frame(h);
        if (ret < 0)
            return ret;
    }

    return 0;
}

static int h264_slice_header_parse(const H264Context *h, H264SliceContext *sl,
                                   const H2645NAL *nal)
{
    const SPS *sps;
    const PPS *pps;
    int ret;
    unsigned int slice_type, tmp, i;
    int field_pic_flag, bottom_field_flag;
    int first_slice = sl == h->slice_ctx && !h->current_slice;
    int picture_structure;

    if (first_slice)
        av_assert0(!h->setup_finished);

    sl->first_mb_addr = get_ue_golomb_long(&sl->gb);

    slice_type = get_ue_golomb_31(&sl->gb);
    if (slice_type > 9) {
        av_log(h->avctx, AV_LOG_ERROR,
               "slice type %d too large at %d\n",
               slice_type, sl->first_mb_addr);
        return AVERROR_INVALIDDATA;
    }
    if (slice_type > 4) {
        slice_type -= 5;
        sl->slice_type_fixed = 1;
    } else
        sl->slice_type_fixed = 0;

    slice_type         = ff_h264_golomb_to_pict_type[slice_type];
    sl->slice_type     = slice_type;
    sl->slice_type_nos = slice_type & 3;

    if (nal->type  == H264_NAL_IDR_SLICE &&
        sl->slice_type_nos != AV_PICTURE_TYPE_I) {
        av_log(h->avctx, AV_LOG_ERROR, "A non-intra slice in an IDR NAL unit.\n");
        return AVERROR_INVALIDDATA;
    }

    sl->pps_id = get_ue_golomb(&sl->gb);
    if (sl->pps_id >= MAX_PPS_COUNT) {
        av_log(h->avctx, AV_LOG_ERROR, "pps_id %u out of range\n", sl->pps_id);
        return AVERROR_INVALIDDATA;
    }
    if (!h->ps.pps_list[sl->pps_id]) {
        av_log(h->avctx, AV_LOG_ERROR,
               "non-existing PPS %u referenced\n",
               sl->pps_id);
        return AVERROR_INVALIDDATA;
    }
    pps = (const PPS*)h->ps.pps_list[sl->pps_id]->data;

    if (!h->ps.sps_list[pps->sps_id]) {
        av_log(h->avctx, AV_LOG_ERROR,
               "non-existing SPS %u referenced\n", pps->sps_id);
        return AVERROR_INVALIDDATA;
    }
    sps = (const SPS*)h->ps.sps_list[pps->sps_id]->data;

    sl->frame_num = get_bits(&sl->gb, sps->log2_max_frame_num);
    if (!first_slice) {
        if (h->poc.frame_num != sl->frame_num) {
            av_log(h->avctx, AV_LOG_ERROR, "Frame num change from %d to %d\n",
                   h->poc.frame_num, sl->frame_num);
            return AVERROR_INVALIDDATA;
        }
    }

    sl->mb_mbaff       = 0;

    if (sps->frame_mbs_only_flag) {
        picture_structure = PICT_FRAME;
    } else {
        if (!sps->direct_8x8_inference_flag && slice_type == AV_PICTURE_TYPE_B) {
            av_log(h->avctx, AV_LOG_ERROR, "This stream was generated by a broken encoder, invalid 8x8 inference\n");
            return -1;
        }
        field_pic_flag = get_bits1(&sl->gb);
        if (field_pic_flag) {
            bottom_field_flag = get_bits1(&sl->gb);
            picture_structure = PICT_TOP_FIELD + bottom_field_flag;
        } else {
            picture_structure = PICT_FRAME;
        }
    }
    sl->picture_structure      = picture_structure;
    sl->mb_field_decoding_flag = picture_structure != PICT_FRAME;

    if (picture_structure == PICT_FRAME) {
        sl->curr_pic_num = sl->frame_num;
        sl->max_pic_num  = 1 << sps->log2_max_frame_num;
    } else {
        sl->curr_pic_num = 2 * sl->frame_num + 1;
        sl->max_pic_num  = 1 << (sps->log2_max_frame_num + 1);
    }

    if (nal->type == H264_NAL_IDR_SLICE)
        get_ue_golomb_long(&sl->gb); /* idr_pic_id */

    if (sps->poc_type == 0) {
        sl->poc_lsb = get_bits(&sl->gb, sps->log2_max_poc_lsb);

        if (pps->pic_order_present == 1 && picture_structure == PICT_FRAME)
            sl->delta_poc_bottom = get_se_golomb(&sl->gb);
    }

    if (sps->poc_type == 1 && !sps->delta_pic_order_always_zero_flag) {
        sl->delta_poc[0] = get_se_golomb(&sl->gb);

        if (pps->pic_order_present == 1 && picture_structure == PICT_FRAME)
            sl->delta_poc[1] = get_se_golomb(&sl->gb);
    }

    sl->redundant_pic_count = 0;
    if (pps->redundant_pic_cnt_present)
        sl->redundant_pic_count = get_ue_golomb(&sl->gb);

    if (sl->slice_type_nos == AV_PICTURE_TYPE_B)
        sl->direct_spatial_mv_pred = get_bits1(&sl->gb);

    ret = ff_h264_parse_ref_count(&sl->list_count, sl->ref_count,
                                  &sl->gb, pps, sl->slice_type_nos,
                                  picture_structure, h->avctx);
    if (ret < 0)
        return ret;

    if (sl->slice_type_nos != AV_PICTURE_TYPE_I) {
       ret = ff_h264_decode_ref_pic_list_reordering(sl, h->avctx);
       if (ret < 0) {
           sl->ref_count[1] = sl->ref_count[0] = 0;
           return ret;
       }
    }

    sl->pwt.use_weight = 0;
    for (i = 0; i < 2; i++) {
        sl->pwt.luma_weight_flag[i]   = 0;
        sl->pwt.chroma_weight_flag[i] = 0;
    }
    if ((pps->weighted_pred && sl->slice_type_nos == AV_PICTURE_TYPE_P) ||
        (pps->weighted_bipred_idc == 1 &&
         sl->slice_type_nos == AV_PICTURE_TYPE_B))
        ff_h264_pred_weight_table(&sl->gb, sps, sl->ref_count,
                                  sl->slice_type_nos, &sl->pwt, h->avctx);

    sl->explicit_ref_marking = 0;
    if (nal->ref_idc) {
        ret = ff_h264_decode_ref_pic_marking(sl, &sl->gb, nal, h->avctx);
        if (ret < 0 && (h->avctx->err_recognition & AV_EF_EXPLODE))
            return AVERROR_INVALIDDATA;
    }

    if (sl->slice_type_nos != AV_PICTURE_TYPE_I && pps->cabac) {
        tmp = get_ue_golomb_31(&sl->gb);
        if (tmp > 2) {
            av_log(h->avctx, AV_LOG_ERROR, "cabac_init_idc %u overflow\n", tmp);
            return AVERROR_INVALIDDATA;
        }
        sl->cabac_init_idc = tmp;
    }

    sl->last_qscale_diff = 0;
    tmp = pps->init_qp + get_se_golomb(&sl->gb);
    if (tmp > 51 + 6 * (sps->bit_depth_luma - 8)) {
        av_log(h->avctx, AV_LOG_ERROR, "QP %u out of range\n", tmp);
        return AVERROR_INVALIDDATA;
    }
    sl->qscale       = tmp;
    sl->chroma_qp[0] = get_chroma_qp(pps, 0, sl->qscale);
    sl->chroma_qp[1] = get_chroma_qp(pps, 1, sl->qscale);
    // FIXME qscale / qp ... stuff
    if (sl->slice_type == AV_PICTURE_TYPE_SP)
        get_bits1(&sl->gb); /* sp_for_switch_flag */
    if (sl->slice_type == AV_PICTURE_TYPE_SP ||
        sl->slice_type == AV_PICTURE_TYPE_SI)
        get_se_golomb(&sl->gb); /* slice_qs_delta */

    sl->deblocking_filter     = 1;
    sl->slice_alpha_c0_offset = 0;
    sl->slice_beta_offset     = 0;
    if (pps->deblocking_filter_parameters_present) {
        tmp = get_ue_golomb_31(&sl->gb);
        if (tmp > 2) {
            av_log(h->avctx, AV_LOG_ERROR,
                   "deblocking_filter_idc %u out of range\n", tmp);
            return AVERROR_INVALIDDATA;
        }
        sl->deblocking_filter = tmp;
        if (sl->deblocking_filter < 2)
            sl->deblocking_filter ^= 1;  // 1<->0

        if (sl->deblocking_filter) {
            sl->slice_alpha_c0_offset = get_se_golomb(&sl->gb) * 2;
            sl->slice_beta_offset     = get_se_golomb(&sl->gb) * 2;
            if (sl->slice_alpha_c0_offset >  12 ||
                sl->slice_alpha_c0_offset < -12 ||
                sl->slice_beta_offset >  12     ||
                sl->slice_beta_offset < -12) {
                av_log(h->avctx, AV_LOG_ERROR,
                       "deblocking filter parameters %d %d out of range\n",
                       sl->slice_alpha_c0_offset, sl->slice_beta_offset);
                return AVERROR_INVALIDDATA;
            }
        }
    }

    return 0;
}

/* do all the per-slice initialization needed before we can start decoding the
 * actual MBs */
static int h264_slice_init(H264Context *h, H264SliceContext *sl,
                           const H2645NAL *nal)
{
    int i, j, ret = 0;
    int first_slice = sl == h->slice_ctx && !h->current_slice;

<<<<<<< HEAD
    ret = h264_slice_header_parse(h, sl, nal);
    if (ret < 0)
        return ret;

    // discard redundant pictures
    if (sl->redundant_pic_count > 0)
        return 0;

    if (sl->first_mb_addr == 0 || !h->current_slice) {
        if (h->setup_finished) {
            av_log(h->avctx, AV_LOG_ERROR, "Too many fields\n");
            return AVERROR_INVALIDDATA;
        }
    }

    if (sl->first_mb_addr == 0) { // FIXME better field boundary detection
        if (h->current_slice) {
            if (h->max_contexts > 1) {
                if (!h->single_decode_warning) {
                    av_log(h->avctx, AV_LOG_WARNING, "Cannot decode multiple access units as slice threads\n");
                    h->single_decode_warning = 1;
                }
                h->max_contexts = 1;
                return SLICE_SINGLETHREAD;
            }

            if (h->cur_pic_ptr && FIELD_PICTURE(h) && h->first_field) {
                ret = ff_h264_field_end(h, h->slice_ctx, 1);
                if (ret < 0)
                    return ret;
            } else if (h->cur_pic_ptr && !FIELD_PICTURE(h) && !h->first_field && h->nal_unit_type  == H264_NAL_IDR_SLICE) {
                av_log(h, AV_LOG_WARNING, "Broken frame packetizing\n");
                ret = ff_h264_field_end(h, h->slice_ctx, 1);
                ff_thread_report_progress(&h->cur_pic_ptr->tf, INT_MAX, 0);
                ff_thread_report_progress(&h->cur_pic_ptr->tf, INT_MAX, 1);
                h->cur_pic_ptr = NULL;
                if (ret < 0)
                    return ret;
            } else
                return AVERROR_INVALIDDATA;
        }

        if (!h->first_field) {
            if (h->cur_pic_ptr && !h->droppable) {
                ff_thread_report_progress(&h->cur_pic_ptr->tf, INT_MAX,
                                          h->picture_structure == PICT_BOTTOM_FIELD);
            }
            h->cur_pic_ptr = NULL;
        }
    }

    if (!h->current_slice)
        av_assert0(sl == h->slice_ctx);

    if (h->current_slice == 0 && !h->first_field) {
        if (
            (h->avctx->skip_frame >= AVDISCARD_NONREF && !h->nal_ref_idc) ||
            (h->avctx->skip_frame >= AVDISCARD_BIDIR  && sl->slice_type_nos == AV_PICTURE_TYPE_B) ||
            (h->avctx->skip_frame >= AVDISCARD_NONINTRA && sl->slice_type_nos != AV_PICTURE_TYPE_I) ||
            (h->avctx->skip_frame >= AVDISCARD_NONKEY && h->nal_unit_type != H264_NAL_IDR_SLICE && h->sei.recovery_point.recovery_frame_cnt < 0) ||
            h->avctx->skip_frame >= AVDISCARD_ALL) {
            return SLICE_SKIPED;
        }
    }

    if (!first_slice) {
        const PPS *pps = (const PPS*)h->ps.pps_list[sl->pps_id]->data;

        if (h->ps.pps->sps_id != pps->sps_id ||
            h->ps.pps->transform_8x8_mode != pps->transform_8x8_mode /*||
            (h->setup_finished && h->ps.pps != pps)*/) {
=======
    if (h->current_slice > 0) {
        if (h->ps.pps != (const PPS*)h->ps.pps_list[sl->pps_id]->data) {
>>>>>>> 38efff92
            av_log(h->avctx, AV_LOG_ERROR, "PPS changed between slices\n");
            return AVERROR_INVALIDDATA;
        }
        if (h->ps.sps != (const SPS*)h->ps.sps_list[h->ps.pps->sps_id]->data) {
            av_log(h->avctx, AV_LOG_ERROR,
               "SPS changed in the middle of the frame\n");
            return AVERROR_INVALIDDATA;
        }
    }

    if (h->current_slice == 0) {
        ret = h264_field_start(h, sl, nal, first_slice);
        if (ret < 0)
            return ret;
    } else {
        if (h->picture_structure != sl->picture_structure ||
            h->droppable         != (nal->ref_idc == 0)) {
            av_log(h->avctx, AV_LOG_ERROR,
                   "Changing field mode (%d -> %d) between slices is not allowed\n",
                   h->picture_structure, sl->picture_structure);
            return AVERROR_INVALIDDATA;
        } else if (!h->cur_pic_ptr) {
            av_log(h->avctx, AV_LOG_ERROR,
                   "unset cur_pic_ptr on slice %d\n",
                   h->current_slice + 1);
            return AVERROR_INVALIDDATA;
        }
    }

    if (h->picture_idr && nal->type != H264_NAL_IDR_SLICE) {
        av_log(h->avctx, AV_LOG_ERROR, "Invalid mix of IDR and non-IDR slices\n");
        return AVERROR_INVALIDDATA;
    }

    av_assert1(h->mb_num == h->mb_width * h->mb_height);
    if (sl->first_mb_addr << FIELD_OR_MBAFF_PICTURE(h) >= h->mb_num ||
        sl->first_mb_addr >= h->mb_num) {
        av_log(h->avctx, AV_LOG_ERROR, "first_mb_in_slice overflow\n");
        return AVERROR_INVALIDDATA;
    }
    sl->resync_mb_x = sl->mb_x =  sl->first_mb_addr % h->mb_width;
    sl->resync_mb_y = sl->mb_y = (sl->first_mb_addr / h->mb_width) <<
                                 FIELD_OR_MBAFF_PICTURE(h);
    if (h->picture_structure == PICT_BOTTOM_FIELD)
        sl->resync_mb_y = sl->mb_y = sl->mb_y + 1;
    av_assert1(sl->mb_y < h->mb_height);

    ret = ff_h264_build_ref_list(h, sl);
    if (ret < 0)
        return ret;

    if (h->ps.pps->weighted_bipred_idc == 2 &&
        sl->slice_type_nos == AV_PICTURE_TYPE_B) {
        implicit_weight_table(h, sl, -1);
        if (FRAME_MBAFF(h)) {
            implicit_weight_table(h, sl, 0);
            implicit_weight_table(h, sl, 1);
        }
    }

    if (sl->slice_type_nos == AV_PICTURE_TYPE_B && !sl->direct_spatial_mv_pred)
        ff_h264_direct_dist_scale_factor(h, sl);
    ff_h264_direct_ref_list_init(h, sl);

    if (h->avctx->skip_loop_filter >= AVDISCARD_ALL ||
        (h->avctx->skip_loop_filter >= AVDISCARD_NONKEY &&
         h->nal_unit_type != H264_NAL_IDR_SLICE) ||
        (h->avctx->skip_loop_filter >= AVDISCARD_NONINTRA &&
         sl->slice_type_nos != AV_PICTURE_TYPE_I) ||
        (h->avctx->skip_loop_filter >= AVDISCARD_BIDIR  &&
         sl->slice_type_nos == AV_PICTURE_TYPE_B) ||
        (h->avctx->skip_loop_filter >= AVDISCARD_NONREF &&
         nal->ref_idc == 0))
        sl->deblocking_filter = 0;

    if (sl->deblocking_filter == 1 && h->max_contexts > 1) {
        if (h->avctx->flags2 & AV_CODEC_FLAG2_FAST) {
            /* Cheat slightly for speed:
             * Do not bother to deblock across slices. */
            sl->deblocking_filter = 2;
        } else {
            h->postpone_filter = 1;
        }
    }
    sl->qp_thresh = 15 -
                   FFMIN(sl->slice_alpha_c0_offset, sl->slice_beta_offset) -
                   FFMAX3(0,
                          h->ps.pps->chroma_qp_index_offset[0],
                          h->ps.pps->chroma_qp_index_offset[1]) +
                   6 * (h->ps.sps->bit_depth_luma - 8);

    sl->slice_num       = ++h->current_slice;

    if (sl->slice_num)
        h->slice_row[(sl->slice_num-1)&(MAX_SLICES-1)]= sl->resync_mb_y;
    if (   h->slice_row[sl->slice_num&(MAX_SLICES-1)] + 3 >= sl->resync_mb_y
        && h->slice_row[sl->slice_num&(MAX_SLICES-1)] <= sl->resync_mb_y
        && sl->slice_num >= MAX_SLICES) {
        //in case of ASO this check needs to be updated depending on how we decide to assign slice numbers in this case
        av_log(h->avctx, AV_LOG_WARNING, "Possibly too many slices (%d >= %d), increase MAX_SLICES and recompile if there are artifacts\n", sl->slice_num, MAX_SLICES);
    }

    for (j = 0; j < 2; j++) {
        int id_list[16];
        int *ref2frm = h->ref2frm[sl->slice_num & (MAX_SLICES - 1)][j];
        for (i = 0; i < 16; i++) {
            id_list[i] = 60;
            if (j < sl->list_count && i < sl->ref_count[j] &&
                sl->ref_list[j][i].parent->f->buf[0]) {
                int k;
                AVBuffer *buf = sl->ref_list[j][i].parent->f->buf[0]->buffer;
                for (k = 0; k < h->short_ref_count; k++)
                    if (h->short_ref[k]->f->buf[0]->buffer == buf) {
                        id_list[i] = k;
                        break;
                    }
                for (k = 0; k < h->long_ref_count; k++)
                    if (h->long_ref[k] && h->long_ref[k]->f->buf[0]->buffer == buf) {
                        id_list[i] = h->short_ref_count + k;
                        break;
                    }
            }
        }

        ref2frm[0] =
        ref2frm[1] = -1;
        for (i = 0; i < 16; i++)
            ref2frm[i + 2] = 4 * id_list[i] + (sl->ref_list[j][i].reference & 3);
        ref2frm[18 + 0] =
        ref2frm[18 + 1] = -1;
        for (i = 16; i < 48; i++)
            ref2frm[i + 4] = 4 * id_list[(i - 16) >> 1] +
                             (sl->ref_list[j][i].reference & 3);
    }

    if (h->avctx->debug & FF_DEBUG_PICT_INFO) {
        av_log(h->avctx, AV_LOG_DEBUG,
               "slice:%d %s mb:%d %c%s%s frame:%d poc:%d/%d ref:%d/%d qp:%d loop:%d:%d:%d weight:%d%s %s\n",
               sl->slice_num,
               (h->picture_structure == PICT_FRAME ? "F" : h->picture_structure == PICT_TOP_FIELD ? "T" : "B"),
               sl->mb_y * h->mb_width + sl->mb_x,
               av_get_picture_type_char(sl->slice_type),
               sl->slice_type_fixed ? " fix" : "",
               nal->type == H264_NAL_IDR_SLICE ? " IDR" : "",
               h->poc.frame_num,
               h->cur_pic_ptr->field_poc[0],
               h->cur_pic_ptr->field_poc[1],
               sl->ref_count[0], sl->ref_count[1],
               sl->qscale,
               sl->deblocking_filter,
               sl->slice_alpha_c0_offset, sl->slice_beta_offset,
               sl->pwt.use_weight,
               sl->pwt.use_weight == 1 && sl->pwt.use_weight_chroma ? "c" : "",
               sl->slice_type == AV_PICTURE_TYPE_B ? (sl->direct_spatial_mv_pred ? "SPAT" : "TEMP") : "");
    }

    return 0;
}

int ff_h264_queue_decode_slice(H264Context *h, const H2645NAL *nal)
{
    H264SliceContext *sl = h->slice_ctx + h->nb_slice_ctx_queued;
    int ret;

    sl->gb = nal->gb;

    ret = h264_slice_header_parse(sl, nal, &h->ps, h->avctx);
    if (ret < 0)
        return ret;

    // discard redundant pictures
    if (sl->redundant_pic_count > 0)
        return 0;

    if (!h->setup_finished) {
        if (sl->first_mb_addr == 0) { // FIXME better field boundary detection
            // this slice starts a new field
            // first decode any pending queued slices
            if (h->nb_slice_ctx_queued) {
                H264SliceContext tmp_ctx;

                ret = ff_h264_execute_decode_slices(h);
                if (ret < 0 && (h->avctx->err_recognition & AV_EF_EXPLODE))
                    return ret;

                memcpy(&tmp_ctx, h->slice_ctx, sizeof(tmp_ctx));
                memcpy(h->slice_ctx, sl, sizeof(tmp_ctx));
                memcpy(sl, &tmp_ctx, sizeof(tmp_ctx));
                sl = h->slice_ctx;
            }

            if (h->current_slice && h->cur_pic_ptr && FIELD_PICTURE(h)) {
                ff_h264_field_end(h, sl, 1);
            }

            h->current_slice = 0;
            if (!h->first_field) {
                if (h->cur_pic_ptr && !h->droppable) {
                    ff_thread_report_progress(&h->cur_pic_ptr->tf, INT_MAX,
                                              h->picture_structure == PICT_BOTTOM_FIELD);
                }
                h->cur_pic_ptr = NULL;
            }
        }

        if (h->current_slice == 0) {
            ret = h264_field_start(h, sl, nal);
            if (ret < 0)
                return ret;
        }
    }

    ret = h264_slice_init(h, sl, nal);
    if (ret < 0)
        return ret;

    if ((h->avctx->skip_frame < AVDISCARD_NONREF || nal->ref_idc) &&
        (h->avctx->skip_frame < AVDISCARD_BIDIR  ||
         sl->slice_type_nos != AV_PICTURE_TYPE_B) &&
        (h->avctx->skip_frame < AVDISCARD_NONKEY ||
         h->cur_pic_ptr->f->key_frame) &&
        h->avctx->skip_frame < AVDISCARD_ALL) {
        h->nb_slice_ctx_queued++;
    }

    return 0;
}

int ff_h264_get_slice_type(const H264SliceContext *sl)
{
    switch (sl->slice_type) {
    case AV_PICTURE_TYPE_P:
        return 0;
    case AV_PICTURE_TYPE_B:
        return 1;
    case AV_PICTURE_TYPE_I:
        return 2;
    case AV_PICTURE_TYPE_SP:
        return 3;
    case AV_PICTURE_TYPE_SI:
        return 4;
    default:
        return AVERROR_INVALIDDATA;
    }
}

static av_always_inline void fill_filter_caches_inter(const H264Context *h,
                                                      H264SliceContext *sl,
                                                      int mb_type, int top_xy,
                                                      int left_xy[LEFT_MBS],
                                                      int top_type,
                                                      int left_type[LEFT_MBS],
                                                      int mb_xy, int list)
{
    int b_stride = h->b_stride;
    int16_t(*mv_dst)[2] = &sl->mv_cache[list][scan8[0]];
    int8_t *ref_cache   = &sl->ref_cache[list][scan8[0]];
    if (IS_INTER(mb_type) || IS_DIRECT(mb_type)) {
        if (USES_LIST(top_type, list)) {
            const int b_xy  = h->mb2b_xy[top_xy] + 3 * b_stride;
            const int b8_xy = 4 * top_xy + 2;
            const int *ref2frm = &h->ref2frm[h->slice_table[top_xy] & (MAX_SLICES - 1)][list][(MB_MBAFF(sl) ? 20 : 2)];
            AV_COPY128(mv_dst - 1 * 8, h->cur_pic.motion_val[list][b_xy + 0]);
            ref_cache[0 - 1 * 8] =
            ref_cache[1 - 1 * 8] = ref2frm[h->cur_pic.ref_index[list][b8_xy + 0]];
            ref_cache[2 - 1 * 8] =
            ref_cache[3 - 1 * 8] = ref2frm[h->cur_pic.ref_index[list][b8_xy + 1]];
        } else {
            AV_ZERO128(mv_dst - 1 * 8);
            AV_WN32A(&ref_cache[0 - 1 * 8], ((LIST_NOT_USED) & 0xFF) * 0x01010101u);
        }

        if (!IS_INTERLACED(mb_type ^ left_type[LTOP])) {
            if (USES_LIST(left_type[LTOP], list)) {
                const int b_xy  = h->mb2b_xy[left_xy[LTOP]] + 3;
                const int b8_xy = 4 * left_xy[LTOP] + 1;
                const int *ref2frm = &h->ref2frm[h->slice_table[left_xy[LTOP]] & (MAX_SLICES - 1)][list][(MB_MBAFF(sl) ? 20 : 2)];
                AV_COPY32(mv_dst - 1 +  0, h->cur_pic.motion_val[list][b_xy + b_stride * 0]);
                AV_COPY32(mv_dst - 1 +  8, h->cur_pic.motion_val[list][b_xy + b_stride * 1]);
                AV_COPY32(mv_dst - 1 + 16, h->cur_pic.motion_val[list][b_xy + b_stride * 2]);
                AV_COPY32(mv_dst - 1 + 24, h->cur_pic.motion_val[list][b_xy + b_stride * 3]);
                ref_cache[-1 +  0] =
                ref_cache[-1 +  8] = ref2frm[h->cur_pic.ref_index[list][b8_xy + 2 * 0]];
                ref_cache[-1 + 16] =
                ref_cache[-1 + 24] = ref2frm[h->cur_pic.ref_index[list][b8_xy + 2 * 1]];
            } else {
                AV_ZERO32(mv_dst - 1 +  0);
                AV_ZERO32(mv_dst - 1 +  8);
                AV_ZERO32(mv_dst - 1 + 16);
                AV_ZERO32(mv_dst - 1 + 24);
                ref_cache[-1 +  0] =
                ref_cache[-1 +  8] =
                ref_cache[-1 + 16] =
                ref_cache[-1 + 24] = LIST_NOT_USED;
            }
        }
    }

    if (!USES_LIST(mb_type, list)) {
        fill_rectangle(mv_dst, 4, 4, 8, pack16to32(0, 0), 4);
        AV_WN32A(&ref_cache[0 * 8], ((LIST_NOT_USED) & 0xFF) * 0x01010101u);
        AV_WN32A(&ref_cache[1 * 8], ((LIST_NOT_USED) & 0xFF) * 0x01010101u);
        AV_WN32A(&ref_cache[2 * 8], ((LIST_NOT_USED) & 0xFF) * 0x01010101u);
        AV_WN32A(&ref_cache[3 * 8], ((LIST_NOT_USED) & 0xFF) * 0x01010101u);
        return;
    }

    {
        int8_t *ref = &h->cur_pic.ref_index[list][4 * mb_xy];
        const int *ref2frm = &h->ref2frm[sl->slice_num & (MAX_SLICES - 1)][list][(MB_MBAFF(sl) ? 20 : 2)];
        uint32_t ref01 = (pack16to32(ref2frm[ref[0]], ref2frm[ref[1]]) & 0x00FF00FF) * 0x0101;
        uint32_t ref23 = (pack16to32(ref2frm[ref[2]], ref2frm[ref[3]]) & 0x00FF00FF) * 0x0101;
        AV_WN32A(&ref_cache[0 * 8], ref01);
        AV_WN32A(&ref_cache[1 * 8], ref01);
        AV_WN32A(&ref_cache[2 * 8], ref23);
        AV_WN32A(&ref_cache[3 * 8], ref23);
    }

    {
        int16_t(*mv_src)[2] = &h->cur_pic.motion_val[list][4 * sl->mb_x + 4 * sl->mb_y * b_stride];
        AV_COPY128(mv_dst + 8 * 0, mv_src + 0 * b_stride);
        AV_COPY128(mv_dst + 8 * 1, mv_src + 1 * b_stride);
        AV_COPY128(mv_dst + 8 * 2, mv_src + 2 * b_stride);
        AV_COPY128(mv_dst + 8 * 3, mv_src + 3 * b_stride);
    }
}

/**
 * @return non zero if the loop filter can be skipped
 */
static int fill_filter_caches(const H264Context *h, H264SliceContext *sl, int mb_type)
{
    const int mb_xy = sl->mb_xy;
    int top_xy, left_xy[LEFT_MBS];
    int top_type, left_type[LEFT_MBS];
    uint8_t *nnz;
    uint8_t *nnz_cache;

    top_xy = mb_xy - (h->mb_stride << MB_FIELD(sl));

    left_xy[LBOT] = left_xy[LTOP] = mb_xy - 1;
    if (FRAME_MBAFF(h)) {
        const int left_mb_field_flag = IS_INTERLACED(h->cur_pic.mb_type[mb_xy - 1]);
        const int curr_mb_field_flag = IS_INTERLACED(mb_type);
        if (sl->mb_y & 1) {
            if (left_mb_field_flag != curr_mb_field_flag)
                left_xy[LTOP] -= h->mb_stride;
        } else {
            if (curr_mb_field_flag)
                top_xy += h->mb_stride &
                          (((h->cur_pic.mb_type[top_xy] >> 7) & 1) - 1);
            if (left_mb_field_flag != curr_mb_field_flag)
                left_xy[LBOT] += h->mb_stride;
        }
    }

    sl->top_mb_xy        = top_xy;
    sl->left_mb_xy[LTOP] = left_xy[LTOP];
    sl->left_mb_xy[LBOT] = left_xy[LBOT];
    {
        /* For sufficiently low qp, filtering wouldn't do anything.
         * This is a conservative estimate: could also check beta_offset
         * and more accurate chroma_qp. */
        int qp_thresh = sl->qp_thresh; // FIXME strictly we should store qp_thresh for each mb of a slice
        int qp        = h->cur_pic.qscale_table[mb_xy];
        if (qp <= qp_thresh &&
            (left_xy[LTOP] < 0 ||
             ((qp + h->cur_pic.qscale_table[left_xy[LTOP]] + 1) >> 1) <= qp_thresh) &&
            (top_xy < 0 ||
             ((qp + h->cur_pic.qscale_table[top_xy] + 1) >> 1) <= qp_thresh)) {
            if (!FRAME_MBAFF(h))
                return 1;
            if ((left_xy[LTOP] < 0 ||
                 ((qp + h->cur_pic.qscale_table[left_xy[LBOT]] + 1) >> 1) <= qp_thresh) &&
                (top_xy < h->mb_stride ||
                 ((qp + h->cur_pic.qscale_table[top_xy - h->mb_stride] + 1) >> 1) <= qp_thresh))
                return 1;
        }
    }

    top_type        = h->cur_pic.mb_type[top_xy];
    left_type[LTOP] = h->cur_pic.mb_type[left_xy[LTOP]];
    left_type[LBOT] = h->cur_pic.mb_type[left_xy[LBOT]];
    if (sl->deblocking_filter == 2) {
        if (h->slice_table[top_xy] != sl->slice_num)
            top_type = 0;
        if (h->slice_table[left_xy[LBOT]] != sl->slice_num)
            left_type[LTOP] = left_type[LBOT] = 0;
    } else {
        if (h->slice_table[top_xy] == 0xFFFF)
            top_type = 0;
        if (h->slice_table[left_xy[LBOT]] == 0xFFFF)
            left_type[LTOP] = left_type[LBOT] = 0;
    }
    sl->top_type        = top_type;
    sl->left_type[LTOP] = left_type[LTOP];
    sl->left_type[LBOT] = left_type[LBOT];

    if (IS_INTRA(mb_type))
        return 0;

    fill_filter_caches_inter(h, sl, mb_type, top_xy, left_xy,
                             top_type, left_type, mb_xy, 0);
    if (sl->list_count == 2)
        fill_filter_caches_inter(h, sl, mb_type, top_xy, left_xy,
                                 top_type, left_type, mb_xy, 1);

    nnz       = h->non_zero_count[mb_xy];
    nnz_cache = sl->non_zero_count_cache;
    AV_COPY32(&nnz_cache[4 + 8 * 1], &nnz[0]);
    AV_COPY32(&nnz_cache[4 + 8 * 2], &nnz[4]);
    AV_COPY32(&nnz_cache[4 + 8 * 3], &nnz[8]);
    AV_COPY32(&nnz_cache[4 + 8 * 4], &nnz[12]);
    sl->cbp = h->cbp_table[mb_xy];

    if (top_type) {
        nnz = h->non_zero_count[top_xy];
        AV_COPY32(&nnz_cache[4 + 8 * 0], &nnz[3 * 4]);
    }

    if (left_type[LTOP]) {
        nnz = h->non_zero_count[left_xy[LTOP]];
        nnz_cache[3 + 8 * 1] = nnz[3 + 0 * 4];
        nnz_cache[3 + 8 * 2] = nnz[3 + 1 * 4];
        nnz_cache[3 + 8 * 3] = nnz[3 + 2 * 4];
        nnz_cache[3 + 8 * 4] = nnz[3 + 3 * 4];
    }

    /* CAVLC 8x8dct requires NNZ values for residual decoding that differ
     * from what the loop filter needs */
    if (!CABAC(h) && h->ps.pps->transform_8x8_mode) {
        if (IS_8x8DCT(top_type)) {
            nnz_cache[4 + 8 * 0] =
            nnz_cache[5 + 8 * 0] = (h->cbp_table[top_xy] & 0x4000) >> 12;
            nnz_cache[6 + 8 * 0] =
            nnz_cache[7 + 8 * 0] = (h->cbp_table[top_xy] & 0x8000) >> 12;
        }
        if (IS_8x8DCT(left_type[LTOP])) {
            nnz_cache[3 + 8 * 1] =
            nnz_cache[3 + 8 * 2] = (h->cbp_table[left_xy[LTOP]] & 0x2000) >> 12; // FIXME check MBAFF
        }
        if (IS_8x8DCT(left_type[LBOT])) {
            nnz_cache[3 + 8 * 3] =
            nnz_cache[3 + 8 * 4] = (h->cbp_table[left_xy[LBOT]] & 0x8000) >> 12; // FIXME check MBAFF
        }

        if (IS_8x8DCT(mb_type)) {
            nnz_cache[scan8[0]] =
            nnz_cache[scan8[1]] =
            nnz_cache[scan8[2]] =
            nnz_cache[scan8[3]] = (sl->cbp & 0x1000) >> 12;

            nnz_cache[scan8[0 + 4]] =
            nnz_cache[scan8[1 + 4]] =
            nnz_cache[scan8[2 + 4]] =
            nnz_cache[scan8[3 + 4]] = (sl->cbp & 0x2000) >> 12;

            nnz_cache[scan8[0 + 8]] =
            nnz_cache[scan8[1 + 8]] =
            nnz_cache[scan8[2 + 8]] =
            nnz_cache[scan8[3 + 8]] = (sl->cbp & 0x4000) >> 12;

            nnz_cache[scan8[0 + 12]] =
            nnz_cache[scan8[1 + 12]] =
            nnz_cache[scan8[2 + 12]] =
            nnz_cache[scan8[3 + 12]] = (sl->cbp & 0x8000) >> 12;
        }
    }

    return 0;
}

static void loop_filter(const H264Context *h, H264SliceContext *sl, int start_x, int end_x)
{
    uint8_t *dest_y, *dest_cb, *dest_cr;
    int linesize, uvlinesize, mb_x, mb_y;
    const int end_mb_y       = sl->mb_y + FRAME_MBAFF(h);
    const int old_slice_type = sl->slice_type;
    const int pixel_shift    = h->pixel_shift;
    const int block_h        = 16 >> h->chroma_y_shift;

    if (h->postpone_filter)
        return;

    if (sl->deblocking_filter) {
        for (mb_x = start_x; mb_x < end_x; mb_x++)
            for (mb_y = end_mb_y - FRAME_MBAFF(h); mb_y <= end_mb_y; mb_y++) {
                int mb_xy, mb_type;
                mb_xy         = sl->mb_xy = mb_x + mb_y * h->mb_stride;
                mb_type       = h->cur_pic.mb_type[mb_xy];

                if (FRAME_MBAFF(h))
                    sl->mb_mbaff               =
                    sl->mb_field_decoding_flag = !!IS_INTERLACED(mb_type);

                sl->mb_x = mb_x;
                sl->mb_y = mb_y;
                dest_y  = h->cur_pic.f->data[0] +
                          ((mb_x << pixel_shift) + mb_y * sl->linesize) * 16;
                dest_cb = h->cur_pic.f->data[1] +
                          (mb_x << pixel_shift) * (8 << CHROMA444(h)) +
                          mb_y * sl->uvlinesize * block_h;
                dest_cr = h->cur_pic.f->data[2] +
                          (mb_x << pixel_shift) * (8 << CHROMA444(h)) +
                          mb_y * sl->uvlinesize * block_h;
                // FIXME simplify above

                if (MB_FIELD(sl)) {
                    linesize   = sl->mb_linesize   = sl->linesize   * 2;
                    uvlinesize = sl->mb_uvlinesize = sl->uvlinesize * 2;
                    if (mb_y & 1) { // FIXME move out of this function?
                        dest_y  -= sl->linesize   * 15;
                        dest_cb -= sl->uvlinesize * (block_h - 1);
                        dest_cr -= sl->uvlinesize * (block_h - 1);
                    }
                } else {
                    linesize   = sl->mb_linesize   = sl->linesize;
                    uvlinesize = sl->mb_uvlinesize = sl->uvlinesize;
                }
                backup_mb_border(h, sl, dest_y, dest_cb, dest_cr, linesize,
                                 uvlinesize, 0);
                if (fill_filter_caches(h, sl, mb_type))
                    continue;
                sl->chroma_qp[0] = get_chroma_qp(h->ps.pps, 0, h->cur_pic.qscale_table[mb_xy]);
                sl->chroma_qp[1] = get_chroma_qp(h->ps.pps, 1, h->cur_pic.qscale_table[mb_xy]);

                if (FRAME_MBAFF(h)) {
                    ff_h264_filter_mb(h, sl, mb_x, mb_y, dest_y, dest_cb, dest_cr,
                                      linesize, uvlinesize);
                } else {
                    ff_h264_filter_mb_fast(h, sl, mb_x, mb_y, dest_y, dest_cb,
                                           dest_cr, linesize, uvlinesize);
                }
            }
    }
    sl->slice_type  = old_slice_type;
    sl->mb_x         = end_x;
    sl->mb_y         = end_mb_y - FRAME_MBAFF(h);
    sl->chroma_qp[0] = get_chroma_qp(h->ps.pps, 0, sl->qscale);
    sl->chroma_qp[1] = get_chroma_qp(h->ps.pps, 1, sl->qscale);
}

static void predict_field_decoding_flag(const H264Context *h, H264SliceContext *sl)
{
    const int mb_xy = sl->mb_x + sl->mb_y * h->mb_stride;
    int mb_type     = (h->slice_table[mb_xy - 1] == sl->slice_num) ?
                      h->cur_pic.mb_type[mb_xy - 1] :
                      (h->slice_table[mb_xy - h->mb_stride] == sl->slice_num) ?
                      h->cur_pic.mb_type[mb_xy - h->mb_stride] : 0;
    sl->mb_mbaff    = sl->mb_field_decoding_flag = IS_INTERLACED(mb_type) ? 1 : 0;
}

/**
 * Draw edges and report progress for the last MB row.
 */
static void decode_finish_row(const H264Context *h, H264SliceContext *sl)
{
    int top            = 16 * (sl->mb_y      >> FIELD_PICTURE(h));
    int pic_height     = 16 *  h->mb_height >> FIELD_PICTURE(h);
    int height         =  16      << FRAME_MBAFF(h);
    int deblock_border = (16 + 4) << FRAME_MBAFF(h);

    if (sl->deblocking_filter) {
        if ((top + height) >= pic_height)
            height += deblock_border;
        top -= deblock_border;
    }

    if (top >= pic_height || (top + height) < 0)
        return;

    height = FFMIN(height, pic_height - top);
    if (top < 0) {
        height = top + height;
        top    = 0;
    }

    ff_h264_draw_horiz_band(h, sl, top, height);

    if (h->droppable || sl->h264->slice_ctx[0].er.error_occurred)
        return;

    ff_thread_report_progress(&h->cur_pic_ptr->tf, top + height - 1,
                              h->picture_structure == PICT_BOTTOM_FIELD);
}

static void er_add_slice(H264SliceContext *sl,
                         int startx, int starty,
                         int endx, int endy, int status)
{
    if (!sl->h264->enable_er)
        return;

    if (CONFIG_ERROR_RESILIENCE) {
        ERContext *er = &sl->h264->slice_ctx[0].er;

        ff_er_add_slice(er, startx, starty, endx, endy, status);
    }
}

static int decode_slice(struct AVCodecContext *avctx, void *arg)
{
    H264SliceContext *sl = arg;
    const H264Context *h = sl->h264;
    int lf_x_start = sl->mb_x;
    int orig_deblock = sl->deblocking_filter;
    int ret;

    sl->linesize   = h->cur_pic_ptr->f->linesize[0];
    sl->uvlinesize = h->cur_pic_ptr->f->linesize[1];

    ret = alloc_scratch_buffers(sl, sl->linesize);
    if (ret < 0)
        return ret;

    sl->mb_skip_run = -1;

    av_assert0(h->block_offset[15] == (4 * ((scan8[15] - scan8[0]) & 7) << h->pixel_shift) + 4 * sl->linesize * ((scan8[15] - scan8[0]) >> 3));

    if (h->postpone_filter)
        sl->deblocking_filter = 0;

    sl->is_complex = FRAME_MBAFF(h) || h->picture_structure != PICT_FRAME ||
                     (CONFIG_GRAY && (h->flags & AV_CODEC_FLAG_GRAY));

    if (!(h->avctx->active_thread_type & FF_THREAD_SLICE) && h->picture_structure == PICT_FRAME && h->slice_ctx[0].er.error_status_table) {
        const int start_i  = av_clip(sl->resync_mb_x + sl->resync_mb_y * h->mb_width, 0, h->mb_num - 1);
        if (start_i) {
            int prev_status = h->slice_ctx[0].er.error_status_table[h->slice_ctx[0].er.mb_index2xy[start_i - 1]];
            prev_status &= ~ VP_START;
            if (prev_status != (ER_MV_END | ER_DC_END | ER_AC_END))
                h->slice_ctx[0].er.error_occurred = 1;
        }
    }

    if (h->ps.pps->cabac) {
        /* realign */
        align_get_bits(&sl->gb);

        /* init cabac */
        ret = ff_init_cabac_decoder(&sl->cabac,
                              sl->gb.buffer + get_bits_count(&sl->gb) / 8,
                              (get_bits_left(&sl->gb) + 7) / 8);
        if (ret < 0)
            return ret;

        ff_h264_init_cabac_states(h, sl);

        for (;;) {
            // START_TIMER
            int ret, eos;
            if (sl->mb_x + sl->mb_y * h->mb_width >= sl->next_slice_idx) {
                av_log(h->avctx, AV_LOG_ERROR, "Slice overlaps with next at %d\n",
                       sl->next_slice_idx);
                er_add_slice(sl, sl->resync_mb_x, sl->resync_mb_y, sl->mb_x,
                             sl->mb_y, ER_MB_ERROR);
                return AVERROR_INVALIDDATA;
            }

            ret = ff_h264_decode_mb_cabac(h, sl);
            // STOP_TIMER("decode_mb_cabac")

            if (ret >= 0)
                ff_h264_hl_decode_mb(h, sl);

            // FIXME optimal? or let mb_decode decode 16x32 ?
            if (ret >= 0 && FRAME_MBAFF(h)) {
                sl->mb_y++;

                ret = ff_h264_decode_mb_cabac(h, sl);

                if (ret >= 0)
                    ff_h264_hl_decode_mb(h, sl);
                sl->mb_y--;
            }
            eos = get_cabac_terminate(&sl->cabac);

            if ((h->workaround_bugs & FF_BUG_TRUNCATED) &&
                sl->cabac.bytestream > sl->cabac.bytestream_end + 2) {
                er_add_slice(sl, sl->resync_mb_x, sl->resync_mb_y, sl->mb_x - 1,
                             sl->mb_y, ER_MB_END);
                if (sl->mb_x >= lf_x_start)
                    loop_filter(h, sl, lf_x_start, sl->mb_x + 1);
                goto finish;
            }
            if (sl->cabac.bytestream > sl->cabac.bytestream_end + 2 )
                av_log(h->avctx, AV_LOG_DEBUG, "bytestream overread %"PTRDIFF_SPECIFIER"\n", sl->cabac.bytestream_end - sl->cabac.bytestream);
            if (ret < 0 || sl->cabac.bytestream > sl->cabac.bytestream_end + 4) {
                av_log(h->avctx, AV_LOG_ERROR,
                       "error while decoding MB %d %d, bytestream %"PTRDIFF_SPECIFIER"\n",
                       sl->mb_x, sl->mb_y,
                       sl->cabac.bytestream_end - sl->cabac.bytestream);
                er_add_slice(sl, sl->resync_mb_x, sl->resync_mb_y, sl->mb_x,
                             sl->mb_y, ER_MB_ERROR);
                return AVERROR_INVALIDDATA;
            }

            if (++sl->mb_x >= h->mb_width) {
                loop_filter(h, sl, lf_x_start, sl->mb_x);
                sl->mb_x = lf_x_start = 0;
                decode_finish_row(h, sl);
                ++sl->mb_y;
                if (FIELD_OR_MBAFF_PICTURE(h)) {
                    ++sl->mb_y;
                    if (FRAME_MBAFF(h) && sl->mb_y < h->mb_height)
                        predict_field_decoding_flag(h, sl);
                }
            }

            if (eos || sl->mb_y >= h->mb_height) {
                ff_tlog(h->avctx, "slice end %d %d\n",
                        get_bits_count(&sl->gb), sl->gb.size_in_bits);
                er_add_slice(sl, sl->resync_mb_x, sl->resync_mb_y, sl->mb_x - 1,
                             sl->mb_y, ER_MB_END);
                if (sl->mb_x > lf_x_start)
                    loop_filter(h, sl, lf_x_start, sl->mb_x);
                goto finish;
            }
        }
    } else {
        for (;;) {
            int ret;

            if (sl->mb_x + sl->mb_y * h->mb_width >= sl->next_slice_idx) {
                av_log(h->avctx, AV_LOG_ERROR, "Slice overlaps with next at %d\n",
                       sl->next_slice_idx);
                er_add_slice(sl, sl->resync_mb_x, sl->resync_mb_y, sl->mb_x,
                             sl->mb_y, ER_MB_ERROR);
                return AVERROR_INVALIDDATA;
            }

            ret = ff_h264_decode_mb_cavlc(h, sl);

            if (ret >= 0)
                ff_h264_hl_decode_mb(h, sl);

            // FIXME optimal? or let mb_decode decode 16x32 ?
            if (ret >= 0 && FRAME_MBAFF(h)) {
                sl->mb_y++;
                ret = ff_h264_decode_mb_cavlc(h, sl);

                if (ret >= 0)
                    ff_h264_hl_decode_mb(h, sl);
                sl->mb_y--;
            }

            if (ret < 0) {
                av_log(h->avctx, AV_LOG_ERROR,
                       "error while decoding MB %d %d\n", sl->mb_x, sl->mb_y);
                er_add_slice(sl, sl->resync_mb_x, sl->resync_mb_y, sl->mb_x,
                             sl->mb_y, ER_MB_ERROR);
                return ret;
            }

            if (++sl->mb_x >= h->mb_width) {
                loop_filter(h, sl, lf_x_start, sl->mb_x);
                sl->mb_x = lf_x_start = 0;
                decode_finish_row(h, sl);
                ++sl->mb_y;
                if (FIELD_OR_MBAFF_PICTURE(h)) {
                    ++sl->mb_y;
                    if (FRAME_MBAFF(h) && sl->mb_y < h->mb_height)
                        predict_field_decoding_flag(h, sl);
                }
                if (sl->mb_y >= h->mb_height) {
                    ff_tlog(h->avctx, "slice end %d %d\n",
                            get_bits_count(&sl->gb), sl->gb.size_in_bits);

                    if (   get_bits_left(&sl->gb) == 0
                        || get_bits_left(&sl->gb) > 0 && !(h->avctx->err_recognition & AV_EF_AGGRESSIVE)) {
                        er_add_slice(sl, sl->resync_mb_x, sl->resync_mb_y,
                                     sl->mb_x - 1, sl->mb_y, ER_MB_END);

                        goto finish;
                    } else {
                        er_add_slice(sl, sl->resync_mb_x, sl->resync_mb_y,
                                     sl->mb_x, sl->mb_y, ER_MB_END);

                        return AVERROR_INVALIDDATA;
                    }
                }
            }

            if (get_bits_left(&sl->gb) <= 0 && sl->mb_skip_run <= 0) {
                ff_tlog(h->avctx, "slice end %d %d\n",
                        get_bits_count(&sl->gb), sl->gb.size_in_bits);

                if (get_bits_left(&sl->gb) == 0) {
                    er_add_slice(sl, sl->resync_mb_x, sl->resync_mb_y,
                                 sl->mb_x - 1, sl->mb_y, ER_MB_END);
                    if (sl->mb_x > lf_x_start)
                        loop_filter(h, sl, lf_x_start, sl->mb_x);

                    goto finish;
                } else {
                    er_add_slice(sl, sl->resync_mb_x, sl->resync_mb_y, sl->mb_x,
                                 sl->mb_y, ER_MB_ERROR);

                    return AVERROR_INVALIDDATA;
                }
            }
        }
    }

finish:
    sl->deblocking_filter = orig_deblock;
    return 0;
}

/**
 * Call decode_slice() for each context.
 *
 * @param h h264 master context
 */
int ff_h264_execute_decode_slices(H264Context *h)
{
    AVCodecContext *const avctx = h->avctx;
    H264SliceContext *sl;
    int context_count = h->nb_slice_ctx_queued;
    int ret = 0;
    int i, j;

<<<<<<< HEAD
    av_assert0(context_count && h->slice_ctx[context_count - 1].mb_y < h->mb_height);

    h->slice_ctx[0].next_slice_idx = INT_MAX;

    if (h->avctx->hwaccel
#if FF_API_CAP_VDPAU
        || h->avctx->codec->capabilities & AV_CODEC_CAP_HWACCEL_VDPAU
#endif
        )
=======
    if (h->avctx->hwaccel || context_count < 1)
>>>>>>> 38efff92
        return 0;
    if (context_count == 1) {

        h->slice_ctx[0].next_slice_idx = h->mb_width * h->mb_height;
        h->postpone_filter = 0;

        ret = decode_slice(avctx, &h->slice_ctx[0]);
        h->mb_y = h->slice_ctx[0].mb_y;
        if (ret < 0)
            goto finish;
    } else {
        av_assert0(context_count > 0);
        for (i = 0; i < context_count; i++) {
            int next_slice_idx = h->mb_width * h->mb_height;
            int slice_idx;

            sl                 = &h->slice_ctx[i];
            if (CONFIG_ERROR_RESILIENCE) {
                sl->er.error_count = 0;
            }

            /* make sure none of those slices overlap */
            slice_idx = sl->mb_y * h->mb_width + sl->mb_x;
            for (j = 0; j < context_count; j++) {
                H264SliceContext *sl2 = &h->slice_ctx[j];
                int        slice_idx2 = sl2->mb_y * h->mb_width + sl2->mb_x;

                if (i == j || slice_idx2 < slice_idx)
                    continue;
                next_slice_idx = FFMIN(next_slice_idx, slice_idx2);
            }
            sl->next_slice_idx = next_slice_idx;
        }

        avctx->execute(avctx, decode_slice, h->slice_ctx,
                       NULL, context_count, sizeof(h->slice_ctx[0]));

        /* pull back stuff from slices to master context */
        sl                   = &h->slice_ctx[context_count - 1];
        h->mb_y              = sl->mb_y;
        if (CONFIG_ERROR_RESILIENCE) {
            for (i = 1; i < context_count; i++)
                h->slice_ctx[0].er.error_count += h->slice_ctx[i].er.error_count;
        }

        if (h->postpone_filter) {
            h->postpone_filter = 0;

            for (i = 0; i < context_count; i++) {
                int y_end, x_end;

                sl = &h->slice_ctx[i];
                y_end = FFMIN(sl->mb_y + 1, h->mb_height);
                x_end = (sl->mb_y >= h->mb_height) ? h->mb_width : sl->mb_x;

                for (j = sl->resync_mb_y; j < y_end; j += 1 + FIELD_OR_MBAFF_PICTURE(h)) {
                    sl->mb_y = j;
                    loop_filter(h, sl, j > sl->resync_mb_y ? 0 : sl->resync_mb_x,
                                j == y_end - 1 ? x_end : h->mb_width);
                }
            }
        }
    }

finish:
    h->nb_slice_ctx_queued = 0;
    return ret;
}<|MERGE_RESOLUTION|>--- conflicted
+++ resolved
@@ -1855,112 +1855,6 @@
                            const H2645NAL *nal)
 {
     int i, j, ret = 0;
-    int first_slice = sl == h->slice_ctx && !h->current_slice;
-
-<<<<<<< HEAD
-    ret = h264_slice_header_parse(h, sl, nal);
-    if (ret < 0)
-        return ret;
-
-    // discard redundant pictures
-    if (sl->redundant_pic_count > 0)
-        return 0;
-
-    if (sl->first_mb_addr == 0 || !h->current_slice) {
-        if (h->setup_finished) {
-            av_log(h->avctx, AV_LOG_ERROR, "Too many fields\n");
-            return AVERROR_INVALIDDATA;
-        }
-    }
-
-    if (sl->first_mb_addr == 0) { // FIXME better field boundary detection
-        if (h->current_slice) {
-            if (h->max_contexts > 1) {
-                if (!h->single_decode_warning) {
-                    av_log(h->avctx, AV_LOG_WARNING, "Cannot decode multiple access units as slice threads\n");
-                    h->single_decode_warning = 1;
-                }
-                h->max_contexts = 1;
-                return SLICE_SINGLETHREAD;
-            }
-
-            if (h->cur_pic_ptr && FIELD_PICTURE(h) && h->first_field) {
-                ret = ff_h264_field_end(h, h->slice_ctx, 1);
-                if (ret < 0)
-                    return ret;
-            } else if (h->cur_pic_ptr && !FIELD_PICTURE(h) && !h->first_field && h->nal_unit_type  == H264_NAL_IDR_SLICE) {
-                av_log(h, AV_LOG_WARNING, "Broken frame packetizing\n");
-                ret = ff_h264_field_end(h, h->slice_ctx, 1);
-                ff_thread_report_progress(&h->cur_pic_ptr->tf, INT_MAX, 0);
-                ff_thread_report_progress(&h->cur_pic_ptr->tf, INT_MAX, 1);
-                h->cur_pic_ptr = NULL;
-                if (ret < 0)
-                    return ret;
-            } else
-                return AVERROR_INVALIDDATA;
-        }
-
-        if (!h->first_field) {
-            if (h->cur_pic_ptr && !h->droppable) {
-                ff_thread_report_progress(&h->cur_pic_ptr->tf, INT_MAX,
-                                          h->picture_structure == PICT_BOTTOM_FIELD);
-            }
-            h->cur_pic_ptr = NULL;
-        }
-    }
-
-    if (!h->current_slice)
-        av_assert0(sl == h->slice_ctx);
-
-    if (h->current_slice == 0 && !h->first_field) {
-        if (
-            (h->avctx->skip_frame >= AVDISCARD_NONREF && !h->nal_ref_idc) ||
-            (h->avctx->skip_frame >= AVDISCARD_BIDIR  && sl->slice_type_nos == AV_PICTURE_TYPE_B) ||
-            (h->avctx->skip_frame >= AVDISCARD_NONINTRA && sl->slice_type_nos != AV_PICTURE_TYPE_I) ||
-            (h->avctx->skip_frame >= AVDISCARD_NONKEY && h->nal_unit_type != H264_NAL_IDR_SLICE && h->sei.recovery_point.recovery_frame_cnt < 0) ||
-            h->avctx->skip_frame >= AVDISCARD_ALL) {
-            return SLICE_SKIPED;
-        }
-    }
-
-    if (!first_slice) {
-        const PPS *pps = (const PPS*)h->ps.pps_list[sl->pps_id]->data;
-
-        if (h->ps.pps->sps_id != pps->sps_id ||
-            h->ps.pps->transform_8x8_mode != pps->transform_8x8_mode /*||
-            (h->setup_finished && h->ps.pps != pps)*/) {
-=======
-    if (h->current_slice > 0) {
-        if (h->ps.pps != (const PPS*)h->ps.pps_list[sl->pps_id]->data) {
->>>>>>> 38efff92
-            av_log(h->avctx, AV_LOG_ERROR, "PPS changed between slices\n");
-            return AVERROR_INVALIDDATA;
-        }
-        if (h->ps.sps != (const SPS*)h->ps.sps_list[h->ps.pps->sps_id]->data) {
-            av_log(h->avctx, AV_LOG_ERROR,
-               "SPS changed in the middle of the frame\n");
-            return AVERROR_INVALIDDATA;
-        }
-    }
-
-    if (h->current_slice == 0) {
-        ret = h264_field_start(h, sl, nal, first_slice);
-        if (ret < 0)
-            return ret;
-    } else {
-        if (h->picture_structure != sl->picture_structure ||
-            h->droppable         != (nal->ref_idc == 0)) {
-            av_log(h->avctx, AV_LOG_ERROR,
-                   "Changing field mode (%d -> %d) between slices is not allowed\n",
-                   h->picture_structure, sl->picture_structure);
-            return AVERROR_INVALIDDATA;
-        } else if (!h->cur_pic_ptr) {
-            av_log(h->avctx, AV_LOG_ERROR,
-                   "unset cur_pic_ptr on slice %d\n",
-                   h->current_slice + 1);
-            return AVERROR_INVALIDDATA;
-        }
-    }
 
     if (h->picture_idr && nal->type != H264_NAL_IDR_SLICE) {
         av_log(h->avctx, AV_LOG_ERROR, "Invalid mix of IDR and non-IDR slices\n");
@@ -2008,7 +1902,7 @@
          nal->ref_idc == 0))
         sl->deblocking_filter = 0;
 
-    if (sl->deblocking_filter == 1 && h->max_contexts > 1) {
+    if (sl->deblocking_filter == 1 && h->nb_slice_ctx > 1) {
         if (h->avctx->flags2 & AV_CODEC_FLAG2_FAST) {
             /* Cheat slightly for speed:
              * Do not bother to deblock across slices. */
@@ -2095,11 +1989,12 @@
 int ff_h264_queue_decode_slice(H264Context *h, const H2645NAL *nal)
 {
     H264SliceContext *sl = h->slice_ctx + h->nb_slice_ctx_queued;
+    int first_slice = sl == h->slice_ctx && !h->current_slice;
     int ret;
 
     sl->gb = nal->gb;
 
-    ret = h264_slice_header_parse(sl, nal, &h->ps, h->avctx);
+    ret = h264_slice_header_parse(h, sl, nal);
     if (ret < 0)
         return ret;
 
@@ -2107,8 +2002,15 @@
     if (sl->redundant_pic_count > 0)
         return 0;
 
-    if (!h->setup_finished) {
-        if (sl->first_mb_addr == 0) { // FIXME better field boundary detection
+    if (sl->first_mb_addr == 0 || !h->current_slice) {
+        if (h->setup_finished) {
+            av_log(h->avctx, AV_LOG_ERROR, "Too many fields\n");
+            return AVERROR_INVALIDDATA;
+        }
+    }
+
+    if (sl->first_mb_addr == 0) { // FIXME better field boundary detection
+        if (h->current_slice) {
             // this slice starts a new field
             // first decode any pending queued slices
             if (h->nb_slice_ctx_queued) {
@@ -2124,24 +2026,77 @@
                 sl = h->slice_ctx;
             }
 
-            if (h->current_slice && h->cur_pic_ptr && FIELD_PICTURE(h)) {
-                ff_h264_field_end(h, sl, 1);
-            }
-
-            h->current_slice = 0;
-            if (!h->first_field) {
-                if (h->cur_pic_ptr && !h->droppable) {
-                    ff_thread_report_progress(&h->cur_pic_ptr->tf, INT_MAX,
-                                              h->picture_structure == PICT_BOTTOM_FIELD);
-                }
+            if (h->cur_pic_ptr && FIELD_PICTURE(h) && h->first_field) {
+                ret = ff_h264_field_end(h, h->slice_ctx, 1);
+                if (ret < 0)
+                    return ret;
+            } else if (h->cur_pic_ptr && !FIELD_PICTURE(h) && !h->first_field && h->nal_unit_type  == H264_NAL_IDR_SLICE) {
+                av_log(h, AV_LOG_WARNING, "Broken frame packetizing\n");
+                ret = ff_h264_field_end(h, h->slice_ctx, 1);
+                ff_thread_report_progress(&h->cur_pic_ptr->tf, INT_MAX, 0);
+                ff_thread_report_progress(&h->cur_pic_ptr->tf, INT_MAX, 1);
                 h->cur_pic_ptr = NULL;
-            }
-        }
-
-        if (h->current_slice == 0) {
-            ret = h264_field_start(h, sl, nal);
-            if (ret < 0)
-                return ret;
+                if (ret < 0)
+                    return ret;
+            } else
+                return AVERROR_INVALIDDATA;
+        }
+
+        if (!h->first_field) {
+            if (h->cur_pic_ptr && !h->droppable) {
+                ff_thread_report_progress(&h->cur_pic_ptr->tf, INT_MAX,
+                                          h->picture_structure == PICT_BOTTOM_FIELD);
+            }
+            h->cur_pic_ptr = NULL;
+        }
+    }
+
+    if (!h->current_slice)
+        av_assert0(sl == h->slice_ctx);
+
+    if (h->current_slice == 0 && !h->first_field) {
+        if (
+            (h->avctx->skip_frame >= AVDISCARD_NONREF && !h->nal_ref_idc) ||
+            (h->avctx->skip_frame >= AVDISCARD_BIDIR  && sl->slice_type_nos == AV_PICTURE_TYPE_B) ||
+            (h->avctx->skip_frame >= AVDISCARD_NONINTRA && sl->slice_type_nos != AV_PICTURE_TYPE_I) ||
+            (h->avctx->skip_frame >= AVDISCARD_NONKEY && h->nal_unit_type != H264_NAL_IDR_SLICE && h->sei.recovery_point.recovery_frame_cnt < 0) ||
+            h->avctx->skip_frame >= AVDISCARD_ALL) {
+            return 0;
+        }
+    }
+
+    if (!first_slice) {
+        const PPS *pps = (const PPS*)h->ps.pps_list[sl->pps_id]->data;
+
+        if (h->ps.pps->sps_id != pps->sps_id ||
+            h->ps.pps->transform_8x8_mode != pps->transform_8x8_mode /*||
+            (h->setup_finished && h->ps.pps != pps)*/) {
+            av_log(h->avctx, AV_LOG_ERROR, "PPS changed between slices\n");
+            return AVERROR_INVALIDDATA;
+        }
+        if (h->ps.sps != (const SPS*)h->ps.sps_list[h->ps.pps->sps_id]->data) {
+            av_log(h->avctx, AV_LOG_ERROR,
+               "SPS changed in the middle of the frame\n");
+            return AVERROR_INVALIDDATA;
+        }
+    }
+
+    if (h->current_slice == 0) {
+        ret = h264_field_start(h, sl, nal, first_slice);
+        if (ret < 0)
+            return ret;
+    } else {
+        if (h->picture_structure != sl->picture_structure ||
+            h->droppable         != (nal->ref_idc == 0)) {
+            av_log(h->avctx, AV_LOG_ERROR,
+                   "Changing field mode (%d -> %d) between slices is not allowed\n",
+                   h->picture_structure, sl->picture_structure);
+            return AVERROR_INVALIDDATA;
+        } else if (!h->cur_pic_ptr) {
+            av_log(h->avctx, AV_LOG_ERROR,
+                   "unset cur_pic_ptr on slice %d\n",
+                   h->current_slice + 1);
+            return AVERROR_INVALIDDATA;
         }
     }
 
@@ -2149,14 +2104,7 @@
     if (ret < 0)
         return ret;
 
-    if ((h->avctx->skip_frame < AVDISCARD_NONREF || nal->ref_idc) &&
-        (h->avctx->skip_frame < AVDISCARD_BIDIR  ||
-         sl->slice_type_nos != AV_PICTURE_TYPE_B) &&
-        (h->avctx->skip_frame < AVDISCARD_NONKEY ||
-         h->cur_pic_ptr->f->key_frame) &&
-        h->avctx->skip_frame < AVDISCARD_ALL) {
-        h->nb_slice_ctx_queued++;
-    }
+    h->nb_slice_ctx_queued++;
 
     return 0;
 }
@@ -2755,20 +2703,17 @@
     int ret = 0;
     int i, j;
 
-<<<<<<< HEAD
-    av_assert0(context_count && h->slice_ctx[context_count - 1].mb_y < h->mb_height);
-
     h->slice_ctx[0].next_slice_idx = INT_MAX;
 
-    if (h->avctx->hwaccel
+    if (h->avctx->hwaccel || context_count < 1
 #if FF_API_CAP_VDPAU
         || h->avctx->codec->capabilities & AV_CODEC_CAP_HWACCEL_VDPAU
 #endif
         )
-=======
-    if (h->avctx->hwaccel || context_count < 1)
->>>>>>> 38efff92
         return 0;
+
+    av_assert0(context_count && h->slice_ctx[context_count - 1].mb_y < h->mb_height);
+
     if (context_count == 1) {
 
         h->slice_ctx[0].next_slice_idx = h->mb_width * h->mb_height;
